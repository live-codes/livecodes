--- conflicted
+++ resolved
@@ -21,13 +21,8 @@
     "Modes",
     "Import-maps",
     "Formatter",
-<<<<<<< HEAD
-    "Build"
+    "Build",
+    "services"
   ],
   "html.customData": ["./.vscode/html.html-data.json"]
-=======
-    "Build",
-    "services"
-  ]
->>>>>>> 37dd2757
 }