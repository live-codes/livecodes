--- conflicted
+++ resolved
@@ -16,14 +16,9 @@
     "Modules",
     "Deploy",
     "Import",
-<<<<<<< HEAD
     "i18n",
-    "ToolsPane"
+    "ToolsPane",
+    "Modes"
   ],
   "html.customData": ["./.vscode/html.html-data.json"]
-=======
-    "ToolsPane",
-    "Modes"
-  ]
->>>>>>> 4d5b1060
 }