--- conflicted
+++ resolved
@@ -18,14 +18,9 @@
     "Import",
     "i18n",
     "ToolsPane",
-<<<<<<< HEAD
-    "Modes"
-  ],
-  "html.customData": ["./.vscode/html.html-data.json"]
-=======
     "Modes",
     "Import-maps",
     "Formatter"
-  ]
->>>>>>> ca842ab8
+  ],
+  "html.customData": ["./.vscode/html.html-data.json"]
 }