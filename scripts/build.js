--- conflicted
+++ resolved
@@ -1,608 +1,307 @@
-<<<<<<< HEAD
-const esbuild = require('esbuild');
-const minifyHTML = require('esbuild-plugin-minify-html').default;
-const fs = require('fs');
-const path = require('path');
-
-const { applyHash } = require('./hash');
-const { injectCss } = require('./inject-css');
-const { buildVendors } = require('./vendors');
-const { buildStyles } = require('./styles');
-const { buildI18n, buildLocalePathLoader } = require('./i18n');
-const { arrToObj, mkdir, uint8arrayToString, iife, getFileNames, getEnvVars } = require('./utils');
-
-const args = process.argv.slice(2);
-const devMode = args.includes('--dev');
-const outDir = path.resolve(__dirname + '/../build');
-
-const prepareDir = async () => {
-  mkdir(outDir);
-  mkdir(outDir + '/livecodes/');
-  mkdir(outDir + '/sdk/');
-  if (devMode) {
-    mkdir(outDir + '/tmp/');
-  }
-  const fileNames = await getFileNames(outDir + '/livecodes/');
-  await Promise.all(fileNames.map(async (f) => fs.promises.unlink(outDir + '/livecodes/' + f)));
-
-  if (process.env.CF_PAGES) {
-    // add headers in Cloudflare
-    await fs.promises.copyFile(
-      path.resolve(__dirname + '/../src/_headers'),
-      path.resolve(outDir + '/_headers'),
-    );
-  }
-  await fs.promises.copyFile(
-    path.resolve(__dirname + '/../src/favicon.ico'),
-    path.resolve(outDir + '/favicon.ico'),
-  );
-  await fs.promises.copyFile(
-    path.resolve(__dirname + '/../src/404.html'),
-    path.resolve(outDir + '/404.html'),
-  );
-  await fs.promises.copyFile(
-    path.resolve(__dirname + '/../src/index.html'),
-    path.resolve(outDir + '/index.html'),
-  );
-  await fs.promises.copyFile(
-    path.resolve(__dirname + '/../src/livecodes/html/app-base.html'),
-    path.resolve(outDir + '/app.html'),
-  );
-};
-
-/** @type {Partial<esbuild.BuildOptions>} */
-const baseOptions = {
-  bundle: true,
-  minify: devMode ? false : true,
-  outdir: 'build/livecodes',
-  format: 'esm',
-  target: 'es2020',
-  sourcemap: false,
-  sourcesContent: true,
-  define: {
-    ...getEnvVars(devMode),
-  },
-  loader: { '.html': 'text', '.ttf': 'file' },
-  logLevel: 'error',
-  external: ['@codemirror/*', '@lezer/*'],
-  plugins: [
-    ...(devMode
-      ? []
-      : [
-        minifyHTML({
-          collapseWhitespace: true,
-          collapseBooleanAttributes: true,
-          minifyJS: true,
-          minifyCSS: true,
-          processScripts: ['importmap'],
-        }),
-      ]),
-  ],
-};
-
-const sdkBuild = () => {
-  const sdkSrcDir = 'src/sdk/';
-  const sdkSrcMod = sdkSrcDir + 'index.ts';
-  const sdkOutDir = 'build/sdk/';
-
-  fs.copyFileSync(path.resolve('LICENSE'), path.resolve(sdkOutDir + 'LICENSE'));
-  fs.copyFileSync(path.resolve('README.md'), path.resolve(sdkOutDir + 'README.md'));
-  fs.copyFileSync(
-    path.resolve(sdkSrcDir + 'package.sdk.json'),
-    path.resolve(sdkOutDir + 'package.json'),
-  );
-
-  const sdkOptions = {
-    ...baseOptions,
-    target: 'es2018',
-    outdir: undefined,
-  };
-
-  return Promise.all([
-    esbuild.build({
-      ...sdkOptions,
-      entryPoints: [sdkSrcMod],
-      outdir: undefined,
-      outfile: sdkOutDir + 'livecodes.js',
-    }),
-    esbuild.build({
-      ...sdkOptions,
-      entryPoints: [sdkSrcMod],
-      outdir: undefined,
-      outfile: sdkOutDir + 'livecodes.cjs',
-      format: 'cjs',
-    }),
-    esbuild.build({
-      ...sdkOptions,
-      entryPoints: [sdkSrcMod],
-      outdir: undefined,
-      outfile: sdkOutDir + 'livecodes.umd.js',
-      format: 'iife',
-      globalName: 'livecodes',
-    }),
-    esbuild.build({
-      ...sdkOptions,
-      entryPoints: [sdkSrcDir + 'react.tsx'],
-      outdir: undefined,
-      outfile: sdkOutDir + 'react.js',
-      external: ['react'],
-    }),
-    esbuild.build({
-      ...sdkOptions,
-      entryPoints: [sdkSrcDir + 'vue.ts'],
-      outdir: undefined,
-      outfile: sdkOutDir + 'vue.js',
-      external: ['vue'],
-      alias: {
-        '@vue/runtime-core': 'vue',
-      },
-    }),
-  ]);
-};
-
-const esmBuild = () =>
-  esbuild.build({
-    ...baseOptions,
-    entryPoints: [
-      'app.ts',
-      'embed.ts',
-      'lite.ts',
-      'headless.ts',
-      'templates/starter/index.ts',
-      'editor/monaco/monaco.ts',
-      'editor/codemirror/codemirror.ts',
-      'editor/codejar/codejar.ts',
-      'editor/blockly/blockly.ts',
-      'editor/quill/quill.ts',
-      'import/import-src.ts',
-      'services/firebase.ts',
-      'services/google-fonts.ts',
-      'languages/language-info.ts',
-      'export/export.ts',
-      'sync/sync.ts',
-      'types/bundle-types.ts',
-      'UI/open.ts',
-      'UI/resources.ts',
-      'UI/assets.ts',
-      'UI/snippets.ts',
-      'UI/backup.ts',
-      'UI/broadcast.ts',
-      'UI/import.ts',
-      'UI/share.ts',
-      'UI/deploy.ts',
-      'UI/sync-ui.ts',
-      'UI/embed-ui.ts',
-      'UI/editor-settings.ts',
-      'languages/diagrams/lang-diagrams-compiler-esm.ts',
-      'languages/postgresql/lang-postgresql-compiler-esm.ts',
-      'languages/r/lang-r-script-esm.ts',
-      'languages/rescript/lang-rescript-compiler-esm.ts',
-      'i18n/i18n.ts',
-    ]
-      .map((x) => 'src/livecodes/' + x)
-      .reduce(arrToObj, {}),
-  });
-
-const iifeBuild = () =>
-  esbuild.build({
-    ...baseOptions,
-    format: 'iife',
-    entryPoints: [
-      'index.ts',
-      'compiler/compile.page.ts',
-      'compiler/compiler-utils.ts',
-      'editor/custom-editor-utils.ts',
-      'result/result-utils.ts',
-      'languages/art-template/lang-art-template-compiler.ts',
-      'languages/assemblyscript/lang-assemblyscript-script.ts',
-      'languages/assemblyscript/lang-assemblyscript-compiler.ts',
-      'languages/astro/lang-astro-compiler.ts',
-      'languages/clio/lang-clio-compiler.ts',
-      'languages/commonlisp/lang-commonlisp-script.ts',
-      'languages/cpp/lang-cpp-script.ts',
-      'languages/cpp-wasm/lang-cpp-wasm-script.ts',
-      'languages/dot/lang-dot-compiler.ts',
-      'languages/ejs/lang-ejs-compiler.ts',
-      'languages/eta/lang-eta-compiler.ts',
-      'languages/haml/lang-haml-compiler.ts',
-      'languages/handlebars/lang-handlebars-compiler.ts',
-      'languages/imba/lang-imba-compiler.ts',
-      'languages/julia/lang-julia-script.ts',
-      'languages/liquid/lang-liquid-compiler.ts',
-      'languages/lua-wasm/lang-lua-wasm-script.ts',
-      'languages/malina/lang-malina-compiler.ts',
-      'languages/mustache/lang-mustache-compiler.ts',
-      'languages/nunjucks/lang-nunjucks-compiler.ts',
-      'languages/perl/lang-perl-script.ts',
-      'languages/php-wasm/lang-php-wasm-script.ts',
-      'languages/prolog/lang-prolog-script.ts',
-      'languages/pug/lang-pug-compiler.ts',
-      'languages/python-wasm/lang-python-wasm-script.ts',
-      'languages/rescript/lang-rescript-formatter.ts',
-      'languages/riot/lang-riot-compiler.ts',
-      'languages/ruby-wasm/lang-ruby-wasm-script.ts',
-      'languages/scss/lang-scss-compiler.ts',
-      'languages/solid/lang-solid-compiler.ts',
-      'languages/sql/lang-sql-compiler.ts',
-      'languages/sql/lang-sql-script.ts',
-      'languages/svelte/lang-svelte-compiler.ts',
-      'languages/tcl/lang-tcl-script.ts',
-      'languages/twig/lang-twig-compiler.ts',
-      'languages/vento/lang-vento-compiler.ts',
-      'languages/vue/lang-vue-compiler.ts',
-      'languages/vue2/lang-vue2-compiler.ts',
-      'languages/wat/lang-wat-compiler.ts',
-      'languages/wat/lang-wat-script.ts',
-      'languages/teal/lang-teal-compiler.ts',
-      'languages/fennel/lang-fennel-compiler.ts',
-      'languages/gleam/lang-gleam-compiler.ts',
-      'languages/tailwindcss/processor-tailwindcss-compiler.ts',
-      'languages/windicss/processor-windicss-compiler.ts',
-      'languages/unocss/processor-unocss-compiler.ts',
-      'languages/lightningcss/processor-lightningcss-compiler.ts',
-      'languages/postcss/processor-postcss-compiler.ts',
-    ]
-      .map((x) => 'src/livecodes/' + x)
-      .reduce(arrToObj, {}),
-  });
-
-/** @type {Partial<esbuild.BuildOptions>} */
-const workerOptions = {
-  ...baseOptions,
-  entryPoints: [
-    'src/livecodes/compiler/compile.worker.ts',
-    'src/livecodes/formatter/format.worker.ts',
-    'src/livecodes/sync/sync.worker.ts',
-  ],
-  write: false,
-};
-
-const workersBuild = () =>
-  esbuild.build(workerOptions).then((worker) => {
-    for (let out of worker.outputFiles || []) {
-      const content = uint8arrayToString(out.contents);
-      const filename = path.basename(out.path);
-      fs.writeFile(
-        path.resolve('build/livecodes', filename),
-        filename.endsWith('.map') ? content : iife(content),
-        () => { },
-      );
-    }
-  });
-
-const functionsBuild = () =>
-  esbuild.build({
-    ...baseOptions,
-    outdir: 'functions/build',
-    entryPoints: ['src/livecodes/utils/compression.ts'],
-  });
-
-const stylesBuild = () => buildStyles(devMode);
-
-prepareDir().then(async () => {
-  await buildLocalePathLoader();
-  Promise.all([
-    esmBuild(),
-    iifeBuild(),
-    workersBuild(),
-    stylesBuild(),
-    sdkBuild(),
-    buildI18n(),
-  ]).then(async () => {
-    if (!devMode) {
-      buildVendors();
-      functionsBuild();
-    }
-    await applyHash({ devMode });
-    await injectCss();
-    if (devMode) {
-      fs.writeFileSync(
-        path.resolve('build/tmp/trigger-reload.txt'),
-        new Date().toISOString(),
-        'utf8',
-      );
-    }
-    console.log('built to: ' + baseOptions.outdir + '/');
-  });
-});
-=======
-const esbuild = require('esbuild');
-const minifyHTML = require('esbuild-plugin-minify-html').default;
-const fs = require('fs');
-const path = require('path');
-
-const { applyHash } = require('./hash');
-const { injectCss } = require('./inject-css');
-const { buildVendors } = require('./vendors');
-const { buildStyles } = require('./styles');
-const { arrToObj, mkdir, uint8arrayToString, iife, getFileNames, getEnvVars } = require('./utils');
-
-const args = process.argv.slice(2);
-const devMode = args.includes('--dev');
-const outDir = path.resolve(__dirname + '/../build');
-
-const prepareDir = async () => {
-  mkdir(outDir);
-  mkdir(outDir + '/livecodes/');
-  mkdir(outDir + '/sdk/');
-  if (devMode) {
-    mkdir(outDir + '/tmp/');
-  }
-  const fileNames = await getFileNames(outDir + '/livecodes/');
-  await Promise.all(fileNames.map(async (f) => fs.promises.unlink(outDir + '/livecodes/' + f)));
-
-  if (process.env.CF_PAGES) {
-    // add headers in Cloudflare
-    await fs.promises.copyFile(
-      path.resolve(__dirname + '/../src/_headers'),
-      path.resolve(outDir + '/_headers'),
-    );
-  }
-  await fs.promises.copyFile(
-    path.resolve(__dirname + '/../src/favicon.ico'),
-    path.resolve(outDir + '/favicon.ico'),
-  );
-  await fs.promises.copyFile(
-    path.resolve(__dirname + '/../src/404.html'),
-    path.resolve(outDir + '/404.html'),
-  );
-  await fs.promises.copyFile(
-    path.resolve(__dirname + '/../src/index.html'),
-    path.resolve(outDir + '/index.html'),
-  );
-  await fs.promises.copyFile(
-    path.resolve(__dirname + '/../src/livecodes/html/app-base.html'),
-    path.resolve(outDir + '/app.html'),
-  );
-};
-
-/** @type {Partial<esbuild.BuildOptions>} */
-const baseOptions = {
-  bundle: true,
-  minify: devMode ? false : true,
-  outdir: 'build/livecodes',
-  format: 'esm',
-  target: 'es2020',
-  sourcemap: false,
-  sourcesContent: true,
-  define: {
-    ...getEnvVars(devMode),
-  },
-  loader: { '.html': 'text', '.ttf': 'file' },
-  logLevel: 'error',
-  external: ['@codemirror/*', '@lezer/*'],
-  plugins: [
-    ...(devMode
-      ? []
-      : [
-          minifyHTML({
-            collapseWhitespace: true,
-            collapseBooleanAttributes: true,
-            minifyJS: true,
-            minifyCSS: true,
-            processScripts: ['importmap'],
-          }),
-        ]),
-  ],
-};
-
-const sdkBuild = () => {
-  const sdkSrcDir = 'src/sdk/';
-  const sdkSrcMod = sdkSrcDir + 'index.ts';
-  const sdkOutDir = 'build/sdk/';
-
-  fs.copyFileSync(path.resolve('LICENSE'), path.resolve(sdkOutDir + 'LICENSE'));
-  fs.copyFileSync(path.resolve('README.md'), path.resolve(sdkOutDir + 'README.md'));
-  fs.copyFileSync(
-    path.resolve(sdkSrcDir + 'package.sdk.json'),
-    path.resolve(sdkOutDir + 'package.json'),
-  );
-
-  const sdkOptions = {
-    ...baseOptions,
-    target: 'es2018',
-    outdir: undefined,
-  };
-
-  return Promise.all([
-    esbuild.build({
-      ...sdkOptions,
-      entryPoints: [sdkSrcMod],
-      outdir: undefined,
-      outfile: sdkOutDir + 'livecodes.js',
-    }),
-    esbuild.build({
-      ...sdkOptions,
-      entryPoints: [sdkSrcMod],
-      outdir: undefined,
-      outfile: sdkOutDir + 'livecodes.cjs',
-      format: 'cjs',
-    }),
-    esbuild.build({
-      ...sdkOptions,
-      entryPoints: [sdkSrcMod],
-      outdir: undefined,
-      outfile: sdkOutDir + 'livecodes.umd.js',
-      format: 'iife',
-      globalName: 'livecodes',
-    }),
-    esbuild.build({
-      ...sdkOptions,
-      entryPoints: [sdkSrcDir + 'react.tsx'],
-      outdir: undefined,
-      outfile: sdkOutDir + 'react.js',
-      external: ['react'],
-      jsx: 'automatic',
-    }),
-    esbuild.build({
-      ...sdkOptions,
-      entryPoints: [sdkSrcDir + 'vue.ts'],
-      outdir: undefined,
-      outfile: sdkOutDir + 'vue.js',
-      external: ['vue'],
-      alias: {
-        '@vue/runtime-core': 'vue',
-      },
-    }),
-  ]);
-};
-
-const esmBuild = () =>
-  esbuild.build({
-    ...baseOptions,
-    entryPoints: [
-      'app.ts',
-      'embed.ts',
-      'lite.ts',
-      'headless.ts',
-      'templates/starter/index.ts',
-      'editor/monaco/monaco.ts',
-      'editor/codemirror/codemirror.ts',
-      'editor/codejar/codejar.ts',
-      'editor/blockly/blockly.ts',
-      'editor/quill/quill.ts',
-      'import/import-src.ts',
-      'services/firebase.ts',
-      'services/google-fonts.ts',
-      'languages/language-info.ts',
-      'export/export.ts',
-      'sync/sync.ts',
-      'types/bundle-types.ts',
-      'UI/open.ts',
-      'UI/resources.ts',
-      'UI/assets.ts',
-      'UI/snippets.ts',
-      'UI/backup.ts',
-      'UI/broadcast.ts',
-      'UI/import.ts',
-      'UI/share.ts',
-      'UI/deploy.ts',
-      'UI/sync-ui.ts',
-      'UI/embed-ui.ts',
-      'UI/editor-settings.ts',
-      'languages/diagrams/lang-diagrams-compiler-esm.ts',
-      'languages/postgresql/lang-postgresql-compiler-esm.ts',
-      'languages/r/lang-r-script-esm.ts',
-      'languages/rescript/lang-rescript-compiler-esm.ts',
-    ]
-      .map((x) => 'src/livecodes/' + x)
-      .reduce(arrToObj, {}),
-  });
-
-const iifeBuild = () =>
-  esbuild.build({
-    ...baseOptions,
-    format: 'iife',
-    entryPoints: [
-      'index.ts',
-      'compiler/compile.page.ts',
-      'compiler/compiler-utils.ts',
-      'editor/custom-editor-utils.ts',
-      'result/result-utils.ts',
-      'languages/art-template/lang-art-template-compiler.ts',
-      'languages/assemblyscript/lang-assemblyscript-script.ts',
-      'languages/assemblyscript/lang-assemblyscript-compiler.ts',
-      'languages/astro/lang-astro-compiler.ts',
-      'languages/clio/lang-clio-compiler.ts',
-      'languages/commonlisp/lang-commonlisp-script.ts',
-      'languages/cpp/lang-cpp-script.ts',
-      'languages/cpp-wasm/lang-cpp-wasm-script.ts',
-      'languages/dot/lang-dot-compiler.ts',
-      'languages/ejs/lang-ejs-compiler.ts',
-      'languages/eta/lang-eta-compiler.ts',
-      'languages/haml/lang-haml-compiler.ts',
-      'languages/handlebars/lang-handlebars-compiler.ts',
-      'languages/imba/lang-imba-compiler.ts',
-      'languages/julia/lang-julia-script.ts',
-      'languages/liquid/lang-liquid-compiler.ts',
-      'languages/lua-wasm/lang-lua-wasm-script.ts',
-      'languages/malina/lang-malina-compiler.ts',
-      'languages/mustache/lang-mustache-compiler.ts',
-      'languages/nunjucks/lang-nunjucks-compiler.ts',
-      'languages/perl/lang-perl-script.ts',
-      'languages/php-wasm/lang-php-wasm-script.ts',
-      'languages/prolog/lang-prolog-script.ts',
-      'languages/pug/lang-pug-compiler.ts',
-      'languages/python-wasm/lang-python-wasm-script.ts',
-      'languages/rescript/lang-rescript-formatter.ts',
-      'languages/riot/lang-riot-compiler.ts',
-      'languages/ruby-wasm/lang-ruby-wasm-script.ts',
-      'languages/scss/lang-scss-compiler.ts',
-      'languages/solid/lang-solid-compiler.ts',
-      'languages/sql/lang-sql-compiler.ts',
-      'languages/sql/lang-sql-script.ts',
-      'languages/svelte/lang-svelte-compiler.ts',
-      'languages/tcl/lang-tcl-script.ts',
-      'languages/twig/lang-twig-compiler.ts',
-      'languages/vento/lang-vento-compiler.ts',
-      'languages/vue/lang-vue-compiler.ts',
-      'languages/vue2/lang-vue2-compiler.ts',
-      'languages/wat/lang-wat-compiler.ts',
-      'languages/wat/lang-wat-script.ts',
-      'languages/teal/lang-teal-compiler.ts',
-      'languages/fennel/lang-fennel-compiler.ts',
-      'languages/gleam/lang-gleam-compiler.ts',
-      'languages/tailwindcss/processor-tailwindcss-compiler.ts',
-      'languages/windicss/processor-windicss-compiler.ts',
-      'languages/unocss/processor-unocss-compiler.ts',
-      'languages/lightningcss/processor-lightningcss-compiler.ts',
-      'languages/postcss/processor-postcss-compiler.ts',
-    ]
-      .map((x) => 'src/livecodes/' + x)
-      .reduce(arrToObj, {}),
-  });
-
-/** @type {Partial<esbuild.BuildOptions>} */
-const workerOptions = {
-  ...baseOptions,
-  entryPoints: [
-    'src/livecodes/compiler/compile.worker.ts',
-    'src/livecodes/formatter/format.worker.ts',
-    'src/livecodes/sync/sync.worker.ts',
-  ],
-  write: false,
-};
-
-const workersBuild = () =>
-  esbuild.build(workerOptions).then((worker) => {
-    for (let out of worker.outputFiles || []) {
-      const content = uint8arrayToString(out.contents);
-      const filename = path.basename(out.path);
-      fs.writeFile(
-        path.resolve('build/livecodes', filename),
-        filename.endsWith('.map') ? content : iife(content),
-        () => {},
-      );
-    }
-  });
-
-const functionsBuild = () =>
-  esbuild.build({
-    ...baseOptions,
-    outdir: 'functions/build',
-    entryPoints: ['src/livecodes/utils/compression.ts'],
-  });
-
-const stylesBuild = () => buildStyles(devMode);
-
-prepareDir().then(() => {
-  Promise.all([esmBuild(), iifeBuild(), workersBuild(), stylesBuild(), sdkBuild()]).then(
-    async () => {
-      if (!devMode) {
-        buildVendors();
-        functionsBuild();
-      }
-      await applyHash({ devMode });
-      await injectCss();
-      if (devMode) {
-        fs.writeFileSync(
-          path.resolve('build/tmp/trigger-reload.txt'),
-          new Date().toISOString(),
-          'utf8',
-        );
-      }
-      console.log('built to: ' + baseOptions.outdir + '/');
-    },
-  );
-});
->>>>>>> bcb8a80a
+const esbuild = require('esbuild');
+const minifyHTML = require('esbuild-plugin-minify-html').default;
+const fs = require('fs');
+const path = require('path');
+
+const { applyHash } = require('./hash');
+const { injectCss } = require('./inject-css');
+const { buildVendors } = require('./vendors');
+const { buildStyles } = require('./styles');
+const { buildI18n, buildLocalePathLoader } = require('./i18n');
+const { arrToObj, mkdir, uint8arrayToString, iife, getFileNames, getEnvVars } = require('./utils');
+
+const args = process.argv.slice(2);
+const devMode = args.includes('--dev');
+const outDir = path.resolve(__dirname + '/../build');
+
+const prepareDir = async () => {
+  mkdir(outDir);
+  mkdir(outDir + '/livecodes/');
+  mkdir(outDir + '/sdk/');
+  if (devMode) {
+    mkdir(outDir + '/tmp/');
+  }
+  const fileNames = await getFileNames(outDir + '/livecodes/');
+  await Promise.all(fileNames.map(async (f) => fs.promises.unlink(outDir + '/livecodes/' + f)));
+
+  if (process.env.CF_PAGES) {
+    // add headers in Cloudflare
+    await fs.promises.copyFile(
+      path.resolve(__dirname + '/../src/_headers'),
+      path.resolve(outDir + '/_headers'),
+    );
+  }
+  await fs.promises.copyFile(
+    path.resolve(__dirname + '/../src/favicon.ico'),
+    path.resolve(outDir + '/favicon.ico'),
+  );
+  await fs.promises.copyFile(
+    path.resolve(__dirname + '/../src/404.html'),
+    path.resolve(outDir + '/404.html'),
+  );
+  await fs.promises.copyFile(
+    path.resolve(__dirname + '/../src/index.html'),
+    path.resolve(outDir + '/index.html'),
+  );
+  await fs.promises.copyFile(
+    path.resolve(__dirname + '/../src/livecodes/html/app-base.html'),
+    path.resolve(outDir + '/app.html'),
+  );
+};
+
+/** @type {Partial<esbuild.BuildOptions>} */
+const baseOptions = {
+  bundle: true,
+  minify: devMode ? false : true,
+  outdir: 'build/livecodes',
+  format: 'esm',
+  target: 'es2020',
+  sourcemap: false,
+  sourcesContent: true,
+  define: {
+    ...getEnvVars(devMode),
+  },
+  loader: { '.html': 'text', '.ttf': 'file' },
+  logLevel: 'error',
+  external: ['@codemirror/*', '@lezer/*'],
+  plugins: [
+    ...(devMode
+      ? []
+      : [
+        minifyHTML({
+          collapseWhitespace: true,
+          collapseBooleanAttributes: true,
+          minifyJS: true,
+          minifyCSS: true,
+          processScripts: ['importmap'],
+        }),
+      ]),
+  ],
+};
+
+const sdkBuild = () => {
+  const sdkSrcDir = 'src/sdk/';
+  const sdkSrcMod = sdkSrcDir + 'index.ts';
+  const sdkOutDir = 'build/sdk/';
+
+  fs.copyFileSync(path.resolve('LICENSE'), path.resolve(sdkOutDir + 'LICENSE'));
+  fs.copyFileSync(path.resolve('README.md'), path.resolve(sdkOutDir + 'README.md'));
+  fs.copyFileSync(
+    path.resolve(sdkSrcDir + 'package.sdk.json'),
+    path.resolve(sdkOutDir + 'package.json'),
+  );
+
+  const sdkOptions = {
+    ...baseOptions,
+    target: 'es2018',
+    outdir: undefined,
+  };
+
+  return Promise.all([
+    esbuild.build({
+      ...sdkOptions,
+      entryPoints: [sdkSrcMod],
+      outdir: undefined,
+      outfile: sdkOutDir + 'livecodes.js',
+    }),
+    esbuild.build({
+      ...sdkOptions,
+      entryPoints: [sdkSrcMod],
+      outdir: undefined,
+      outfile: sdkOutDir + 'livecodes.cjs',
+      format: 'cjs',
+    }),
+    esbuild.build({
+      ...sdkOptions,
+      entryPoints: [sdkSrcMod],
+      outdir: undefined,
+      outfile: sdkOutDir + 'livecodes.umd.js',
+      format: 'iife',
+      globalName: 'livecodes',
+    }),
+    esbuild.build({
+      ...sdkOptions,
+      entryPoints: [sdkSrcDir + 'react.tsx'],
+      outdir: undefined,
+      outfile: sdkOutDir + 'react.js',
+      external: ['react'],
+      jsx: 'automatic',
+    }),
+    esbuild.build({
+      ...sdkOptions,
+      entryPoints: [sdkSrcDir + 'vue.ts'],
+      outdir: undefined,
+      outfile: sdkOutDir + 'vue.js',
+      external: ['vue'],
+      alias: {
+        '@vue/runtime-core': 'vue',
+      },
+    }),
+  ]);
+};
+
+const esmBuild = () =>
+  esbuild.build({
+    ...baseOptions,
+    entryPoints: [
+      'app.ts',
+      'embed.ts',
+      'lite.ts',
+      'headless.ts',
+      'templates/starter/index.ts',
+      'editor/monaco/monaco.ts',
+      'editor/codemirror/codemirror.ts',
+      'editor/codejar/codejar.ts',
+      'editor/blockly/blockly.ts',
+      'editor/quill/quill.ts',
+      'import/import-src.ts',
+      'services/firebase.ts',
+      'services/google-fonts.ts',
+      'languages/language-info.ts',
+      'export/export.ts',
+      'sync/sync.ts',
+      'types/bundle-types.ts',
+      'UI/open.ts',
+      'UI/resources.ts',
+      'UI/assets.ts',
+      'UI/snippets.ts',
+      'UI/backup.ts',
+      'UI/broadcast.ts',
+      'UI/import.ts',
+      'UI/share.ts',
+      'UI/deploy.ts',
+      'UI/sync-ui.ts',
+      'UI/embed-ui.ts',
+      'UI/editor-settings.ts',
+      'languages/diagrams/lang-diagrams-compiler-esm.ts',
+      'languages/postgresql/lang-postgresql-compiler-esm.ts',
+      'languages/r/lang-r-script-esm.ts',
+      'languages/rescript/lang-rescript-compiler-esm.ts',
+      'i18n/i18n.ts',
+    ]
+      .map((x) => 'src/livecodes/' + x)
+      .reduce(arrToObj, {}),
+  });
+
+const iifeBuild = () =>
+  esbuild.build({
+    ...baseOptions,
+    format: 'iife',
+    entryPoints: [
+      'index.ts',
+      'compiler/compile.page.ts',
+      'compiler/compiler-utils.ts',
+      'editor/custom-editor-utils.ts',
+      'result/result-utils.ts',
+      'languages/art-template/lang-art-template-compiler.ts',
+      'languages/assemblyscript/lang-assemblyscript-script.ts',
+      'languages/assemblyscript/lang-assemblyscript-compiler.ts',
+      'languages/astro/lang-astro-compiler.ts',
+      'languages/clio/lang-clio-compiler.ts',
+      'languages/commonlisp/lang-commonlisp-script.ts',
+      'languages/cpp/lang-cpp-script.ts',
+      'languages/cpp-wasm/lang-cpp-wasm-script.ts',
+      'languages/dot/lang-dot-compiler.ts',
+      'languages/ejs/lang-ejs-compiler.ts',
+      'languages/eta/lang-eta-compiler.ts',
+      'languages/haml/lang-haml-compiler.ts',
+      'languages/handlebars/lang-handlebars-compiler.ts',
+      'languages/imba/lang-imba-compiler.ts',
+      'languages/julia/lang-julia-script.ts',
+      'languages/liquid/lang-liquid-compiler.ts',
+      'languages/lua-wasm/lang-lua-wasm-script.ts',
+      'languages/malina/lang-malina-compiler.ts',
+      'languages/mustache/lang-mustache-compiler.ts',
+      'languages/nunjucks/lang-nunjucks-compiler.ts',
+      'languages/perl/lang-perl-script.ts',
+      'languages/php-wasm/lang-php-wasm-script.ts',
+      'languages/prolog/lang-prolog-script.ts',
+      'languages/pug/lang-pug-compiler.ts',
+      'languages/python-wasm/lang-python-wasm-script.ts',
+      'languages/rescript/lang-rescript-formatter.ts',
+      'languages/riot/lang-riot-compiler.ts',
+      'languages/ruby-wasm/lang-ruby-wasm-script.ts',
+      'languages/scss/lang-scss-compiler.ts',
+      'languages/solid/lang-solid-compiler.ts',
+      'languages/sql/lang-sql-compiler.ts',
+      'languages/sql/lang-sql-script.ts',
+      'languages/svelte/lang-svelte-compiler.ts',
+      'languages/tcl/lang-tcl-script.ts',
+      'languages/twig/lang-twig-compiler.ts',
+      'languages/vento/lang-vento-compiler.ts',
+      'languages/vue/lang-vue-compiler.ts',
+      'languages/vue2/lang-vue2-compiler.ts',
+      'languages/wat/lang-wat-compiler.ts',
+      'languages/wat/lang-wat-script.ts',
+      'languages/teal/lang-teal-compiler.ts',
+      'languages/fennel/lang-fennel-compiler.ts',
+      'languages/gleam/lang-gleam-compiler.ts',
+      'languages/tailwindcss/processor-tailwindcss-compiler.ts',
+      'languages/windicss/processor-windicss-compiler.ts',
+      'languages/unocss/processor-unocss-compiler.ts',
+      'languages/lightningcss/processor-lightningcss-compiler.ts',
+      'languages/postcss/processor-postcss-compiler.ts',
+    ]
+      .map((x) => 'src/livecodes/' + x)
+      .reduce(arrToObj, {}),
+  });
+
+/** @type {Partial<esbuild.BuildOptions>} */
+const workerOptions = {
+  ...baseOptions,
+  entryPoints: [
+    'src/livecodes/compiler/compile.worker.ts',
+    'src/livecodes/formatter/format.worker.ts',
+    'src/livecodes/sync/sync.worker.ts',
+  ],
+  write: false,
+};
+
+const workersBuild = () =>
+  esbuild.build(workerOptions).then((worker) => {
+    for (let out of worker.outputFiles || []) {
+      const content = uint8arrayToString(out.contents);
+      const filename = path.basename(out.path);
+      fs.writeFile(
+        path.resolve('build/livecodes', filename),
+        filename.endsWith('.map') ? content : iife(content),
+        () => { },
+      );
+    }
+  });
+
+const functionsBuild = () =>
+  esbuild.build({
+    ...baseOptions,
+    outdir: 'functions/build',
+    entryPoints: ['src/livecodes/utils/compression.ts'],
+  });
+
+const stylesBuild = () => buildStyles(devMode);
+
+prepareDir().then(async () => {
+  await buildLocalePathLoader();
+  Promise.all([
+    esmBuild(),
+    iifeBuild(),
+    workersBuild(),
+    stylesBuild(),
+    sdkBuild(),
+    buildI18n(),
+  ]).then(async () => {
+    if (!devMode) {
+      buildVendors();
+      functionsBuild();
+    }
+    await applyHash({ devMode });
+    await injectCss();
+    if (devMode) {
+      fs.writeFileSync(
+        path.resolve('build/tmp/trigger-reload.txt'),
+        new Date().toISOString(),
+        'utf8',
+      );
+    }
+    console.log('built to: ' + baseOptions.outdir + '/');
+  });
+});