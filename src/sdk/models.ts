export interface API {
  /**
   * Runs the [result page](https://livecodes.io/docs/features/result) (after any required compilation for code).
   * @example
   * ```ts
   * import { createPlayground } from "livecodes";
   *
   * createPlayground("#container").then(async (playground) => {
   *   await playground.run();
   *   // new result page is displayed
   * });
   * ```
   */
  run: () => Promise<void>;

  /**
   * Formats the code.
   *
   * By default, the code in all editors (markup, style and script) is formatted.
   * To format only the active editor, the value `false` should be passed as an argument.
   * @example
   * ```ts
   * import { createPlayground } from "livecodes";
   *
   * createPlayground("#container").then(async (playground) => {
   *   await playground.format();
   *   // code in editors is formatted
   * });
   * ```
   */
  format: (allEditors?: boolean) => Promise<void>;

  /**
   * Gets a [share url](https://livecodes.io/docs/features/share) for the current project.
   *
   * By default, the url has a long query string representing the compressed encoded config object.
   * If the argument `shortUrl` was set to `true`, a short url is generated.
   * @example
   * ```ts
   * import { createPlayground } from "livecodes";
   *
   * createPlayground("#container").then(async (playground) => {
   *   const longUrl = await playground.getShareUrl();
   *   const shortUrl = await playground.getShareUrl(true);
   * });
   * ```
   */
  getShareUrl: (shortUrl?: boolean) => Promise<string>;

  /**
   * Gets a [configuration object](https://livecodes.io/docs/configuration/configuration-object) representing the playground state.
   *
   * This can be used to restore state if passed as an [EmbedOptions](https://livecodes.io/docs/sdk/js-ts#embed-options) property when [creating playgrounds](https://livecodes.io/docs/sdk/js-ts/#createplayground),
   * or can be manipulated and loaded in run-time using [`setConfig`](https://livecodes.io/docs/sdk/js-ts#setconfig) method.
   * @example
   * ```ts
   * import { createPlayground } from "livecodes";
   *
   * createPlayground("#container").then(async (playground) => {
   *   const config = await playground.getConfig();
   * });
   * ```
   */
  getConfig: (contentOnly?: boolean) => Promise<Config>;

  /**
   * Loads a new project using the passed configuration object.
   * @example
   * ```ts
   * import { createPlayground } from "livecodes";
   *
   * createPlayground("#container").then(async (playground) => {
   *   const config = {
   *     markup: {
   *       language: "html",
   *       content: "Hello World!",
   *     },
   *   };
   *   const newConfig = await playground.setConfig(config);
   *   // new project loaded
   * });
   * ```
   */
  setConfig: (config: Partial<Config>) => Promise<Config>;

  /**
   * Gets the playground code (including source code, source language and compiled code) for each editor (markup, style, script), in addition to result page HTML.
   *
   * See [Code](https://livecodes.io/docs/api/interfaces/Code) for the structure of the returned object.
   * @example
   * ```ts
   * import { createPlayground } from "livecodes";
   *
   * createPlayground("#container").then(async (playground) => {
   *   const code = await playground.getCode();
   *
   *   // source code, language and compiled code for the script editor
   *   const { content, language, compiled } = code.script;
   *
   *   // result page HTML
   *   const result = code.result;
   * });
   * ```
   */
  getCode: () => Promise<Code>;

  /**
   * Shows the selected panel.
   *
   * See [docs](https://livecodes.io/docs/sdk/js-ts#show) for details.
   * @example
   * await playground.show("style");
   * await playground.show("result", { full: true });
   * await playground.show("script");
   * await playground.show("result", { zoom: 0.5 });
   * await playground.show("console", { full: true });
   */
  show: (
    panel: EditorId | Tool['name'] | 'result',
    options?: { full?: boolean; line?: number; column?: number; zoom?: Config['zoom'] },
  ) => Promise<void>;

  /**
   * Runs project [tests](https://livecodes.io/docs/features/tests) (if present) and gets test results.
   * @example
   * ```ts
   * import { createPlayground } from "livecodes";
   *
   * createPlayground("#container").then(async (playground) => {
   *   const { results } = await playground.runTests();
   * });
   * ```
   */
  runTests: () => Promise<{ results: TestResult[] }>;

  /**
   * Runs a callback function when code changes.
   *
   * @deprecated Use [`watch`](https://livecodes.io/docs/sdk/js-ts#watch) method instead.
   */
  onChange: (fn: (data: { code: Code; config: Config }) => void) => { remove: () => void };

  /**
   * Allows to watch for various playground events.
   * It takes 2 arguments: event name and a callback function that will be called on every event.
   *
   * event name can be one of: `"load" | "ready" | "code" | "console" | "tests" | "destroy"`
   *
   * In some events, the callback function will be called with an object that supplies relevant data to the callback function (e.g. code, console output, test results).
   *
   * The watch method returns an object with a single method (`remove`), which when called will remove the callback from watching further events.
   *
   * See [docs](https://livecodes.io/docs/sdk/js-ts#watch) for details.
   * @example
   * ```ts
   * import { createPlayground } from "livecodes";
   *
   * createPlayground("#container").then((playground) => {
   *   const codeWatcher = playground.watch("code", ({ code, config }) => {
   *     // this will run on every code change
   *     console.log("code:", code);
   *     console.log("config:", config);
   *   });
   *
   *   const consoleWatcher = playground.watch("console", ({ method, args }) => {
   *     // this will run on every console output
   *     console[method](...args);
   *   });
   *
   *   const testsWatcher = playground.watch("tests", ({ results }) => {
   *     // this will run when tests run
   *     results.forEach((testResult) => {
   *       console.log("status:", testResult.status); // "pass", "fail" or "skip"
   *       console.log(testResult.errors); // array of errors as strings
   *     });
   *   });
   *
   *   // then later
   *   codeWatcher.remove();
   *   consoleWatcher.remove();
   *   testsWatcher.remove();
   *   // events are no longer watched
   * });
   * ```
   */
  watch: WatchFn;

  /**
   * Executes custom commands, including: `"setBroadcastToken"` and `"showVersion"`.
   *
   * See [docs](https://livecodes.io/docs/sdk/js-ts#exec) for details.
   */
  exec: (command: APICommands, ...args: any[]) => Promise<{ output: any } | { error: string }>;

  /**
   * Destroys the playground instance, and removes event listeners.
   *
   * Further call to any SDK methods throws an error.
   * @example
   * ```ts
   * import { createPlayground } from "livecodes";
   *
   * createPlayground("#container").then(async (playground) => {
   *   await playground.destroy();
   *   // playground destroyed
   *   // any further SDK call throws an error
   * });
   * ```
   */
  destroy: () => Promise<void>;
}

export type WatchFns =
  | WatchLoad
  | WatchReady
  | WatchCode
  | WatchConsole
  | WatchTests
  | WatchDestroy;

/**
 * Called when the playground first loads.
 */
export type WatchLoad = (event: 'load', fn: () => void) => { remove: () => void };

/**
 * Called when a new project is loaded (including when [imported](https://livecodes.io/docs/features/import)) and the playground is ready to run.
 */
export type WatchReady = (
  event: 'ready',
  fn: (data: { config: Config }) => void,
) => { remove: () => void };

/**
 * Called when the playground "content" is changed (see [`getCode`](https://livecodes.io/docs/sdk/js-ts#getcode) and [`getConfig`](https://livecodes.io/docs/sdk/js-ts#getcode)).
 *
 * This includes changes in:
 * - Code (in editors)
 * - Editor [languages](https://livecodes.io/docs/languages/)
 * - [CSS processors](https://livecodes.io/docs/features/css#css-processors)
 * - [External resources](https://livecodes.io/docs/features/external-resources)
 * - Project info (e.g. allows adding content in page head and attributes to `<html>` element)
 * - [Custom settings](https://livecodes.io/docs/advanced/custom-settings) (e.g. allows changing [import maps](https://livecodes.io/docs/features/module-resolution#custom-module-resolution))
 * - Project title
 * - [Test](https://livecodes.io/docs/features/tests) code
 */
export type WatchCode = (
  event: 'code',
  fn: (data: { code: Code; config: Config }) => void,
) => { remove: () => void };

export type WatchConsole = (
  event: 'console',
  fn: (data: { method: string; args: any[] }) => void,
) => { remove: () => void };

export type WatchTests = (
  event: 'tests',
  fn: (data: { results: TestResult[]; error?: string }) => void,
) => { remove: () => void };

export type WatchDestroy = (event: 'destroy', fn: () => void) => { remove: () => void };

export type SDKEvent = Parameters<WatchFns>[0];
export type SDKEventHandler = Parameters<WatchFns>[1];

export type UnionToIntersection<U> = (U extends any ? (k: U) => void : never) extends (
  k: infer I,
) => void
  ? I
  : never;

export type Prettify<T> = {
  [K in keyof T]: T[K] extends object ? Prettify<T[K]> : T[K];
  // eslint-disable-next-line @typescript-eslint/ban-types
} & {};

export type WatchFn = UnionToIntersection<WatchFns>;

export type APICommands = 'setBroadcastToken' | 'showVersion';

/**
 * An object that represents the LiveCodes playground instance.
 *
 * The object exposes multiple [methods](https://livecodes.io/docs/sdk/js-ts/#sdk-methods) that can be used to interact with the playground.
 *
 * See [docs](https://livecodes.io/docs/sdk/js-ts) for details.
 */
export interface Playground extends API {
  /**
   * Loads the playground, if not already loaded.
   *
   * When the embed option [loading](https://livecodes.io/docs/sdk/js-ts#loading) is set to `"click"`, the playground is not loaded automatically.
   * Instead, a screen is shown with "Click to load" button. Calling the SDK method `load()` allows loading the playground.
   *
   * If the playground was not loaded, calling any other method will load the playground first before executing.
   */
  load: () => Promise<void>;
}

/**
 * An object that represents the playground embed options.
 *
 * See [docs](https://livecodes.io/docs/sdk/js-ts/#embed-options) for details.
 */
export interface EmbedOptions {
  /**
   * Allows loading the playground from a custom URL
   * (e.g. a [self-hosted app](https://livecodes.io/docs/features/self-hosting) or a [permanent URL](https://livecodes.io/docs/features/permanent-url)).
   *
   * If supplied with an invalid URL, an error is thrown.
   * @default 'https://livecodes.io'
   */
  appUrl?: string;

  /**
   * An object that represents the [URL Query parameters](https://livecodes.io/docs/configuration/query-params), that can be used to configure the playground.
   *
   * These 2 snippets produce similar output:
   *
   * ```js
   * import { createPlayground } from 'livecodes';
   *
   * // use config
   * createPlayground('#container', {
   *   config: {
   *     markup: {
   *       language: 'markdown',
   *       content: '# Hello World!',
   *     },
   *   },
   * });
   *
   * // use params
   * createPlayground('#container', { params: { md: '# Hello World!' } });
   * ```
   */
  params?: Prettify<UrlQueryParams>;

  /**
   * A [configuration object](https://livecodes.io/docs/configuration/configuration-object) or a URL to a JSON file representing a configuration object to load.
   *
   * If supplied and is not an object or a valid URL, an error is thrown.
   * @default {}
   */
  config?: Partial<Config> | string;

  /**
   * A resource to [import](https://livecodes.io/docs/features/import) (from any of the supported [sources](https://livecodes.io/docs/features/import#sources)).
   */
  import?: string;

  /**
   * If `true`, the playground is loaded in [lite mode](https://livecodes.io/docs/features/lite).
   */
  lite?: boolean;

  /**
   * Sets how the playground loads:
   *
   * - `"eager"`: The playground loads immediately.
   * - `"lazy"`: A playground embedded low down in the page will not load until the user scrolls so that it approaches the viewport.
   * - `"click"`: The playground does not load automatically. Instead, a "Click-to-load" screen is shown.
   *
   * @default "lazy"
   */
  loading?: 'lazy' | 'click' | 'eager';

  /**
   * A [starter template](https://livecodes.io/docs/features/templates) to load.
   * Allowed valued can be found [here](https://livecodes.io/docs/api/modules/internal#templatename).
   */
  template?: TemplateName;

  /**
   * The [default view](https://livecodes.io/docs/features/default-view) for the playground.
   *
   * When set to `"headless"`, the playground is loaded in [headless mode](https://livecodes.io/docs/sdk/headless).
   */
  view?: 'split' | 'editor' | 'result' | 'headless';
}

/**
 * The playground [configuration object](https://livecodes.io/docs/configuration/configuration-object).
 *
 * It is an object that holds the configuration and state of the playground.
 *
 * See [docs](https://livecodes.io/docs/configuration/configuration-object) for details.
 */
export interface Config extends ContentConfig, AppConfig, UserConfig {}

/**
 * The properties that define the content of the current [project](https://livecodes.io/docs/features/projects).
 */
export interface ContentConfig {
  /**
   * Project title.
   * This is used as [result page](https://livecodes.io/docs/features/result) title and title meta tag.
   * Also used in project search.
   * @default "Untitled Project"
   */
  title: string;

  /**
   * Project description. Used in [project](https://livecodes.io/docs/features/projects) search
   * and [result page](https://livecodes.io/docs/features/result) description meta tag.
   * @default ""
   */
  description: string;

  /**
   * Content added to the [result page](https://livecodes.io/docs/features/result) `<head>` element.
   * @default '<meta charset="UTF-8" />\n<meta name="viewport" content="width=device-width, initial-scale=1.0" />'
   */
  head: string;

  /**
   * Attributes added to the [result page](https://livecodes.io/docs/features/result) `<html>` element.
   * It can be an object or a string.
   * @example <caption>Both of these become `<html lang="en" class="dark">`</caption>
   * { lang: "en", class: "dark" }
   * 'lang="en" class="dark"'
   */
  htmlAttrs: Record<string, string> | string;

  /**
   * Project tags.
   * Used in [project](https://livecodes.io/docs/features/projects) filter and search.
   * @default []
   */
  tags: string[];

  /**
   * Selects the active editor to show.
   *
   * Defaults to the last used editor for user, otherwise `"markup"`
   * @type {`"markup"` | `"style"` | `"script"` | `undefined`}
   */
  activeEditor: EditorId | undefined;

  /**
   * List of enabled languages.
   *
   * Defaults to all supported languages in full app and only current editor languages in [embeds](https://livecodes.io/docs/features/embeds).
   */
  languages: Array<Language | Processor> | undefined;

  /**
   * An object that configures the language and content of the markup editor.
   *
   * See [docs](https://livecodes.io/docs/configuration/configuration-object/#markup) for details.
   * @default { language: "html", content: "" }
   */
  markup: Prettify<Editor>;

  /**
   * An object that configures the language and content of the style editor.
   *
   * See [docs](https://livecodes.io/docs/configuration/configuration-object/#markup) for details.
   * @default { language: "css", content: "" }
   */
  style: Prettify<Editor>;

  /**
   * An object that configures the language and content of the script editor.
   *
   * See [docs](https://livecodes.io/docs/configuration/configuration-object/#markup) for details.
   * @default { language: "javascript", content: "" }
   */
  script: Prettify<Editor>;

  /**
   * List of URLs for [external stylesheets](https://livecodes.io/docs/features/external-resources) to add to the [result page](https://livecodes.io/docs/features/result).
   */
  stylesheets: string[];

  /**
   * List of URLs for [external scripts](https://livecodes.io/docs/features/external-resources) to add to the [result page](https://livecodes.io/docs/features/result).
   */
  scripts: string[];

  /**
   * [CSS Preset](https://livecodes.io/docs/features/external-resources#css-presets) to use.
   * @type {"" | "normalize.css" | "reset-css"}
   */
  cssPreset: CssPresetId;

  /**
   * List of enabled [CSS processors](https://livecodes.io/docs/features/css/#css-processors).
   *
   * For the list of available processors, see [Processor](https://livecodes.io/docs/api/modules/internal/#processor)
   */
  processors: Processor[];

  /**
   * Defines [custom settings](https://livecodes.io/docs/advanced/custom-settings) for the current project.
   */
  customSettings: Prettify<CustomSettings>;

  /**
   * Allows specifying custom [import maps](https://github.com/WICG/import-maps) for [module imports](https://livecodes.io/docs/features/module-resolution#custom-module-resolution).
   *
   * **Example**
   *
   * Setting `imports` like this:
   * ```js
   * "imports": {
   *   "moment": "https://cdn.jsdelivr.net/npm/moment@2.29.4/dist/moment.js"
   * }
   * ```
   * results in the following import map:
   * ```html
   * <script type="importmap">
   *   {
   *     "imports": {
   *       "moment": "https://cdn.jsdelivr.net/npm/moment@2.29.4/dist/moment.js"
   *     }
   *   }
   * </script>
   * ```
   * See docs for [Imports](https://livecodes.io/docs/configuration/configuration-object#imports)
   * and [Custom Module Resolution](https://livecodes.io/docs/features/module-resolution/#custom-module-resolution)
   */
  imports: { [key: string]: string };

  /**
   * Allows providing custom TypeScript type declarations for better [editor intellisense](https://livecodes.io/docs/features/intellisense).
   *
   * It is an object where each key represents module name and value represents the types.
   *
   * See docs for [Types](https://livecodes.io/docs/configuration/configuration-object#types)
   * and [Custom Types](https://livecodes.io/docs/features/intellisense#custom-types)
   *
   * @example
   * ```js
   * {
   *   "types": {
   *     "my-demo-lib": "https://my-custom-domain/my-type-declarations.d.ts"
   *   }
   * }
   * ```
   * @example
   * ```
   * {
   *   "types": {
   *     "my-demo-lib": {
   *       "url": "https://my-custom-domain/types.d.ts",
   *       "autoload": true,
   *       "declareAsModule": true
   *     }
   * }
   * ```
   */
  types: Prettify<Types>;

  /**
   * Configures the [language](https://livecodes.io/docs/features/tests#supported-languages)
   * and content of [tests](https://livecodes.io/docs/features/tests).
   */
  tests: Prettify<Partial<Editor>> | undefined;

  /**
   * This is a read-only property which specifies the current LiveCodes version.
   *
   * Version specified in [exported](https://livecodes.io/docs/features/export) projects allows automatically upgrading the project configuration when imported by an app with a newer version.
   */
  readonly version: string;
}

/**
 * These are properties that define how the app behaves.
 */
export interface AppConfig {
  /**
   * If `true`, editors are loaded in read-only mode, where the user is not allowed to change the code.
   *
   * By default, when readonly is set to true, the light-weight code editor [CodeJar](https://livecodes.io/docs/features/editor-settings#code-editor) is used.
   * If you wish to use another editor, set the [editor](https://livecodes.io/docs/configuration/configuration-object#editor) property.
   * @default false
   */
  readonly: boolean;

  /**
   * If `false`, the UI will not show the menu that allows changing editor language.
   * @default true
   */
  allowLangChange: boolean;

  /**
   * Sets the [display mode](https://livecodes.io/docs/features/display-modes).
   * @default "full"
   */
  mode: 'full' | 'focus' | 'simple' | 'editor' | 'codeblock' | 'result';

  /**
   * Sets enabled and active tools and status of [tools pane](https://livecodes.io/docs/features/tools-pane).
   * @default { enabled: "all", active: "", status: "" }
   * @example
   * ```js
   * {
   *   "tools": {
   *     "enabled": ["console", "compiled"],
   *     "active": "console",
   *     "status": "open"
   *   }
   * }
   * ```
   */
  tools: Partial<{
    enabled: Array<Tool['name']> | 'all';
    active: Tool['name'] | '';
    status: ToolsPaneStatus;
  }>;

  /**
   * Sets result page [zoom level](https://livecodes.io/docs/features/result#result-page-zoom).
   */
  zoom: 1 | 0.5 | 0.25;
}

export interface UserConfig extends EditorConfig, FormatterConfig {
  /**
   * If `true`, the result page is automatically updated on code change,
   * after time [delay](https://livecodes.io/docs/configuration/configuration-object#delay).
   * @default true
   */
  autoupdate: boolean;

  /**
   * If `true`, the project is automatically saved on code change,
   * after time [delay](https://livecodes.io/docs/configuration/configuration-object#delay).
   * @default false
   */
  autosave: boolean;

  /**
   * If `true`, the project is watched for code changes which trigger tests to auto-run.
   * @default false
   */
  autotest: boolean;

  /**
   * Time delay (in milliseconds) following code change,
   * after which the result page is updated (if [`autoupdate`](https://livecodes.io/docs/configuration/configuration-object#autoupdate) is `true`)
   * and/or the project is saved (if [`autosave`](https://livecodes.io/docs/configuration/configuration-object#autosave) is `true`).
   * @default 1500
   */
  delay: number;

  /**
   * If `true`, the code is automatically [formatted](https://livecodes.io/docs/features/code-format) on saving the project.
   * @default false
   */
  formatOnsave: boolean;

  /**
   * Sets the app layout to horizontal or vertical.
   * If set to `"responsive"` (the default) or `undefined`,
   * the layout is vertical in small screens when the playground height is larger than its width,
   * otherwise horizontal.
   * @default "responsive"
   */
  layout: 'responsive' | 'horizontal' | 'vertical' | undefined;

  /**
   * Enables [recovering last unsaved project](https://livecodes.io/docs/features/recover) when the app is reopened.
   * @default true
   */
  recoverUnsaved: boolean;

  /**
   * Enables [showing element spacing](https://livecodes.io/docs/features/result#show-spacings) in the result page.
   * @default false
   */
  showSpacing: boolean;

  /**
   * If `true`, the [welcome screen](https://livecodes.io/docs/features/welcome) is displayed when the app loads.
   */
  welcome: boolean;

  /**
   * Sets the app UI language used.
   */
  appLanguage: AppLanguage | undefined;
}

export interface EditorConfig {
  /**
   * Selects the [code editor](https://livecodes.io/docs/features/editor-settings#code-editor) to use.
   *
   * If `undefined` (the default), Monaco editor is used on desktop, CodeMirror is used on mobile
   * and CodeJar is used in codeblocks, in lite mode and in readonly playgrounds.
   * @default undefined
   */
  editor: 'monaco' | 'codemirror' | 'codejar' | undefined;

  /**
   * Sets the app [theme](https://livecodes.io/docs/features/themes) to light/dark mode.
   * @default "dark"
   */
  theme: Theme;

  /**
   * Sets the [code editor](https://livecodes.io/docs/features/editor-settings) themes.
   *
   * See docs for [editor themes](https://livecodes.io/docs/configuration/configuration-object#editortheme) for details.
   *
   * @example "vs"
   * @example "monaco:twilight, codemirror:one-dark"
   * @example ["vs@light"]
   * @example ["vs@light", "vs-dark@dark"]
   * @example ["monaco:vs@light", "codemirror:github-light@light", "dracula@dark"]
   */
  editorTheme: EditorTheme[] | string | undefined;

  /**
   * Sets the [code editor](https://livecodes.io/docs/features/editor-settings) font family.
   */
  fontFamily: string | undefined;

  /**
   * Sets the [code editor](https://livecodes.io/docs/features/editor-settings) font size.
   *
   * If `undefined` (the default), the font size is set to 14 for the full app and 12 for [embeds](https://livecodes.io/docs/features/embeds).
   * @default undefined
   */
  fontSize: number | undefined;

  /**
   * If `true`, lines are indented with tabs instead of spaces.
   *
   * Also used in [code formatting](https://livecodes.io/docs/features/code-format).
   * @default false
   */
  useTabs: boolean;

  /**
   * The number of spaces per indentation-level.
   *
   * Also used in [code formatting](https://livecodes.io/docs/features/code-format).
   * @default 2
   */
  tabSize: number;

  /**
   * Show line numbers in [code editor](https://livecodes.io/docs/features/editor-settings).
   * @default true
   */
  lineNumbers: boolean;

  /**
   * Enables word-wrap for long lines.
   * @default false
   */
  wordWrap: boolean;

  /**
   * Use auto-complete to close brackets and quotes.
   * @default true
   */
  closeBrackets: boolean;

  /**
   * Enables [Emmet](https://livecodes.io/docs/features/editor-settings#emmet).
   * @default true
   */
  emmet: boolean;

  /**
   * Sets [editor mode](https://livecodes.io/docs/features/editor-settings#editor-modes).
   */
  editorMode: 'vim' | 'emacs' | undefined;

  /**
   * If `true`, [AI code assistant](https://livecodes.io/docs/features/ai) is enabled.
   * @default false
   */
  enableAI: boolean;
}

export interface FormatterConfig {
  /**
   * If `true`, lines are indented with tabs instead of spaces.
   * @default false
   */
  useTabs: boolean;

  /**
   * The number of spaces per indentation-level.
   * @default 2
   */
  tabSize: number;

  /**
   * Configures Prettier [code formatter](https://livecodes.io/docs/features/code-format) to use semi-colons.
   * @default true
   */
  semicolons: boolean;
  /**
   * Configures Prettier [code formatter](https://livecodes.io/docs/features/code-format) to use single quotes instead of double quotes.
   * @default false
   */
  singleQuote: boolean;

  /**
   * Configures Prettier [code formatter](https://livecodes.io/docs/features/code-format) to use [trailing commas](https://prettier.io/docs/en/options.html#trailing-commas).
   * @default true
   */
  trailingComma: boolean;
}

export interface UserData {
  id: string;
  data: Partial<{
    sync: {
      autosync: boolean;
      repo: string;
      lastSync: number;
    };
    deploys: {
      [key: string]: string; // projectId => repoName
    };
  }>;
}

export interface AppData {
  defaultTemplate?: string | null;
  recentTemplates?: Array<{ name: Template['name']; title: string }>;
  recentProjects?: Array<{ id: string; title: string; description: string }>;
  language?: Language;
  snippets?: {
    language: Language;
  };
  broadcast?: {
    serverUrl: string;
    userToken?: string;
  };
}

/**
 * Language name, alias or extension.
 */
export type Language =
  | 'html'
  | 'htm'
  | 'markdown'
  | 'md'
  | 'mdown'
  | 'mkdn'
  | 'mdx'
  | 'astro'
  | 'pug'
  | 'jade'
  | 'haml'
  | 'asciidoc'
  | 'adoc'
  | 'asc'
  | 'mustache'
  | 'handlebars'
  | 'hbs'
  | 'ejs'
  | 'eta'
  | 'nunjucks'
  | 'njk'
  | 'liquid'
  | 'liquidjs'
  | 'dot'
  | 'twig'
  | 'vento'
  | 'vto'
  | 'art-template'
  | 'art'
  | 'bbcode'
  | 'bb'
  | 'mjml'
  | 'diagrams'
  | 'diagram'
  | 'graph'
  | 'plt'
  | 'richtext'
  | 'rte'
  | 'rich'
  | 'rte.html'
  | 'css'
  | 'scss'
  | 'sass'
  | 'less'
  | 'stylus'
  | 'styl'
  | 'stylis'
  | 'postcss'
  | 'javascript'
  | 'js'
  | 'json'
  | 'babel'
  | 'es'
  | 'sucrase'
  | 'typescript'
  | 'flow'
  | 'ts'
  | 'jsx'
  | 'tsx'
  | 'react-native'
  | 'react-native.jsx'
  | 'react-native-tsx'
  | 'react-native.tsx'
  | 'vue'
  | 'vue3'
  | 'vue2'
  | 'svelte'
  | 'stencil'
  | 'stencil.tsx'
  | 'solid'
  | 'solid.jsx'
  | 'solid.tsx'
  | 'riot'
  | 'riotjs'
  | 'malina'
  | 'malinajs'
  | 'xht'
  | 'coffeescript'
  | 'coffee'
  | 'livescript'
  | 'ls'
  | 'civet'
  | 'clio'
  | 'imba'
  | 'assemblyscript'
  | 'as'
  | 'python'
  | 'py'
  | 'pyodide'
  | 'python-wasm'
  | 'py-wasm'
  | 'pythonwasm'
  | 'pywasm'
  | 'py3'
  | 'wasm.py'
  | 'r'
  | 'rlang'
  | 'rstats'
  | 'r-wasm'
  | 'ruby'
  | 'rb'
  | 'ruby-wasm'
  | 'wasm.rb'
  | 'rubywasm'
  | 'go'
  | 'golang'
  | 'php'
  | 'php-wasm'
  | 'phpwasm'
  | 'wasm.php'
  | 'cpp'
  | 'c'
  | 'C'
  | 'cp'
  | 'cxx'
  | 'c++'
  | 'cppm'
  | 'ixx'
  | 'ii'
  | 'hpp'
  | 'h'
  | 'cpp-wasm'
  | 'cppwasm'
  | 'cwasm'
  | 'wasm.cpp'
  | 'clang'
  | 'clang.cpp'
  | 'perl'
  | 'pl'
  | 'pm'
  | 'lua'
  | 'lua-wasm'
  | 'luawasm'
  | 'wasm.lua'
  | 'teal'
  | 'tl'
  | 'fennel'
  | 'fnl'
  | 'julia'
  | 'jl'
  | 'scheme'
  | 'scm'
  | 'commonlisp'
  | 'common-lisp'
  | 'lisp'
  | 'clojurescript'
  | 'clojure'
  | 'cljs'
  | 'clj'
  | 'cljc'
  | 'edn'
  | 'gleam'
  | 'rescript'
  | 'res'
  | 'resi'
  | 'reason'
  | 're'
  | 'rei'
  | 'ocaml'
  | 'ml'
  | 'mli'
  | 'tcl'
  | 'wat'
  | 'wast'
  | 'webassembly'
  | 'wasm'
  | 'Binary'
  | 'csharp'
  | 'sql'
  | 'sqlite'
  | 'sqlite3'
  | 'pg.sql'
  | 'pgsql.sql'
  | 'pgsql'
  | 'pg'
  | 'pglite'
  | 'pglite.sql'
  | 'postgresql'
  | 'postgres'
  | 'postgre.sql'
  | 'postgresql.sql'
  | 'prolog.pl'
  | 'prolog'
  | 'blockly'
  | 'blockly.xml'
  | 'xml'
  | 'pintora';

export interface Editor {
  /**
   * A language name, extension or alias (as defined in [language documentations](https://livecodes.io/docs/languages/)).
   *
   * For the list of supported values, see [Language](https://livecodes.io/docs/api/modules#language)
   */
  language: Language;

  /**
   * If set, this is used as the title of the editor in the UI,
   * overriding the default title set to the language name
   * (e.g. `"Python"` can be used instead of `"Py (Wasm)"`).
   */
  title?: string;

  /**
   * The initial content of the code editor.
   * @default ""
   */
  content?: string;

  /**
   * A URL to load `content` from. It has to be a valid URL that is CORS-enabled.
   *
   * The URL is only fetched if `content` property had no value.
   */
  contentUrl?: string;

  /**
   * Hidden content that gets evaluated without being visible in the code editor.
   *
   * This can be useful in embedded playgrounds (e.g. for adding helper functions, utilities or tests)
   */
  hiddenContent?: string;

  /**
   * A URL to load `hiddenContent` from. It has to be a valid URL that is CORS-enabled.
   *
   * The URL is only fetched if `hiddenContent` property had no value.
   */
  hiddenContentUrl?: string;

  /**
   * A CSS selector to load content from [DOM import](https://livecodes.io/docs/features/import#import-code-from-dom).
   */
  selector?: string;

  /**
   * The initial position of the cursor in the code editor.
   * @example  {lineNumber: 5, column: 10}
   */
  position?: EditorPosition;
}

export interface EditorPosition {
  lineNumber: number;
  column?: number;
}

export type EditorId = 'markup' | 'style' | 'script';

export interface Editors {
  markup: CodeEditor;
  style: CodeEditor;
  script: CodeEditor;
}
export interface EditorLanguages {
  markup: Language;
  style: Language;
  script: Language;
}

export interface Types {
  [key: string]:
    | string
    | {
        url: string;
        declareAsModule?: boolean;
        declareAsGlobal?: boolean;
        autoload?: boolean;
      };
}

export interface LanguageSpecs {
  name: Language;
  title: string;
  longTitle?: string;
  info?: boolean;
  parser?: Parser;
  formatter?: LanguageFormatter;
  compiler: Compiler | Language;
  extensions: Language[];
  editor: EditorId;
  editorLanguage?: Language;
  preset?: CssPresetId;
  largeDownload?: boolean;
}

export interface ProcessorSpecs {
  name: Processor;
  title: string;
  longTitle?: string;
  info?: string;
  isPostcssPlugin: boolean;
  needsHTML?: boolean;
  compiler: {
    url: string;
    factory: (
      config: Config,
      baseUrl: string,
      options: CompileOptions,
    ) => CompilerFunction | CompilerFunction[];
  };
  editor: EditorId;
  hidden?: boolean;
}

export type Processor =
  | 'postcss'
  | 'postcssImportUrl'
  | 'tailwindcss'
  | 'windicss'
  | 'unocss'
  | 'tokencss'
  | 'lightningcss'
  | 'autoprefixer'
  | 'postcssPresetEnv'
  | 'cssmodules'
  | 'purgecss'
  | 'cssnano';

export type ParserName =
  | 'babel'
  | 'babel-ts'
  | 'babel-flow'
  | 'glimmer'
  | 'html'
  | 'markdown'
  | 'css'
  | 'scss'
  | 'less'
  | 'php'
  | 'pug';

export interface Parser {
  name: ParserName;
  plugins?: any[];
  pluginUrls: string[];
}
export type FormatFn = (
  value: string,
  cursorOffset: number,
  formatterConfig?: Partial<FormatterConfig>,
) => Promise<{ formatted: string; cursorOffset: number }>;

export interface LanguageFormatter {
  factory: (baseUrl: string, language: Language) => FormatFn;
}

export type CssPresetId = '' | 'normalize.css' | 'reset-css';

export interface CssPreset {
  id: CssPresetId;
  name: string;
  url: string;
}

export interface EditorLibrary {
  filename: string;
  content: string;
}

export interface CompileOptions {
  html?: string;
  blockly?: BlocklyContent;
  forceCompile?: boolean;
  compileInfo?: CompileInfo;
}

export interface CompileInfo {
  cssModules?: Record<string, string>;
  modifiedHTML?: string;
  importedContent?: string;
  imports?: Record<string, string>;
}

export interface CompileResult {
  code: string;
  info: CompileInfo;
}

export type CompilerFunction = (
  code: string,
  {
    config,
    language,
    baseUrl,
    options,
    worker,
  }: {
    config: Config;
    language: Language | Processor;
    baseUrl: string;
    options: CompileOptions;
    worker?: Worker;
  },
) => Promise<string | CompileResult>;

export interface Compiler {
  dependencies?: Language[];
  url?: string;
  fn?: CompilerFunction;
  factory: (config: Config, baseUrl: string) => CompilerFunction | Promise<CompilerFunction>;
  runOutsideWorker?: CompilerFunction;
  editors?: EditorId[];
  styles?:
    | string[]
    | ((options: { compiled: string; baseUrl: string; config: Config }) => string[]);
  scripts?:
    | string[]
    | ((options: { compiled: string; baseUrl: string; config: Config }) => string[]);
  deferScripts?: boolean;
  inlineScript?: string | ((options: { baseUrl: string }) => Promise<string>);
  inlineModule?: string | ((options: { baseUrl: string }) => Promise<string>);
  loadAsExternalModule?: boolean;
  scriptType?:
    | 'module'
    | 'text/liquid'
    | 'text/python'
    | 'text/r'
    | 'text/ruby-wasm'
    | 'text/x-uniter-php'
    | 'text/php-wasm'
    | 'text/cpp'
    | 'text/perl'
    | 'text/julia'
    | 'text/biwascheme'
    | 'text/commonlisp'
    | 'text/tcl'
    | 'text/prolog'
    | 'application/json'
    | 'application/lua'
    | 'text/fennel'
    | 'application/wasm-uint8';
  liveReload?: boolean;
  aliasTo?: Language;
  compiledCodeLanguage?: Language;
  imports?: { [key: string]: string };
  types?: Types;
}

export interface Compilers {
  [language: string]: Compiler;
}

export type Template = Pick<ContentConfig, 'title' | 'markup' | 'style' | 'script'> &
  Partial<ContentConfig> & {
    name: TemplateName;
    aliases?: TemplateName[];
    thumbnail: string;
    tools?: Config['tools'];
    autotest?: Config['autotest'];
  };

export type TemplateName =
  | 'blank'
  | 'javascript'
  | 'typescript'
  | 'react'
  | 'react-native'
  | 'vue2'
  | 'vue'
  | 'angular'
  | 'preact'
  | 'svelte'
  | 'solid'
  | 'lit'
  | 'stencil'
  | 'mdx'
  | 'astro'
  | 'riot'
  | 'malina'
  | 'jquery'
  | 'backbone'
  | 'knockout'
  | 'jest'
  | 'jest-react'
  | 'bootstrap'
  | 'tailwindcss'
  | 'd3'
  | 'phaser'
  | 'coffeescript'
  | 'livescript'
  | 'civet'
  | 'clio'
  | 'imba'
  | 'rescript'
  | 'reason'
  | 'ocaml'
  | 'python'
  | 'pyodide'
  | 'python-wasm'
  | 'r'
  | 'ruby'
  | 'ruby-wasm'
  | 'go'
  | 'php'
  | 'php-wasm'
  | 'cpp'
  | 'clang'
  | 'cpp-wasm'
  | 'perl'
  | 'lua'
  | 'lua-wasm'
  | 'teal'
  | 'fennel'
  | 'julia'
  | 'scheme'
  | 'commonlisp'
  | 'clojurescript'
  | 'gleam'
  | 'tcl'
  | 'markdown'
  | 'assemblyscript'
  | 'wat'
  | 'sql'
  | 'postgresql'
  | 'prolog'
  | 'blockly'
  | 'diagrams';

export interface Tool {
  name: 'console' | 'compiled' | 'tests';
  title: string;
  load: () => Promise<void>;
  onActivate: () => void;
  onDeactivate: () => void;
  getEditor?: () => CodeEditor | undefined;
}

export type ToolsPaneStatus = 'closed' | 'open' | 'full' | 'none' | '';

export type ToolList = Array<{
  name: Tool['name'];
  factory: (
    config: Config,
    baseUrl: string,
    editors: Editors,
    eventsManager: EventsManager,
    isEmbed: boolean,
    runTests: () => Promise<void>,
  ) => Tool;
}>;

export interface Console extends Tool {
  title: string;
  log: (...args: any[]) => void;
  info: (...args: any[]) => void;
  table: (...args: any[]) => void;
  warn: (...args: any[]) => void;
  error: (...args: any[]) => void;
  clear: (silent?: boolean) => void;
  // filterLog: (filter: string) => void;
  evaluate: (code: string) => void;
  reloadEditor: (config: Config) => Promise<void>;
  setTheme?: (theme: Theme) => void;
}

export interface CompiledCodeViewer extends Tool {
  title: string;
  update: (language: Language, content: string, label?: string | undefined) => void;
  reloadEditor: (config: Config) => Promise<void>;
}

export interface TestViewer extends Tool {
  title: string;
  showResults: ({ results, error }: { results: TestResult[]; error?: string }) => void;
  resetTests: () => void;
  clearTests: () => void;
}

export interface ToolsPane {
  load: () => Promise<void>;
  open: () => void;
  close: () => void;
  maximize: () => void;
  hide: () => void;
  getStatus: () => ToolsPaneStatus;
  getActiveTool: () => Tool['name'];
  setActiveTool: (name: Tool['name']) => void;
  disableTool: (name: Tool['name']) => void;
  enableTool: (name: Tool['name']) => void;
  console?: Console;
  compiled?: CompiledCodeViewer;
  tests?: TestViewer;
}

export interface CodeEditor {
  getValue: () => string;
  setValue: (value?: string, newState?: boolean) => void;
  getLanguage: () => Language;
  setLanguage: (language: Language, value?: string) => void;
  getEditorId: () => string;
  focus: () => void;
  getPosition: () => EditorPosition;
  setPosition: (position: EditorPosition) => void;
  layout?: () => void;
  addTypes?: (lib: EditorLibrary, force?: boolean) => any;
  onContentChanged: (callback: () => void) => void;
  addKeyBinding: (label: string, keybinding: any, callback: () => void) => void;
  keyCodes: {
    CtrlEnter: any;
    ShiftEnter: any;
    Enter: any;
    UpArrow: any;
    DownArrow: any;
    ShiftAltF: any;
  };
  changeSettings: (editorSettings: EditorConfig) => void;
  registerFormatter: (formatFn: FormatFn | undefined) => void;
  format: () => Promise<void>;
  isReadonly: boolean;
  setTheme: (theme: Theme, editorTheme: Config['editorTheme']) => void;
  undo: () => void;
  redo: () => void;
  destroy: () => void;
  monaco?: any;
  codemirror?: any;
  prism?: any;
  codejar?: any;
  isFake?: boolean;
}

export interface EditorOptions extends EditorConfig {
  baseUrl: string;
  container: HTMLElement | null;
  language: Language;
  value: string;
  mode?: Config['mode'];
  readonly: boolean;
  editorId:
    | EditorId
    | 'compiled'
    | 'console'
    | 'customSettings'
    | 'editorSettings'
    | 'tests'
    | 'embed'
    | 'snippet'
    | 'add-snippet';
  theme: Theme;
  isEmbed: boolean;
  isHeadless: boolean;
  getLanguageExtension: (alias: string) => Language | undefined;
  mapLanguage: (language: Language) => Language;
  getFormatterConfig: () => Partial<FormatterConfig>;
  getFontFamily: (font: string | undefined) => string;
}

export type MonacoTheme =
  | 'active4d'
  | 'all-hallows-eve'
  | 'amy'
  | 'birds-of-paradise'
  | 'blackboard'
  | 'brilliance-black'
  | 'brilliance-dull'
  | 'chrome-devtools'
  | 'clouds-midnight'
  | 'clouds'
  | 'cobalt'
  | 'cobalt2'
  | 'custom-vs-light' // hidden
  | 'custom-vs-dark' // hidden
  | 'dawn'
  | 'dracula'
  | 'dreamweaver'
  | 'eiffel'
  | 'espresso-libre'
  | 'github'
  | 'github-dark'
  | 'github-light'
  | 'hc-black'
  | 'hc-light'
  | 'idle'
  | 'idlefingers'
  | 'iplastic'
  | 'katzenmilch'
  | 'krtheme'
  | 'kuroir'
  | 'lazy'
  | 'magicwb-amiga'
  | 'merbivore-soft'
  | 'merbivore'
  | 'monochrome'
  | 'monochrome-dark'
  | 'monokai'
  | 'monokai-bright'
  | 'monoindustrial'
  | 'night-owl'
  | 'nord'
  | 'oceanic-next'
  | 'pastels-on-dark'
  | 'slush-and-poppies'
  | 'solarized-dark'
  | 'solarized-light'
  | 'spacecadet'
  | 'sunburst'
  | 'textmate-mac-classic'
  | 'tomorrow'
  | 'tomorrow-night'
  | 'tomorrow-night-blue'
  | 'tomorrow-night-bright'
  | 'tomorrow-night-eighties'
  | 'twilight'
  | 'upstream-sunburst'
  | 'vibrant-ink'
  | 'vs'
  | 'vs-dark'
  | 'xcode-default'
  | 'zenburnesque';

export type CodemirrorTheme =
  | 'amy'
  | 'aura'
  | 'ayu-light'
  | 'barf'
  | 'basic-light'
  | 'basic-dark'
  | 'bespin'
  | 'birds-of-paradise'
  | 'boys-and-girls'
  | 'clouds'
  | 'cm-light'
  | 'cobalt'
  | 'cool-glow'
  | 'dracula'
  | 'espresso'
  | 'github-dark'
  | 'github-light'
  | 'gruvbox-dark'
  | 'gruvbox-light'
  | 'material-dark'
  | 'material-light'
  | 'monochrome'
  | 'monochrome-dark'
  | 'noctis-lilac'
  | 'nord'
  | 'one-dark'
  | 'rose-pine-dawn'
  | 'smoothy'
  | 'solarized-light'
  | 'solarized-dark'
  | 'tokyo-night'
  | 'tokyo-night-day'
  | 'tokyo-night-storm'
  | 'tomorrow';

export type CodejarTheme =
  | 'a11y-dark'
  | 'atom-dark'
  | 'base16-ateliersulphurpool-light'
  | 'cb'
  | 'coldark-cold'
  | 'coldark-dark'
  | 'coy'
  | 'coy-without-shadows'
  | 'darcula'
  | 'dark'
  | 'dracula'
  | 'duotone-dark'
  | 'duotone-earth'
  | 'duotone-forest'
  | 'duotone-light'
  | 'duotone-sea'
  | 'duotone-space'
  | 'funky'
  | 'ghcolors'
  | 'gruvbox-dark'
  | 'gruvbox-light'
  | 'holi-theme'
  | 'hopscotch'
  | 'laserwave'
  | 'lucario'
  | 'material-dark'
  | 'material-light'
  | 'material-oceanic'
  | 'monochrome'
  | 'monochrome-dark'
  | 'night-owl'
  | 'nord'
  | 'okaidia'
  | 'one-dark'
  | 'one-light'
  | 'pojoaque'
  | 'shades-of-purple'
  | 'solarized-dark-atom'
  | 'solarized-light'
  | 'synthwave84'
  | 'tomorrow'
  | 'twilight'
  | 'vs'
  | 'vsc-dark-plus'
  | 'xonokai'
  | 'z-touchs';

export type EditorTheme =
  | MonacoTheme
  | CodemirrorTheme
  | CodejarTheme
  | `${MonacoTheme}@${Theme}`
  | `${CodemirrorTheme}@${Theme}`
  | `${CodejarTheme}@${Theme}`
  | `monaco:${MonacoTheme}`
  | `codemirror:${CodemirrorTheme}`
  | `codejar:${CodejarTheme}`
  | `monaco:${MonacoTheme}@${Theme}`
  | `codemirror:${CodemirrorTheme}@${Theme}`
  | `codejar:${CodejarTheme}@${Theme}`;

export interface CustomEditor {
  language: Language;
  show: (show: boolean, options: CustomEditorOptions) => Promise<void>;
  getContent: (options: CustomEditorOptions) => Promise<unknown>;
  setTheme: (theme: Theme) => void;
}

export interface CustomEditorOptions {
  baseUrl: string;
  editors: Editors;
  config: Config;
  html: string;
  eventsManager: EventsManager;
}

export type CustomEditors = {
  [key in Language]?: CustomEditor;
};

export interface BlocklyContent {
  xml?: string;
  js?: string;
}

<<<<<<< HEAD
export type AppLanguage =
  | 'auto'
  | 'ar'
  | 'de'
  | 'en'
  | 'es'
  | 'fr'
  | 'hi'
  | 'it'
  | 'ja'
  | 'pt'
  | 'ru'
  | 'ur'
  | 'zh-CN';
=======
export type AppLanguage = 'auto' | 'en' | 'zh-CN';
>>>>>>> faacc803

export interface User {
  uid: string;
  token: string | null;
  displayName: string | null;
  username: string | null;
  email: string | null;
  photoURL: string | null;
}

export type GithubScope = 'gist' | 'repo' | 'public_repo';

export interface ShareData {
  url: string;
  title: string;
}

export interface Screen {
  screen:
    | 'login'
    | 'info'
    | 'new'
    | 'open'
    | 'assets'
    | 'add-asset'
    | 'snippets'
    | 'add-snippet'
    | 'import'
    | 'resources'
    | 'share'
    | 'embed'
    | 'deploy'
    | 'sync'
    | 'backup'
    | 'broadcast'
    | 'welcome'
    | 'about'
    | 'custom-settings'
    | 'editor-settings'
    | 'test-editor';
  show: (options?: any) => void | Promise<unknown>;
}

export type CustomSettings = Partial<
  {
    [key in Language | Processor]: any;
  } & {
    template: {
      data?: any;
      prerender?: boolean;
    };
    scriptType:
      | 'module'
      | 'application/javascript'
      | 'application/ecmascript'
      | 'text/javascript'
      | 'text/ecmascript'
      | ''
      | Compiler['scriptType'];
    mapImports: boolean;
    imports: Record<string, string>;
    convertCommonjs: boolean;
    defaultCDN: CDN;
    types: Types;
  }
>;

export type CDN =
  | 'jspm'
  | 'skypack'
  | 'jsdelivr'
  | 'fastly.jsdelivr'
  | 'gcore.jsdelivr'
  | 'testingcf.jsdelivr'
  | 'jsdelivr.b-cdn'
  | 'jsdelivr.gh'
  | 'fastly.jsdelivr.gh'
  | 'gcore.jsdelivr.gh'
  | 'testingcf.jsdelivr.gh'
  | 'jsdelivr.b-cdn.gh'
  | 'jsdelivr.esm'
  | 'fastly.jsdelivr.esm'
  | 'gcore.jsdelivr.esm'
  | 'testingcf.jsdelivr.esm'
  | 'jsdelivr.b-cdn.esm'
  | 'esm.run'
  | 'esm.sh'
  | 'esbuild'
  | 'bundle.run'
  | 'unpkg'
  | 'npmcdn'
  | 'statically';

export type EditorCache = Editor & {
  compiled: string;
  modified?: string;
};

export type Cache = ContentConfig & {
  markup: EditorCache;
  style: EditorCache;
  script: EditorCache;
  tests?: EditorCache;
  result?: string;
  styleOnlyUpdate?: boolean;
};

/**
 * An object that contains the language, content and compiled code for each of the 3 [code editors](https://livecodes.io/docs/features/projects)
 * and the [result page](https://livecodes.io/docs/features/result) HTML.
 *
 * See [docs](https://livecodes.io/docs/api/interfaces/Code) for details.
 */
export interface Code {
  markup: {
    language: Language;
    content: string;
    compiled: string;
  };
  style: {
    language: Language;
    content: string;
    compiled: string;
  };
  script: {
    language: Language;
    content: string;
    compiled: string;
  };
  result: string;
}

export type Theme = 'light' | 'dark';

export type Await<T> = T extends PromiseLike<infer U> ? U : T;

export type FileType =
  | 'image'
  | 'audio'
  | 'video'
  | 'archive'
  | 'html'
  | 'stylesheet'
  | 'script'
  | 'font'
  | 'icon'
  | 'json'
  | 'csv'
  | 'xml'
  | 'text'
  | 'other';

export interface Asset {
  id: string;
  filename: string;
  type: FileType;
  url: string;
  lastModified: number;
}

export interface Snippet {
  id: string;
  title: string;
  description: string;
  language: Language;
  code: string;
  lastModified: number;
}

export interface EventsManager {
  addEventListener: <T extends Event>(
    element: HTMLElement | Document | Window | FileReader | null,
    eventType: string,
    fn: (event: T) => any,
    _options?: any,
  ) => void;
  removeEventListener: <T extends Event>(
    element: HTMLElement | Document | Window | FileReader | null,
    eventType: string,
    fn: (event: T) => any,
  ) => void;
  removeEventListeners: () => void;
}

export interface TestResult {
  duration: number;
  errors: string[];
  status: 'pass' | 'fail' | 'skip';
  testPath: string[];
}

export interface Subscribable<T> {
  subscribe: (fn: (data: T) => void) => { unsubscribe: () => void };
  unsubscribeAll: () => void;
}

export type languageSelector = `${Language}-selector`;
export type ToolNames =
  | `${Tool['name']}`
  | `${Tool['name']},${Tool['name']}`
  | `${Tool['name']},${Tool['name']},${Tool['name']}`;
export type ToolsStatus = `${ToolNames}|${Config['tools']['status']}`;

export type UrlQueryParams = Partial<
  EmbedOptions &
    Omit<
      Config,
      'activeEditor' | 'languages' | 'tags' | 'processors' | 'stylesheets' | 'scripts' | 'tools'
    > &
    Pick<Screen, 'screen'> & { new: '' } & { [key in Language]: string } & {
      [key in languageSelector]: string;
    } & {
      config: string;
      embed: boolean;
      preview: boolean;
      x: string;
      files: string; // comma-separated files (e.g. import from GitHub dir)
      raw: Language;
      language: Language;
      lang: Language;
      languages: string; // comma-separated languages
      processors: string; // comma-separated processors
      stylesheets: string; // comma-separated stylesheets
      scripts: string; // comma-separated scripts
      activeEditor: EditorId | 0 | 1 | 2;
      active: EditorId | 0 | 1 | 2;
      tags: string | string[];
      'no-defaults': boolean;
      scrollPosition: boolean;
      disableAI: boolean;
      tools: 'open' | 'full' | 'closed' | 'console' | 'compiled' | 'tests' | 'none' | ToolsStatus;
    } & {
      [key in Tool['name']]: 'open' | 'full' | 'closed' | 'none' | '' | 'true';
    }
>;

export interface CustomEvents {
  getConfig: 'livecodes-get-config';
  config: 'livecodes-config';
  load: 'livecodes-load';
  appLoaded: 'livecodes-app-loaded';
  ready: 'livecodes-ready';
  change: 'livecodes-change';
  testResults: 'livecodes-test-results';
  console: 'livecodes-console';
  destroy: 'livecodes-destroy';
  resizeEditor: 'livecodes-resize-editor';
  apiResponse: 'livecodes-api-response';
  i18n: 'livecodes-i18n';
}

export interface PkgInfo {
  name: string;
  description?: string;
  version?: string;
  repository?: {
    url?: string;
  };
  repo?: string;
  homepage?: string;
}

export interface APIError {
  error: boolean;
  status?: number;
  message?: string;
}

export interface CDNService {
  search: (query: string, limit?: number) => Promise<PkgInfo[] | APIError>;
  getPkgInfo: (pkgName: string) => Promise<PkgInfo | APIError>;
  getPkgFiles: (pkgName: string) => Promise<{ default?: string; files: string[] } | APIError>;
  getPkgDefaultFiles: (pkgName: string) => Promise<{ js?: string; css?: string } | APIError>;
}

export interface WorkerMessageEvent<T, K = unknown> extends MessageEvent {
  data: {
    messageId: string;
    method: T;
    args?: any;
    data?: K;
  };
}<|MERGE_RESOLUTION|>--- conflicted
+++ resolved
@@ -1674,24 +1674,7 @@
   js?: string;
 }
 
-<<<<<<< HEAD
-export type AppLanguage =
-  | 'auto'
-  | 'ar'
-  | 'de'
-  | 'en'
-  | 'es'
-  | 'fr'
-  | 'hi'
-  | 'it'
-  | 'ja'
-  | 'pt'
-  | 'ru'
-  | 'ur'
-  | 'zh-CN';
-=======
 export type AppLanguage = 'auto' | 'en' | 'zh-CN';
->>>>>>> faacc803
 
 export interface User {
   uid: string;
