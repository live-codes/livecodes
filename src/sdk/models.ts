--- conflicted
+++ resolved
@@ -969,10 +969,7 @@
   | 'malina'
   | 'malinajs'
   | 'ripple'
-<<<<<<< HEAD
-=======
   | 'ripplejs'
->>>>>>> 5908cae7
   | 'xht'
   | 'coffeescript'
   | 'coffee'
