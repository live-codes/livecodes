--- conflicted
+++ resolved
@@ -2418,32 +2418,13 @@
   });
 };
 
-const handleAppMenuProject = () => {
-  const menuProjectContainer = UI.getAppMenuProjectScroller();
-  const menuProjectButton = UI.getAppMenuProjectButton();
-  if (!menuProjectContainer || !menuProjectButton) return;
-  menuProjectContainer.innerHTML = menuProjectHTML; // settingsMenuHTML;
-  translateElement(menuProjectContainer);
-  // This fixes the behaviour where :
-  // clicking outside the settings menu but inside settings menu container,
-  // hides the settings menu but not the container
-  // on small screens the container covers most of the screen
-  // which gives the effect of a non-responsive app
-  eventsManager.addEventListener(menuProjectContainer, 'mousedown', (event) => {
-    if (event.target === menuProjectContainer) {
-      menuProjectContainer.classList.add('hidden');
-    }
-  });
-  eventsManager.addEventListener(menuProjectButton, 'mousedown', () => {
-    menuProjectContainer.classList.remove('hidden');
-  });
-};
-
-const handleAppMenuSettings = () => {
-  const menuSettingsContainer = UI.getAppMenuSettingsScroller();
-  const menuSettingsButton = UI.getAppMenuSettingsButton();
-  if (!menuSettingsContainer || !menuSettingsButton) return;
-  menuSettingsContainer.innerHTML = menuSettingsHTML; // settingsMenuHTML;
+const handleSettingsMenu = () => {
+  const menuContainer = UI.getSettingsMenuScroller();
+  const settingsButton = UI.getSettingsButton();
+  if (!menuContainer || !settingsButton) return;
+  menuContainer.innerHTML = settingsMenuHTML;
+
+  translateElement(menuContainer);
 
   translateElement(menuSettingsContainer);
   // This fixes the behaviour where :
@@ -2461,17 +2442,12 @@
   });
 };
 
-<<<<<<< HEAD
 const handleAppMenuHelp = () => {
   const menuHelpContainer = UI.getAppMenuHelpScroller();
   const menuHelpButton = UI.getAppMenuHelpButton();
   if (!menuHelpContainer || !menuHelpButton) return;
   menuHelpContainer.innerHTML = menuHelpHTML;
   translateElement(menuHelpContainer);
-=======
-  translateElement(menuContainer);
-
->>>>>>> faacc803
   // This fixes the behaviour where :
   // clicking outside the settings menu but inside settings menu container,
   // hides the settings menu but not the container
@@ -4205,10 +4181,7 @@
   document.documentElement.lang = lang;
   document.documentElement.dir = i18n?.getLanguageDirection() ?? 'ltr';
   if (isEmbed || params.appLanguage) return;
-<<<<<<< HEAD
-=======
-
->>>>>>> faacc803
+
   const flatten = (obj: I18nTranslationTemplate, prefix = ''): { [k: string]: string } =>
     Object.keys(obj).reduce((acc, key) => {
       const value = obj[key];
