import { getPlaygroundUrl } from '../sdk';
import {
<<<<<<< HEAD
  getLanguageByAlias,
  getLanguageCompiler,
  getLanguageEditorId,
  getLanguageExtension,
  getLanguageSpecs,
  getLanguageTitle,
  languageIsEnabled,
  languages,
  mapLanguage,
  processors,
} from './languages';
import {
  createStores,
  fakeStorage,
  initializeStores,
  type StorageItem,
  type Stores,
} from './storage';

=======
  createLoginContainer,
  createOpenItem,
  createProjectInfoUI,
  createSplitPanes,
  createStarterTemplateLink,
  createTemplatesContainer,
  displayLoggedIn,
  displayLoggedOut,
  getFullscreenButton,
  getResultElement,
  loadingMessage,
  noUserTemplates,
} from './UI';
import type {
  BroadcastData,
  BroadcastInfo,
  BroadcastResponseData,
  BroadcastResponseError,
} from './UI/broadcast';
import { getCommandMenuActions } from './UI/command-menu-actions';
import { createLanguageMenus, createProcessorItem } from './UI/create-language-menus';
import { createModal } from './UI/modal';
import * as UI from './UI/selectors';
import { themeColors } from './UI/theme-colors';
>>>>>>> b7931938
import { cacheIsValid, getCache, getCachedCode, setCache, updateCache } from './cache';
import { cjs2esm, getAllCompilers, getCompileResult, getCompiler } from './compiler';
import {
  buildConfig,
  defaultConfig,
  getConfig,
  getContentConfig,
  getEditorConfig,
  getFormatterConfig,
  getParams,
  getUserConfig,
  setConfig,
  upgradeAndValidate,
} from './config';
import { createCustomEditors, createEditor, getFontFamily } from './editor';
import { hasJsx } from './editor/ts-compiler-options';
import { createEventsManager, createPub } from './events';
import { customEvents } from './events/custom-events';
import { exportJSON } from './export/export-json';
import { getFormatter } from './formatter';
import type { Formatter } from './formatter/models';
import {
  aboutScreen,
  customSettingsScreen,
  keyboardShortcutsScreen,
  menuHelpHTML,
  menuProjectHTML,
  menuSettingsHTML,
  recoverPromptScreen,
  resultPopupHTML,
  resultTemplate,
  savePromptScreen,
  testEditorScreen,
  welcomeScreen,
} from './html';
import type {
  I18nInterpolationType,
  I18nKeyType,
  I18nTranslationTemplate,
  I18nValueType,
} from './i18n';
import { appLanguages } from './i18n/app-languages';
import { isGithub } from './import/check-src';
import { importCompressedCode } from './import/code';
import { importFromFiles } from './import/files';
import { populateConfig } from './import/utils';
import {
  getLanguageByAlias,
  getLanguageCompiler,
  getLanguageEditorId,
  getLanguageExtension,
  getLanguageSpecs,
  getLanguageTitle,
  languageIsEnabled,
  languages,
  mapLanguage,
  processorIsEnabled,
  processors,
} from './languages';
import type {
  API,
  APICommands,
  AppData,
  AppLanguage,
  Await,
  BlocklyContent,
  Cache,
  Code,
  CodeEditor,
  CompileInfo,
  Config,
  ContentConfig,
  CustomEditors,
  CustomSettings,
  Editor,
  EditorId,
  EditorLanguages,
  EditorOptions,
  Editors,
  EventsManager,
  GithubScope,
  Language,
  Modal,
  Notifications,
  Processor,
  SDKEvent,
  Screen,
  ShareData,
  Template,
  TestResult,
  Theme,
  ToolsPane,
  Types,
  User,
  UserConfig,
  UserData,
} from './models';
import { cleanResultFromDev, createResultPage } from './result';
import { createAuthService, getAppCDN, sandboxService, shareService } from './services';
import type { GitHubFile } from './services/github';
import { permanentUrlService } from './services/permanent-url';
import {
  createStores,
  fakeStorage,
  initializeStores,
  type StorageItem,
  type Stores,
} from './storage';
import { getStarterTemplates, getTemplate } from './templates';
import { createToolsPane } from './toolspane';
// eslint-disable-next-line @typescript-eslint/consistent-type-imports
import { createTypeLoader, getDefaultTypes } from './types';
import {
<<<<<<< HEAD
  createLoginContainer,
  createOpenItem,
  createProjectInfoUI,
  createSplitPanes,
  createStarterTemplateLink,
  createTemplatesContainer,
  displayLoggedIn,
  displayLoggedOut,
  getResultElement,
  loadingMessage,
  noUserTemplates,
} from './UI';
import type {
  BroadcastData,
  BroadcastInfo,
  BroadcastResponseData,
  BroadcastResponseError,
} from './UI/broadcast';
import { getCommandMenuActions } from './UI/command-menu-actions';
import { createLanguageMenus } from './UI/create-language-menus';
import * as UI from './UI/selectors';
import { themeColors } from './UI/theme-colors';
import {
=======
>>>>>>> b7931938
  capitalize,
  colorToHex,
  colorToHsla,
  compareObjects,
  copyToClipboard,
  ctrl,
  debounce,
  getValidUrl,
  isMac,
  loadStylesheet,
  predefinedValues,
  safeName,
  stringToValidJson,
<<<<<<< HEAD
=======
  stringify,
  toDataUrl,
>>>>>>> b7931938
} from './utils';
import {
  fontInterUrl,
  fontMaterialIconsUrl,
  jestTypesUrl,
  lunaConsoleStylesUrl,
  lunaDataGridStylesUrl,
  lunaDomViewerStylesUrl,
  lunaObjViewerStylesUrl,
  ninjaKeysUrl,
  snackbarUrl,
} from './vendors';

<<<<<<< HEAD
import initBasicHandlers from './handlers/basicHandlers';
import { importCompressedCode } from './import/code';
import { translateElement, translateStringMock } from './utils/translation';

=======
>>>>>>> b7931938
// declare global dependencies
declare global {
  interface Window {
    deps: {
      showMode: typeof showMode;
      /**
       * String-level i18n helper function.
       * @param key The key of the translation.
       * @param value The default value to translate.
       * @param args The interpolation object.
       * @returns The translated string.
       */
      translateString: <Key extends I18nKeyType, Value extends string>(
        key: Key,
        value: I18nValueType<Key, Value>,
        ...args: I18nInterpolationType<I18nValueType<Key, Value>>
      ) => string;
    };
  }
}

const stores: Stores = createStores();
const eventsManager = createEventsManager();
let notifications: Notifications;
let modal: Modal;
let i18n: Await<ReturnType<typeof import('./i18n').init>> | undefined;
let split: ReturnType<typeof createSplitPanes> | null = null;
let typeLoader: ReturnType<typeof createTypeLoader>;
const screens: Screen[] = [];
const params = getParams(); // query string params
const iframeScrollPosition = { x: 0, y: 0 };
const editorIds: EditorId[] = ['markup', 'style', 'script'];

let baseUrl: string;
let isEmbed: boolean;
let isLite: boolean;
let isHeadless: boolean;
let compiler: Await<ReturnType<typeof getCompiler>>;
let formatter: Formatter;
let editors: Editors;
let customEditors: CustomEditors;
let toolsPane: ToolsPane | undefined;
export let authService: ReturnType<typeof createAuthService> | undefined;
let editorLanguages: EditorLanguages | undefined;
let resultLanguages: Language[] = [];
let projectId: string;
let isSaved = true;
let changingContent = false;
let consoleInputCodeCompletion: any;
let starterTemplates: Template[];
let initialized = false;
let isDestroyed = false;
const broadcastInfo: BroadcastInfo = {
  isBroadcasting: false,
  channel: '',
  channelUrl: '',
  channelToken: '',
  broadcastSource: false,
};
let resultPopup: Window | null = null;
const sdkWatchers = {
  load: createPub<void>(),
  ready: createPub<void>(),
  code: createPub<{ code: Code; config: Config }>(),
  tests: createPub<{ results: TestResult[]; error?: string }>(),
  console: createPub<{ method: string; args: any[] }>(),
  destroy: createPub<void>(),
} as const satisfies Record<SDKEvent, ReturnType<typeof createPub<any>>>;

const getEditorLanguage = (editorId: EditorId = 'markup') => editorLanguages?.[editorId];
const getEditorLanguages = () => Object.values(editorLanguages || {});
const getActiveEditor = () => editors[getConfig().activeEditor || 'markup'];
const setActiveEditor = async (config: Config) => showEditor(config.activeEditor);

const getNotifications = (): Notifications => notifications;
const setNotifications = (newNotifications: Notifications): void => {
  notifications = newNotifications;
};
const setModal = (newModal: Modal): void => {
  modal = newModal;
};
const setSplit = (newSplit: ReturnType<typeof createSplitPanes> | null): void => {
  split = newSplit;
};
const getSplit = (): ReturnType<typeof createSplitPanes> | null => split;

const setTypeLoader = (newTypeLoader: ReturnType<typeof createTypeLoader>): void => {
  typeLoader = newTypeLoader;
};
const getEditors = (): Editors => editors;
const getToolsPane = (): ToolsPane | undefined => toolsPane;
// Screens
const showScreen = async (screen: Screen['screen'], options?: any) => {
  const foundScreen = screens.find((s) => s.screen.toLowerCase() === screen.toLowerCase());
  if (!foundScreen) return;
  await foundScreen.show(options);
  const modalElement = document.querySelector('#modal') as HTMLElement;
  (modalElement.firstElementChild as HTMLElement)?.click();
};

const setIframeScrollPosition = (x: number, y: number) => {
  iframeScrollPosition.x = x;
  iframeScrollPosition.y = y;
};

const loadStyles = () =>
  isHeadless
    ? Promise.resolve()
    : Promise.all(
        [
          snackbarUrl,
          ...(isLite
            ? []
            : [
                lunaObjViewerStylesUrl,
                lunaDataGridStylesUrl,
                lunaDomViewerStylesUrl,
                lunaConsoleStylesUrl,
              ]),
        ].map((url) => loadStylesheet(url, undefined, '#app-styles')),
      );

const createIframe = (container: HTMLElement, result = '', service = sandboxService) =>
  new Promise((resolve, reject) => {
    if (!container) {
      reject(
        window.deps.translateString('core.error.noResultContainer', 'Result container not found'),
      );
      return;
    }

    let iframe = UI.getResultIFrameElement();
    if (!iframe) {
      iframe = document.createElement('iframe');
      iframe.name = 'result';
      iframe.id = 'result-frame';
      if (isHeadless) {
        iframe.setAttribute('sandbox', 'allow-same-origin allow-forms allow-scripts');
      } else {
        iframe.setAttribute(
          'allow',
          'accelerometer; camera; encrypted-media; display-capture; geolocation; gyroscope; microphone; midi; clipboard-read; clipboard-write; web-share',
        );
        iframe.setAttribute('allowtransparency', 'true');
        iframe.setAttribute('allowpaymentrequest', 'true');
        iframe.setAttribute('allowfullscreen', 'true');
        iframe.setAttribute(
          'sandbox',
          'allow-same-origin allow-downloads allow-forms allow-modals allow-orientation-lock allow-pointer-lock allow-popups allow-presentation allow-scripts',
        );
      }
    }
    iframe.tabIndex = 1;

    // if (['codeblock', 'editor'].includes(getConfig().mode)) {
    //   result = '';
    // }

    const scriptLang = getEditorLanguage('script') || 'javascript';
    const compilers = getAllCompilers(languages, getConfig(), baseUrl);
    const editorsText = `
      ${getConfig().markup.hiddenContent || ''}
      ${getConfig().markup.content}
      ${getConfig().style.hiddenContent || ''}
      ${getConfig().style.content}
      ${getConfig().script.hiddenContent || ''}
      ${getConfig().script.content}
      `;
    const iframeIsPlaced = iframe.parentElement === container;
    const styleOnlyUpdate = iframeIsPlaced && getCache().styleOnlyUpdate;
    const liveReload =
      iframeIsPlaced &&
      compilers[scriptLang]?.liveReload &&
      resultLanguages.includes(scriptLang) &&
      !editorsText.includes('__livecodes_reload__');

    if (styleOnlyUpdate) {
      // load the updated styles only
      const domParser = new DOMParser();
      const dom = domParser.parseFromString(result, 'text/html');
      const stylesElement = dom.querySelector('#__livecodes_styles__');
      if (stylesElement) {
        const styles = stylesElement.innerHTML;
        iframe.contentWindow?.postMessage({ styles }, service.getOrigin());
      } else {
        iframe.contentWindow?.postMessage({ result }, service.getOrigin());
      }
      resolve('loaded');
    } else if (liveReload) {
      // allows only sending the updated code to the iframe without full page reload
      iframe.contentWindow?.postMessage({ result }, service.getOrigin());
      resolve('loaded');
    } else {
      // full page reload
      let loaded = false;
      eventsManager.addEventListener(iframe, 'load', function onload() {
        eventsManager.removeEventListener(iframe, 'load', onload);

        if (!result || loaded) {
          resolve('loaded');
          return; // prevent infinite loop
        }

        iframe.contentWindow?.postMessage({ result }, service.getOrigin());
        loaded = true;
        resolve('loaded');
      });

      iframe.remove(); // avoid changing browser history
      const { markup, style, script } = getConfig();
      const query = `?markup=${markup.language}&style=${style.language}&script=${
        script.language
      }&isEmbed=${isEmbed}&isLoggedIn=${Boolean(authService?.isLoggedIn())}&appCDN=${getAppCDN()}`;
      const scrollPosition =
        params.scrollPosition === false ||
        (iframeScrollPosition.x === 0 && iframeScrollPosition.y === 0)
          ? ''
          : `#livecodes-scroll-position:${iframeScrollPosition.x},${iframeScrollPosition.y}`;
      iframe.src = service.getResultUrl() + query + scrollPosition;
      container.appendChild(iframe);
    }

    resultLanguages = getEditorLanguages();
  });

const loadModuleTypes = async (
  editors: Editors,
  config: Config,
  loadAll = false,
  force = false,
) => {
  if (typeof editors?.script?.addTypes !== 'function') return;
  const scriptLanguage = config.script.language;
  if (['typescript', 'javascript'].includes(mapLanguage(scriptLanguage)) || force) {
    if (compiler.isFake) {
      // we need the real compiler for types
      await reloadCompiler({ ...config, mode: 'full' });
    }
    const configTypes = {
      ...getLanguageCompiler(config.markup.language)?.types,
      ...getLanguageCompiler(config.script.language)?.types,
      ...getDefaultTypes(),
      ...config.types,
      ...config.customSettings.types,
    };
    const reactImport = hasJsx.includes(scriptLanguage) ? `import React from 'react';\n` : '';
    const libs = await typeLoader.load(
      reactImport + getConfig().script.content + '\n' + getConfig().markup.content,
      configTypes,
      loadAll,
      force,
    );
    libs.forEach((lib) => editors.script.addTypes?.(lib, force));
  }
};

const highlightSelectedLanguage = (editorId: EditorId, language: Language) => {
  const menuItems = document.querySelectorAll<HTMLElement>(
    `.dropdown-menu-${editorId} .language-item a`,
  );
  menuItems.forEach((item) => {
    if (item.dataset.lang === language) {
      item.parentElement?.classList.add('active');
    } else {
      item.parentElement?.classList.remove('active');
    }
  });
};

const setEditorTitle = (editorId: EditorId, title: string) => {
  const editorTitle = document.querySelector(`#${editorId}-selector span`) as HTMLElement;
  const editorTitleContainer = document.querySelector(`#${editorId}-selector`) as HTMLElement;
  const language = getLanguageByAlias(title);
  if (!editorTitle || !language) return;
  const config = getConfig();
  if (config[editorId].hideTitle) {
    editorTitleContainer.style.display = 'none';
    return;
  }
  editorTitleContainer.style.display = '';
  editorTitleContainer.style.order = String(config[editorId].order ?? 0);
  highlightSelectedLanguage(editorId, language);
  const shortcut = ` (Ctrl/⌘ + Alt + ${editorIds.indexOf(editorId) + 1})`;
  const customTitle = config[editorId].title;
  if (customTitle) {
    editorTitle.textContent = customTitle;
    if (!isEmbed) {
      editorTitle.title = `${capitalize(editorId)}: ${customTitle}${shortcut}`;
    }
    return;
  }
  const lang = languages.find((lang) => lang.name === language);
  editorTitle.textContent = lang?.title ?? '';
  if (!isEmbed) {
    editorTitle.title = `${capitalize(editorId)}: ${lang?.longTitle ?? lang?.title ?? ''}${shortcut}`;
  }
};

const createCopyButtons = () => {
  const copyImgHtml = `<span><i class="icon-copy" alt="copy"></i></span>`;
  editorIds.forEach((editorId) => {
    const copyButton = document.createElement('div');
    copyButton.innerHTML = copyImgHtml;
    copyButton.classList.add('copy-button', 'tool-buttons');
    copyButton.title = window.deps.translateString('core.copy.title', 'Copy');
    document.getElementById(editorId)?.appendChild(copyButton);
    eventsManager.addEventListener(copyButton, 'click', () => {
      if (copyToClipboard(editors?.[editorId]?.getValue())) {
        copyButton.innerHTML = `<span><img src="${baseUrl}assets/images/tick.svg" alt="copied"></span>`;
        copyButton.classList.add('visible');
        copyButton.title = window.deps.translateString('core.copy.hint', 'Copied!');
        setTimeout(() => {
          copyButton.innerHTML = copyImgHtml;
          copyButton.classList.remove('visible');
          copyButton.title = window.deps.translateString('core.copy.title', 'Copy');
        }, 2000);
      }
    });
  });
};

const createEditors = async (config: Config) => {
  let isReload = false;
  if (editors) {
    isReload = true;
    Object.values(editors).forEach((editor: CodeEditor) => editor.destroy());
    resetEditorModeStatus();
  }

  const findActiveEditor = () =>
    config.activeEditor ||
    (config.languages?.length && getLanguageEditorId(config.languages[0])) ||
    (config.markup.content
      ? 'markup'
      : config.style.content
        ? 'style'
        : config.script.content
          ? 'script'
          : 'markup');

  const baseOptions = {
    baseUrl,
    mode: config.mode,
    readonly: config.readonly,
    ...getEditorConfig(config),
    activeEditor: findActiveEditor(),
    isEmbed,
    isLite,
    isHeadless,
    mapLanguage,
    getLanguageExtension,
    getFormatterConfig: () => getFormatterConfig(getConfig()),
    getFontFamily,
  };

  const markupOptions: EditorOptions = {
    ...baseOptions,
    container: UI.getMarkupElement(),
    editorId: 'markup',
    language: languageIsEnabled(config.markup.language, config)
      ? config.markup.language
      : (config.languages?.find((lang) => getLanguageEditorId(lang) === 'markup') as Language) ||
        'html',
    value: languageIsEnabled(config.markup.language, config) ? config.markup.content || '' : '',
  };
  const styleOptions: EditorOptions = {
    ...baseOptions,
    container: UI.getStyleElement(),
    editorId: 'style',
    language: languageIsEnabled(config.style.language, config)
      ? config.style.language
      : (config.languages?.find((lang) => getLanguageEditorId(lang) === 'style') as Language) ||
        'css',
    value: languageIsEnabled(config.style.language, config) ? config.style.content || '' : '',
  };
  const scriptOptions: EditorOptions = {
    ...baseOptions,
    container: UI.getScriptElement(),
    editorId: 'script',
    language: languageIsEnabled(config.script.language, config)
      ? config.script.language
      : (config.languages?.find((lang) => getLanguageEditorId(lang) === 'script') as Language) ||
        'javascript',
    value: languageIsEnabled(config.script.language, config) ? config.script.content || '' : '',
  };

  const markupEditor = await createEditor(markupOptions);
  const styleEditor = await createEditor(styleOptions);
  const scriptEditor = await createEditor(scriptOptions);

  setEditorTitle('markup', markupOptions.language);
  setEditorTitle('style', styleOptions.language);
  setEditorTitle('script', scriptOptions.language);

  editorLanguages = {
    markup: markupOptions.language,
    style: styleOptions.language,
    script: scriptOptions.language,
  };

  editors = {
    markup: markupEditor,
    style: styleEditor,
    script: scriptEditor,
  };

  (Object.keys(editors) as EditorId[]).forEach((editorId) => {
    const language = editorLanguages?.[editorId] || 'html';
    applyLanguageConfigs(language);
    formatter.getFormatFn(language).then((fn) => editors[editorId].registerFormatter(fn));
    registerRun(editorId, editors);
  });

  if (config.mode === 'codeblock') {
    createCopyButtons();
  }

  if (isReload) {
    loadModuleTypes(editors, config, /* loadAll = */ true);
  }
};

const reloadEditors = async (config: Config) => {
  await createEditors(config);
  await toolsPane?.console?.reloadEditor(config);
  await toolsPane?.compiled?.reloadEditor(config);
  updateCompiledCode();
  handleChangeContent();
};

const updateEditors = async (editors: Editors, config: Config) => {
  const editorIds = Object.keys(editors) as Array<keyof Editors>;
  for (const editorId of editorIds) {
    const language = getLanguageByAlias(config[editorId].language);
    if (language) {
      await changeLanguage(language, config[editorId].content, true);
    }
    const editor = editors[editorId];
    if (config.foldRegions) {
      await editor.foldRegions?.();
    }
    const foldedLines = config[editorId].foldedLines;
    if (foldedLines?.length) {
      await editor.foldLines?.(foldedLines);
    }
  }
};

const showMode = (mode?: Config['mode'], view?: Config['view']) => {
  if (!mode) {
    mode = getConfig().mode;
  }
  if (!view) {
    view = getConfig().view;
  }

  if (mode === 'editor' || mode === 'codeblock' || mode === 'result') {
    split?.destroy();
    split = null;
  } else {
    if (view === 'editor') {
      split?.show('code', true);
    }
    if (view === 'result') {
      split?.show('output', true);
    }
  }

  // toolbar-editor-result
  const modes = {
    full: '111',
    focus: '111',
    simple: '111',
    lite: '111',
    editor: '110',
    codeblock: '010',
    result: '001',
  };
  const modeConfig = modes[mode] || '111';

  const toolbarElement = UI.getToolbarElement();
  const editorContainerElement = UI.getEditorContainerElement();
  const editorsElement = UI.getEditorsElement();
  const outputElement = UI.getOutputElement();
  const resultElement = UI.getResultElement();
  const gutterElement = UI.getGutterElement();
  const runButton = UI.getRunButton();
  const resultButton = UI.getResultButton();
  const editorTools = UI.getEditorToolbar();

  const showToolbar = modeConfig[0] === '1';
  const showEditor = modeConfig[1] === '1';
  const showResult = modeConfig[2] === '1';

  toolbarElement.style.display = '';
  editorContainerElement.style.height = '';
  editorsElement.style.display = '';
  resultElement.style.display = '';
  outputElement.style.display = '';
  editorTools.style.display = '';
  runButton.style.visibility = '';
  resultButton.style.visibility = '';

  if (gutterElement) {
    gutterElement.style.display = 'block';
  }

  if (!showToolbar) {
    toolbarElement.style.display = 'none';
    editorContainerElement.style.height = '100%';
  }
  if (!showEditor) {
    outputElement.style.flexBasis = '100%';
    editorsElement.style.display = 'none';
    split?.destroy(true);
    split = null;
  }
  if (!showResult) {
    editorsElement.style.flexBasis = '100%';
    outputElement.style.display = 'none';
    resultElement.style.display = 'none';
    split?.destroy(true);
    split = null;
  }
  if (mode === 'editor') {
    runButton.style.visibility = 'hidden';
    resultButton.style.visibility = 'hidden';
  }
  if (mode === 'codeblock') {
    editorTools.style.display = 'none';
  }
  if (mode === 'result') {
    if (!['full', 'open'].includes(toolsPane?.getStatus() || '')) {
      toolsPane?.hide();
    }
  }
  document.body.classList.toggle('simple-mode', mode === 'simple');
  document.body.classList.toggle('focus-mode', mode === 'focus');
  document.body.classList.toggle('lite-mode', mode === 'lite');
  document.body.classList.toggle('result', mode === 'result');
  document.body.classList.toggle('no-result', mode === 'editor' || mode === 'codeblock');
  if ((mode === 'full' || mode === 'simple') && !split) {
    split = createSplitPanes();
  }
  if (mode === 'focus') {
    toolsPane?.setActiveTool('console');
  }
  window.dispatchEvent(new Event(customEvents.resizeEditor));
};

const showEditor = (editorId: EditorId = 'markup', isUpdate = false) => {
  const config = getConfig();
  const allHidden = editorIds.every((editor) => config[editor].hideTitle);
  if (config[editorId].hideTitle && !allHidden) return;
  const titles = UI.getEditorTitles();
  const editorIsVisible = () =>
    Array.from(titles)
      .map((title) => title.dataset.editor)
      .includes(editorId);
  if (!editorIsVisible()) {
    // select first visible editor instead
    editorId = (titles[0].dataset.editor as EditorId) || 'markup';
  }
  titles.forEach((selector) => selector.classList.remove('active'));
  const activeTitle = document.getElementById(editorId + '-selector');
  activeTitle?.classList.add('active');
  const editorDivs = UI.getEditorDivs();
  editorDivs.forEach((editor) => (editor.style.display = 'none'));
  const activeEditor = document.getElementById(editorId) as HTMLElement;
  activeEditor.style.display = 'block';
  activeEditor.style.visibility = 'visible';
  if (!isEmbed && !isUpdate) {
    editors[editorId]?.focus();
  }
  if (!isUpdate) {
    setConfig({
      ...getConfig(),
      activeEditor: editorId,
    });
  }
  updateCompiledCode();
  if (initialized || config.view !== 'result') {
    split?.show('code');
  }
  configureEditorTools(getActiveEditor().getLanguage());
  showEditorModeStatus(editorId);
};

const showEditorModeStatus = (editorId: EditorId) => {
  const editorStatusNodes = document.querySelectorAll<HTMLElement>(
    '#editor-status > span[data-status]',
  );
  editorStatusNodes.forEach((node) => {
    if (node.dataset.status === editorId) {
      // node.style.display = 'block';
      node.style.position = 'unset';
      node.style.width = 'unset';
      node.style.overflow = 'unset';
    } else {
      // node.style.display = 'none';
      node.style.position = 'absolute';
      node.style.width = '0';
      node.style.overflow = 'hidden';
    }
  });
};

const resetEditorModeStatus = () => {
  const editorModeNode = UI.getEditorModeNode();
  if (editorModeNode) {
    editorModeNode.textContent = '';
  }
  const editorStatusNodes = document.querySelectorAll<HTMLElement>(
    '#editor-status > span[data-status]',
  );
  editorStatusNodes.forEach((node) => {
    node.innerHTML = '';
  });
};

const addConsoleInputCodeCompletion = () => {
  if (consoleInputCodeCompletion) {
    consoleInputCodeCompletion.dispose();
  }
  if (
    editorLanguages?.script &&
    ['javascript', 'typescript'].includes(mapLanguage(editorLanguages.script))
  ) {
    if (editors.script && typeof editors.script.addTypes === 'function') {
      consoleInputCodeCompletion = editors.script.addTypes({
        content: getConfig().script.content + '\n{}',
        filename: 'script.js',
      });
    }
  }
};

const configureEditorTools = (language: Language) => {
  if (getConfig().readonly || language === 'blockly' || language === 'richtext') {
    UI.getEditorToolbar().classList.add('hidden');
    return false;
  }
  UI.getEditorToolbar().classList.remove('hidden');

  const langSpecs = getLanguageSpecs(language);
  if (langSpecs?.formatter || langSpecs?.parser) {
    UI.getFormatButton().classList.remove('disabled');
  } else {
    UI.getFormatButton().classList.add('disabled');
  }
  return true;
};

const addPhpToken = (code: string) =>
  code.includes('<?php') || code.includes('<?=') ? code : '<?php\n' + code;

const phpHelper = ({ editor, code }: { editor?: CodeEditor; code?: string }) => {
  if (code?.trim()) {
    return addPhpToken(code);
  }
  if (editor?.getLanguage().startsWith('php')) {
    editor.setValue(addPhpToken(editor.getValue()));
    editor.setPosition({ lineNumber: 2, column: 0 });
  }
  return '<?php\n';
};

const applyLanguageConfigs = async (language: Language) => {
  const editorId = getLanguageEditorId(language);
  if (!editorId || !language || !languageIsEnabled(language, getConfig())) return;

  configureEditorTools(language);

  (Object.keys(customEditors) as Language[]).forEach(async (lang) => {
    await customEditors[lang]?.show(Object.values(editorLanguages || []).includes(lang), {
      baseUrl,
      editors,
      config: getConfig(),
      html: getCache().markup.compiled || getConfig().markup.content || '',
      eventsManager,
    });
  });
};

const changeLanguage = async (language: Language, value?: string, isUpdate = false) => {
  const editorId = getLanguageEditorId(language);
  if (!editorId || !language || !languageIsEnabled(language, getConfig())) return;
  if (getLanguageSpecs(language)?.largeDownload) {
    notifications.info(
      window.deps.translateString(
        'core.changeLanguage.message',
        'Loading {{lang}}. This may take a while!',
        {
          lang: getLanguageTitle(language),
        },
      ),
    );
  }
  const editor = editors[editorId];
  editor.setLanguage(language, value ?? (getConfig()[editorId].content || ''));
  if (editorLanguages) {
    editorLanguages[editorId] = language;
  }
  setEditorTitle(editorId, language);
  showEditor(editorId, isUpdate);
  phpHelper({ editor: editors.script });
  if (!isEmbed && !isUpdate) {
    setTimeout(() => editor.focus());
  }
  await compiler.load([language], getConfig());
  formatter.getFormatFn(language).then((fn) => editor.registerFormatter(fn));
  if (!isUpdate) {
    setConfig({
      ...getConfig(),
      activeEditor: editorId,
    });
    if (getConfig().autoupdate) {
      await run();
    }
  }
  await setSavedStatus();
  dispatchChangeEvent();
  addConsoleInputCodeCompletion();
  loadModuleTypes(editors, getConfig(), /* loadAll = */ true);
  await applyLanguageConfigs(language);
};

// Shift + Enter triggers run
const registerRun = (editorId: EditorId, editors: Editors) => {
  const editor = editors[editorId];
  editor.addKeyBinding('run', editor.keyCodes.ShiftEnter, async () => {
    await run();
  });
};

const updateCompiledCode = () => {
  const getCompiledLanguage = (editorId: EditorId) => {
    const defaultLang: { [key in EditorId]: Language } = {
      markup: 'html',
      style: 'css',
      script: 'javascript',
    };
    const lang = getLanguageCompiler(getConfig()[editorId].language)?.compiledCodeLanguage;
    return {
      language: lang || defaultLang[editorId],
      label: lang === 'json' ? 'JSON' : getLanguageByAlias(lang) || lang || defaultLang[editorId],
    };
  };
  const compiledLanguages: { [key in EditorId]: { language: Language; label: string } } = {
    markup: getCompiledLanguage('markup'),
    style: getCompiledLanguage('style'),
    script: getCompiledLanguage('script'),
  };
  if (toolsPane && toolsPane.compiled) {
    const cache = getCache();
    Object.keys(cache).forEach((editorId) => {
      if (editorId !== getConfig().activeEditor) return;
      let compiledCode = cache[editorId].modified || cache[editorId].compiled || '';
      if (editorId === 'script' && getConfig().script.language.startsWith('php')) {
        compiledCode = phpHelper({ code: compiledCode });
      }
      toolsPane?.compiled?.update(
        compiledLanguages[editorId].language,
        compiledCode,
        compiledLanguages[editorId].label,
      );
    });
  }
};

const getResultPage = async ({
  sourceEditor = undefined as EditorId | undefined,
  forExport = false,
  template = resultTemplate,
  singleFile = true,
  runTests = false,
}) => {
  updateConfig();
  const config = getConfig();
  const contentConfig = getContentConfig(config);

  const getContent = (editor: Partial<Editor> | undefined) => {
    const editorContent = editor?.content ?? '';
    const hiddenContent = editor?.hiddenContent ?? '';
    if (!hiddenContent) {
      return editorContent;
    }
    const placeholder = '{{__livecodes_editor_content__}}';
    return hiddenContent.includes(placeholder)
      ? hiddenContent.replace(placeholder, editorContent)
      : `${hiddenContent}\n${editorContent}`;
  };

  const markupContent = getContent(config.markup);
  const styleContent = getContent(config.style);
  const scriptContent = getContent(config.script);
  const testsContent = getContent(config.tests);
  const markupLanguage = config.markup.language;
  const styleLanguage = config.style.language;
  const scriptLanguage = config.script.language;
  const testsLanguage = config.tests?.language || 'typescript';
  const scriptType = getLanguageCompiler(scriptLanguage)?.scriptType;

  const forceCompileStyles =
    [...config.processors, ...getCache().processors].find((name) =>
      processors.find((p) => name === p.name && p.needsHTML),
    ) &&
    (config.processors.join(',') !== getCache().processors.join(',') ||
      markupContent !== getContent(getCache().markup) ||
      scriptContent !== getContent(getCache().script)); /* e.g. jsx/sfc */

  const testsNotChanged =
    (!config.tests?.content && !getCache().tests?.content) ||
    (config.tests?.language === getCache().tests?.language &&
      config.tests?.content === getCache().tests?.content &&
      getCache().tests?.compiled);

  if (testsNotChanged && !config.tests?.content) {
    toolsPane?.tests?.showResults({ results: [] });
  }

  const forceCompileSFC =
    (config.markup.language === config.script.language + '-app' ||
      getCache().markup.language === getCache().script.language + '-app') &&
    (config.markup.language !== getCache().markup.language ||
      config.script.language !== getCache().script.language);

  const markupCompileResult = await compiler.compile(markupContent, markupLanguage, config, {
    forceCompile: forceCompileSFC,
  });
  let compiledMarkup = markupCompileResult.code;

  const scriptCompileResult = await compiler.compile(scriptContent, scriptLanguage, config, {
    forceCompile: forceCompileStyles || forceCompileSFC,
    blockly:
      scriptLanguage === 'blockly'
        ? ((await customEditors.blockly?.getContent({
            baseUrl,
            editors,
            config: getConfig(),
            html: compiledMarkup,
            eventsManager,
          })) as BlocklyContent)
        : {},
  });
  const compiledScript = scriptCompileResult.code;

  let compileInfo: CompileInfo = {
    ...markupCompileResult.info,
    ...scriptCompileResult.info,
    importedContent:
      (markupCompileResult.info.importedContent || '') +
      (scriptCompileResult.info.importedContent || ''),
    imports: {
      ...scriptCompileResult.info.imports,
      ...markupCompileResult.info.imports,
    },
  };

  const compileResults = await Promise.all([
    compiler.compile(styleContent, styleLanguage, config, {
      html: `${compiledMarkup}<script type="script-for-styles">${compiledScript}</script>
        <script type="script-for-styles">${compileInfo.importedContent}</script>`,
      forceCompile: forceCompileStyles,
    }),
    runTests
      ? testsNotChanged
        ? Promise.resolve(getCache().tests?.compiled || '')
        : compiler.compile(testsContent, testsLanguage, config, {})
      : Promise.resolve(getCompileResult(getCache().tests?.compiled || '')),
  ]);

  const [compiledStyle, compiledTests] = compileResults.map((result) => {
    const { code, info } = getCompileResult(result);
    compileInfo = {
      ...compileInfo,
      ...info,
    };
    return code;
  });

  if (compileInfo.modifiedHTML) {
    compiledMarkup = compileInfo.modifiedHTML;
  }

  const compiledCode: Cache = {
    ...contentConfig,
    markup: {
      ...contentConfig.markup,
      compiled: compiledMarkup,
    },
    style: {
      ...contentConfig.style,
      compiled: compiledStyle,
    },
    script: {
      ...contentConfig.script,
      compiled:
        config.customSettings.convertCommonjs === false || (scriptType && scriptType !== 'module')
          ? compiledScript
          : cjs2esm(compiledScript),
    },
    tests: {
      language: testsLanguage,
      ...contentConfig.tests,
      compiled: compiledTests,
    },
  };

  if (scriptType != null && scriptType !== 'module') {
    singleFile = true;
  }

  const result = await createResultPage({
    code: compiledCode,
    config,
    forExport,
    template,
    baseUrl,
    singleFile,
    runTests,
    compileInfo,
  });

  const styleOnlyUpdate = sourceEditor === 'style' && !compileInfo.cssModules;

  if (singleFile) {
    setCache({
      ...getCache(),
      ...compiledCode,
      result: cleanResultFromDev(result),
      styleOnlyUpdate,
    });

    if (broadcastInfo.isBroadcasting) {
      broadcast();
    }
    if (resultPopup && !resultPopup.closed) {
      resultPopup?.postMessage({ result }, location.origin);
    }
  }

  return result;
};

const reloadCompiler = async (config: Config, force = false) => {
  if (!compiler.isFake && !force) return;
  compiler = (window as any).compiler = await getCompiler({
    config,
    baseUrl,
    eventsManager,
  });
  setCache();
  await getResultPage({});
};

const setLoading = (status: boolean) => {
  const loading = UI.getToolspaneLoader();
  if (!loading) return;
  if (status === true) {
    loading.style.display = 'unset';
  } else {
    loading.style.display = 'none';
  }
};

const flushResult = () => {
  const iframe = UI.getResultIFrameElement();
  if (!iframe?.contentWindow) return;

  setLoading(true);

  iframe.contentWindow.postMessage({ flush: true }, '*');

  const compiledLanguages = {
    markup: getLanguageCompiler(getConfig().markup.language)?.compiledCodeLanguage || 'html',
    style: getLanguageCompiler(getConfig().style.language)?.compiledCodeLanguage || 'css',
    script: getLanguageCompiler(getConfig().script.language)?.compiledCodeLanguage || 'javascript',
  };

  const loadingComments: Partial<Record<Language, string>> = {
    html: '<!-- loading -->',
    css: '/* loading */',
    javascript: '// loading',
    wat: ';; loading',
  };

  updateCache(
    'markup',
    compiledLanguages.markup,
    loadingComments[compiledLanguages.markup] || 'html',
  );
  updateCache('style', compiledLanguages.style, loadingComments[compiledLanguages.style] || 'css');
  updateCache(
    'script',
    compiledLanguages.script,
    loadingComments[compiledLanguages.script] || 'javascript',
  );
  setCache({
    ...getCache(),
    tests: {
      language: 'javascript',
      content: '',
      compiled: '',
    },
  });

  updateCompiledCode();
  toolsPane?.console?.clear(/* silent= */ true);
  toolsPane?.tests?.clearTests();
};

const setProjectTitle = (setDefault = false) => {
  const projectTitle = UI.getProjectTitleElement();
  if (!projectTitle) return;
  const defaultTitle = defaultConfig.title;
  if (setDefault && projectTitle.textContent?.trim() === '') {
    projectTitle.textContent = defaultTitle;
  }
  const title = projectTitle.textContent || defaultTitle;
  if (title === getConfig().title) return;

  setConfig({ ...getConfig(), title });
  if (getConfig().autosave) {
    save(!projectId, false);
  }
  setWindowTitle();
  setSavedStatus();
  dispatchChangeEvent();
};

const setWindowTitle = () => {
  const title = getConfig().title;
  const hostLabel = location.hostname.startsWith('dev.livecodes.io')
    ? '(dev) '
    : location.hostname.startsWith('127.0.0.1') || location.hostname.startsWith('localhost')
      ? '(local) '
      : '';

  parent.document.title =
    hostLabel + (title && title !== 'Untitled Project' ? title + ' - ' : '') + 'LiveCodes';
};

const setExternalResourcesMark = () => {
  const btn = UI.getExternalResourcesBtn();
  const config = getConfig();
  if (config.scripts.length > 0 || config.stylesheets.length > 0 || config.cssPreset) {
    btn.classList.add('active');
    btn.style.display = 'unset';
  } else {
    btn.classList.remove('active');
    if (isEmbed) {
      btn.style.display = 'none';
    }
  }
};

const setCustomSettingsMark = () => {
  const btn = UI.getCustomSettingsBtn();
  if (isEmbed) {
    btn.hidden = true;
    return;
  }
  const config = getConfig();
  const customSettings = JSON.stringify(config.customSettings);
  if (!customSettings || customSettings === '{}' || customSettings === '{"imports":{}}') {
    btn.classList.remove('active');
  } else {
    btn.classList.add('active');
  }
};

const run = async (editorId?: EditorId, runTests?: boolean) => {
  setLoading(true);
  if (editorId !== 'style') {
    toolsPane?.console?.clear(/* silent= */ true);
  }
  const config = getConfig();
  const shouldRunTests = (runTests ?? config.autotest) && Boolean(config.tests?.content?.trim());
  const result = await getResultPage({ sourceEditor: editorId, runTests: shouldRunTests });
  await createIframe(UI.getResultElement(), result);
  updateCompiledCode();
};

const runTests = () => run(/* editorId= */ undefined, /* runTests= */ true);

const updateUrl = (url: string, push = false) => {
  if (push && !isEmbed) {
    parent.history.pushState(null, '', url);
  } else {
    parent.history.replaceState(null, '', url);
  }
};

const format = async (allEditors = true) => {
  if (allEditors) {
    await Promise.all(
      (Object.values(editors) as CodeEditor[]).map(async (editor) => {
        await editor.format();
        if (getConfig().foldRegions) {
          await editor.foldRegions?.();
        }
      }),
    );
  } else {
    const activeEditor = getActiveEditor();
    await activeEditor.format();
    if (getConfig().foldRegions) {
      await activeEditor.foldRegions?.();
    }
    activeEditor.focus();
  }
  updateConfig();
};

const save = async (notify = false, setTitle = true, isAutoSave = false) => {
  if (setTitle) {
    setProjectTitle(true);
  }

  if (editors && getConfig().formatOnsave && !isAutoSave) {
    await format(true);
  }
  const projectConfig = buildConfig(getConfig());
  if (!projectId) {
    projectId = (await stores.projects?.addItem(projectConfig)) || '';
  } else {
    await stores.projects?.updateItem(projectId, projectConfig);
  }
  await setSavedStatus();

  if (notify) {
    notifications.success(
      window.deps.translateString('core.save.success', 'Project locally saved to device!'),
    );
  }

  await share(false);
};

const fork = async () => {
  projectId = '';
  loadConfig({ ...getConfig(), title: getConfig().title + ' (fork)' });
  await save();
  notifications.success(
    window.deps.translateString('core.fork.success', 'Forked as a new project'),
  );
};

const share = async (
  shortUrl = false,
  contentOnly = true,
  urlUpdate = true,
  includeResult = false,
  permanentUrl = false,
): Promise<ShareData> => {
  const config = getConfig();
  const content = contentOnly
    ? {
        ...getContentConfig(config),
        markup: {
          ...config.markup,
          title: undefined,
          hideTitle: undefined,
        },
        style: {
          ...config.style,
          title: undefined,
          hideTitle: undefined,
        },
        script: {
          ...config.script,
          title: undefined,
          hideTitle: undefined,
        },
        tools: {
          ...config.tools,
          enabled: defaultConfig.tools.enabled,
          status: config.tools.status === 'none' ? defaultConfig.tools.status : config.tools.status,
        },
      }
    : config;

  const currentUrl = (location.origin + location.pathname).split('/').slice(0, -1).join('/') + '/';
  const appUrl = permanentUrl ? permanentUrlService.getAppUrl() : currentUrl;
  let shareURL = new URL(appUrl);
  if (shortUrl) {
    shareURL.search =
      'x=id/' +
      (await shareService.shareProject({
        ...content,
        result: includeResult ? getCache().result : undefined,
      }));
  } else {
    const playgroundUrl = getPlaygroundUrl({ appUrl, config: content });
    shareURL = new URL(playgroundUrl);
  }

  if (urlUpdate) {
    updateUrl(shareURL.href, true);
  }

  const projectTitle = content.title !== defaultConfig.title ? content.title + ' - ' : '';

  return {
    title: projectTitle + 'LiveCodes',
    url: shareURL.href,
  };
};

const updateConfig = () => {
  editorIds.forEach((editorId) => {
    setConfig({
      ...getConfig(),
      [editorId]: {
        ...getConfig()[editorId],
        language: getEditorLanguage(editorId),
        content: editors[editorId].getValue(),
      },
    });
  });
};

const loadConfig = async (
  newConfig: Partial<Config | ContentConfig>,
  url?: string,
  flush = true,
) => {
  changingContent = true;
  const validConfig = upgradeAndValidate(newConfig);
  const content = getContentConfig({
    ...defaultConfig,
    ...validConfig,
  });
  const config = {
    ...getConfig(),
    ...(validConfig.autotest != null ? { autotest: validConfig.autotest } : {}),
    ...(validConfig.mode != null ? { mode: validConfig.mode } : {}),
    ...(validConfig.tools != null ? { tools: validConfig.tools } : {}),
    ...content,
  };
  setConfig(config);
  await importExternalContent({ config });
  setProjectRecover();

  if (flush) {
    flushResult();
  }

  // load title
  const projectTitle = UI.getProjectTitleElement();
  projectTitle.textContent = getConfig().title;
  setWindowTitle();

  // reset url params
  const currentUrl = (location.origin + location.pathname).split('/').slice(0, -1).join('/') + '/';
  updateUrl(url ?? currentUrl, true);

  // reset iframe scroll position
  iframeScrollPosition.x = 0;
  iframeScrollPosition.y = 0;

  await applyConfig(config, /* reload= */ true);

  changingContent = false;
};

const applyConfig = async (newConfig: Partial<Config>, reload = false) => {
  const currentConfig = getConfig();
  const combinedConfig: Config = { ...currentConfig, ...newConfig };
  if (reload) {
    await updateEditors(editors, getConfig());
  }
  phpHelper({ editor: editors.script });
  setLoading(true);
  await setActiveEditor(combinedConfig);

  if (!isEmbed) {
    loadSettings(combinedConfig);
  }
  if (newConfig.mode || newConfig.view) {
    window.deps?.showMode?.(combinedConfig.mode, combinedConfig.view);
  }
  if (newConfig.tools) {
    configureToolsPane(newConfig.tools, combinedConfig.mode);
  }
  if (newConfig.zoom) {
    zoom(newConfig.zoom);
  }
  if (newConfig.theme || newConfig.editorTheme || newConfig.themeColor || newConfig.fontSize) {
    setTheme(combinedConfig.theme, combinedConfig.editorTheme);
  }
  if (newConfig.autotest) {
    UI.getWatchTestsButton()?.classList.remove('disabled');
  }
  toolsPane?.console?.clear(/* silent= */ true);

  setConfig(combinedConfig);

  if (!isEmbed) {
    setTimeout(() => getActiveEditor().focus());
  }
  setExternalResourcesMark();
  setCustomSettingsMark();
  updateCompiledCode();
  loadModuleTypes(editors, combinedConfig, /* loadAll = */ true);
  compiler.load(getEditorLanguages(), combinedConfig).then(() => {
    if (!combinedConfig.autoupdate) {
      setLoading(false);
      return;
    }
    setTimeout(() => {
      if (
        toolsPane?.getActiveTool() === 'tests' &&
        ['open', 'full'].includes(toolsPane?.getStatus())
      ) {
        run(undefined, true);
      } else {
        run();
      }
    });
  });
  if (!isEmbed) {
    if ('requestIdleCallback' in window) {
      requestIdleCallback(
        () => {
          formatter.load(getEditorLanguages());
        },
        { timeout: 15_000 },
      );
    } else {
      setTimeout(() => {
        formatter.load(getEditorLanguages());
      }, 10_000);
    }
  }
  if (isEmbed && !combinedConfig.tests?.content?.trim()) {
    toolsPane?.disableTool('tests');
  } else {
    toolsPane?.enableTool('tests');
  }

  if (!reload) {
    await loadDefaults();

    // re-run changing theme color after the UI is ready
    // in case the previous one failed (e.g. in firefox)
    requestAnimationFrame(() => {
      changeThemeColor();
    });
  }

  let shouldReloadEditors = false;
  const editorConfig = {
    ...getEditorConfig(newConfig as Config),
    ...getFormatterConfig(newConfig as Config),
  };
  const hasEditorConfig = Object.values(editorConfig).some((value) => value != null);
  if (hasEditorConfig) {
    const currentEditorConfig = {
      ...getEditorConfig(currentConfig),
      ...getFormatterConfig(currentConfig),
    };
    for (const key in editorConfig) {
      if ((editorConfig as any)[key] !== (currentEditorConfig as any)[key]) {
        shouldReloadEditors = true;
        break;
      }
    }
  }
  if ('configureTailwindcss' in editors.markup) {
    if (newConfig.processors?.includes('tailwindcss')) {
      editors.markup.configureTailwindcss?.(true);
    }
    if (
      currentConfig.processors?.includes('tailwindcss') &&
      !newConfig.processors?.includes('tailwindcss')
    ) {
      editors.markup.configureTailwindcss?.(false);
      shouldReloadEditors = true;
    }
  }
  if (shouldReloadEditors) {
    await reloadEditors(combinedConfig);
  }

  parent.dispatchEvent(new Event(customEvents.ready));
};

const setUserConfig = (newConfig: Partial<UserConfig> | null, save = true) => {
  const userConfig = getUserConfig({
    ...getConfig(),
    ...(newConfig == null ? getUserConfig(defaultConfig) : newConfig),
  });

  setConfig({
    ...getConfig(),
    ...userConfig,
  });
  if (save) {
    stores.userConfig?.setValue({
      ...stores.userConfig.getValue(),
      ...newConfig,
    } as UserConfig);
  }
};

const loadUserConfig = (updateUI = true) => {
  if (isEmbed) return;
  const userConfig = stores.userConfig?.getValue();
  setConfig(
    buildConfig({
      ...getConfig(),
      ...userConfig,
    }),
  );
  if (!updateUI) return;
  loadSettings(getConfig());
  setTheme(getConfig().theme, getConfig().editorTheme);
  showSyncStatus(true);
};

const loadTemplate = async (templateId: string) => {
  const templateConfig = (await stores.templates?.getItem(templateId))?.config;
  if (templateConfig) {
    await loadConfig(templateConfig);
  }
};

const dispatchChangeEvent = debounce(async () => {
  let changeEvent: CustomEvent<{ code: Code; config: Config } | void>;
  if (sdkWatchers.code.hasSubscribers()) {
    if (!cacheIsValid(getCache(), getContentConfig(getConfig()))) {
      await getResultPage({ forExport: true });
    }
    changeEvent = new CustomEvent(customEvents.change, {
      detail: {
        code: getCachedCode(),
        config: getConfig(),
      },
    });
  } else {
    changeEvent = new CustomEvent(customEvents.change, { detail: undefined });
  }
  document.dispatchEvent(changeEvent);
  parent.dispatchEvent(changeEvent);
}, 50);

const setSavedStatus = async () => {
  if (isEmbed) return;
  updateConfig();
  const savedConfig = projectId && (await stores.projects?.getItem(projectId || ''))?.config;
  isSaved =
    changingContent ||
    !!(
      savedConfig &&
      JSON.stringify(getContentConfig(savedConfig)) ===
        JSON.stringify(getContentConfig(getConfig()))
    );

  const projectTitle = UI.getProjectTitleElement();
  if (!isSaved) {
    projectTitle.classList.add('unsaved');
    setProjectRecover();
  } else {
    projectTitle.classList.remove('unsaved');
    setProjectRecover(true);
  }
};

const checkSavedStatus = (doNotCloseModal = false): Promise<boolean> => {
  if (isSaved || isEmbed) {
    return Promise.resolve(true);
  }
  return new Promise((resolve) => {
    const div = document.createElement('div');
    div.innerHTML = savePromptScreen;
    modal.show(div.firstChild as HTMLElement, { size: 'small' });
    eventsManager.addEventListener(UI.getModalSaveButton(), 'click', async () => {
      await save(true);
      if (!doNotCloseModal) {
        modal.close();
      }
      resolve(true);
    });
    eventsManager.addEventListener(UI.getModalDoNotSaveButton(), 'click', () => {
      if (!doNotCloseModal) {
        modal.close();
      }
      resolve(true);
    });
    eventsManager.addEventListener(UI.getModalCancelButton(), 'click', () => {
      if (!doNotCloseModal) {
        modal.close();
      }
      resolve(false);
    });
    UI.getModalSaveButton().focus();
  });
};

const checkSavedAndExecute = (fn: () => void, cancelFn?: () => void) => () =>
  checkSavedStatus(true).then((confirmed) => {
    if (confirmed) {
      setTimeout(fn);
    } else if (typeof cancelFn === 'function') {
      setTimeout(cancelFn);
    } else {
      setTimeout(() => {
        modal.close();
      });
    }
  });

const setProjectRecover = (reset = false) => {
  if (isEmbed) return;
  stores.recover?.clear();
  if (reset || !getConfig().recoverUnsaved) return;
  stores.recover?.setValue({
    config: getContentConfig(getConfig()),
    lastModified: Date.now(),
  });
};

const checkRecoverStatus = (isWelcomeScreen = false) => {
  const config = getConfig();
  if (!config.recoverUnsaved || isEmbed || config.mode !== 'full' || config.readonly) {
    return Promise.resolve('recover disabled');
  }
  const unsavedItem = stores.recover?.getValue();
  const unsavedProject = unsavedItem?.config;
  if (!unsavedItem || !unsavedProject) {
    return Promise.resolve('no unsaved project');
  }
  const projectName = unsavedProject.title;
  return new Promise((resolve) => {
    const welcomeRecover = UI.getModalWelcomeRecover();
    if (isWelcomeScreen) {
      welcomeRecover.style.display = 'block';
    } else {
      const div = document.createElement('div');
      div.innerHTML = recoverPromptScreen;
      modal.show(div.firstChild as HTMLElement, { size: 'small', isAsync: true });
    }

    UI.getModalUnsavedName().textContent = projectName;
    UI.getModalUnsavedName().title = projectName;
    UI.getModalUnsavedLastModified().textContent = new Date(
      unsavedItem.lastModified,
    ).toLocaleString();
    const disableRecoverCheckbox = UI.getModalDisableRecoverCheckbox();

    eventsManager.addEventListener(UI.getModalRecoverButton(), 'click', async () => {
      modal.show(loadingMessage(), { size: 'small' });
      await loadConfig(unsavedProject);
      await setSavedStatus();
      modal.close();
      resolve('recover');
    });
    eventsManager.addEventListener(UI.getModalSavePreviousButton(), 'click', async () => {
      if (stores.projects) {
        await stores.projects.addItem(unsavedProject);
        notifications.success(
          window.deps.translateString(
            'core.save.successWithName',
            'Project "{{name}}" saved to device.',
            {
              name: projectName,
            },
          ),
        );
      }
      if (isWelcomeScreen) {
        welcomeRecover.classList.add('cancelled');
      } else {
        modal.close();
      }
      setProjectRecover(true);
      resolve('save and continue');
    });
    eventsManager.addEventListener(UI.getModalCancelRecoverButton(), 'click', () => {
      if (isWelcomeScreen) {
        welcomeRecover.classList.add('cancelled');
      } else {
        modal.close();
      }
      setProjectRecover(true);
      resolve('cancel recover');
    });
    eventsManager.addEventListener(disableRecoverCheckbox, 'change', () => {
      setUserConfig({ recoverUnsaved: !disableRecoverCheckbox.checked });
      loadSettings(getConfig());
    });
  });
};

const configureEmmet = async (config: Config) => {
  if (isLite) return;
  [editors.markup, editors.style].forEach((editor, editorIndex) => {
    if (editor.monaco && editorIndex > 0) return; // emmet configuration for monaco is global
    editor.changeSettings(getEditorConfig(config));
  });
};

const getTemplates = async (): Promise<Template[]> => {
  if (starterTemplates) {
    return starterTemplates;
  }
  starterTemplates = await getStarterTemplates(getConfig(), baseUrl);
  return starterTemplates;
};

const initializeAuth = async () => {
  /** Lazy load authentication */
  if (authService) return;
  authService = createAuthService(isEmbed);
  const user = await authService.getUser();
  if (user) {
    displayLoggedIn(user);
  }
};

const login = async () =>
  new Promise<User | void>((resolve, reject) => {
    const loginHandler = (scopes: GithubScope[]) => {
      if (!authService) {
        reject(window.deps.translateString('core.error.login', 'Login error!'));
      } else {
        authService
          .signIn(scopes)
          .then((user) => {
            if (!user) {
              reject(window.deps.translateString('core.error.login', 'Login error!'));
            } else {
              manageStoredUserData(user, 'restore');

              const displayName = user.displayName || user.username;
              const loginSuccessMessage = displayName
                ? window.deps.translateString(
                    'core.login.successWithName',
                    'Logged in as: {{name}}',
                    {
                      name: displayName,
                    },
                  )
                : window.deps.translateString('core.login.success', 'Logged in successfully');
              notifications.success(loginSuccessMessage);
              displayLoggedIn(user);
              resolve(user);
            }
          })
          .catch(() => {
            notifications.error(window.deps.translateString('core.error.login', 'Login error!'));
          });
      }
      modal.close();
    };

    const loginContainer = createLoginContainer(eventsManager, loginHandler);
    modal.show(loginContainer, { size: 'small' });
  }).catch(() => {
    notifications.error(window.deps.translateString('core.error.login', 'Login error!'));
  });

const logout = () => {
  if (!authService) return;
  authService
    ?.getUser()
    .then(async (user) => {
      if (!user) return;
      await manageStoredUserData(user, 'clear');
    })
    .then(() =>
      authService
        ?.signOut()
        .then(() => {
          notifications.success(
            window.deps.translateString('core.logout.success', 'Logged out successfully'),
          );
          displayLoggedOut();
        })
        .catch(() => {
          notifications.error(window.deps.translateString('core.error.logout', 'Logout error!'));
        }),
    );
};

const getUser = async (fn?: () => void) => {
  await initializeAuth();
  let user = await authService?.getUser();
  if (!user) {
    user = await login();
    if (typeof fn === 'function') {
      fn();
    }
  }
  return user;
};

const getUserData = async (): Promise<UserData['data'] | null> => {
  const user = await authService?.getUser();
  if (!user || !stores.userData) return null;
  const id = user.username || user.uid;
  return (await stores.userData.getItem(id))?.data || null;
};

const setUserData = async (data: UserData['data']) => {
  const user = await authService?.getUser();
  if (!user || !stores.userData) return null;
  const id = user.username || user.uid;
  const oldData = (await stores.userData.getItem(id))?.data;
  const key = await stores.userData?.updateItem(id, {
    id,
    data: {
      ...oldData,
      ...data,
    },
  });
  return key;
};

const getAppData = () => stores.appData?.getValue() || null;

const setAppData = (data: AppData) => {
  stores.appData?.setValue({
    ...stores.appData.getValue(),
    ...data,
  });
};

const manageStoredUserData = async (user: User, action: 'clear' | 'restore') => {
  const storeKeys = (Object.keys(stores) as Array<keyof Stores>).filter(
    (k) => !['recover', 'sync'].includes(k),
  );
  const syncModule: typeof import('./sync/sync') = await import(baseUrl + '{{hash:sync.js}}');
  syncModule.init(baseUrl);

  for (const storeKey of storeKeys) {
    if (action === 'clear') {
      await syncModule.exportToLocalSync({ user, storeKey });
      stores[storeKey]?.clear();
    } else {
      await syncModule.restoreFromLocalSync({ user, storeKey });
    }
  }

  if (action === 'clear') {
    setUserConfig(defaultConfig);
    broadcastInfo.isBroadcasting = false;
    broadcastInfo.channel = '';
    broadcastInfo.channelUrl = '';
    broadcastInfo.channelToken = '';
    broadcastInfo.broadcastSource = false;
  }

  loadUserConfig();
};

const showSyncStatus = async (force = false) => {
  if (isEmbed) return;
  const lastSync = (await getUserData())?.sync?.lastSync;
  if (lastSync || force) {
    const syncUIModule: typeof import('./UI/sync-ui') = await import(
      baseUrl + '{{hash:sync-ui.js}}'
    );
    syncUIModule.updateSyncStatus({ lastSync });
  }
};

const registerScreen = (screen: Screen['screen'], fn: Screen['show']) => {
  const registered = screens.find((s) => s.screen.toLowerCase() === screen.toLowerCase());
  if (registered) {
    registered.show = fn;
  } else {
    screens.push({ screen: screen.toLowerCase() as Screen['screen'], show: fn });
  }
};

const loadSelectedScreen = () => {
  const params = Object.fromEntries(
    new URLSearchParams(parent.location.search) as unknown as Iterable<any>,
  );
  // ?new or ?screen=<screen_name>
  const screen = params.new === '' ? 'new' : params.screen;
  if (screen) {
    (async (screen: Screen['screen'], options?: any) => {
      const foundScreen = screens.find((s) => s.screen.toLowerCase() === screen.toLowerCase());
      if (!foundScreen) return;
      await foundScreen.show(options);
      const modalElement = document.querySelector('#modal') as HTMLElement;
      (modalElement.firstElementChild as HTMLElement)?.click();
    })(screen);
    return true;
  }
  return false;
};

const getAllEditors = (): CodeEditor[] => [
  ...Object.values(editors),
  ...[toolsPane?.console?.getEditor?.()],
  ...[toolsPane?.compiled?.getEditor?.()],
];

const setTheme = (theme: Theme, editorTheme: Config['editorTheme']) => {
  const themes = ['light', 'dark'];
  const root = document.documentElement;
  root?.classList.remove(...themes);
  root?.classList.add(theme);
  changeThemeColor();
  setFontSize();
  const themeToggle = UI.getThemeToggle();
  if (themeToggle) {
    themeToggle.checked = theme === 'dark';
  }
  const darkThemeButton = UI.getDarkThemeButton();
  if (darkThemeButton && !isEmbed) {
    if (theme === 'dark') {
      darkThemeButton.style.display = 'inherit';
    } else {
      darkThemeButton.style.display = 'none';
    }
  }
  const lightThemeButton = UI.getLightThemeButton();
  if (lightThemeButton && !isEmbed) {
    if (theme === 'light') {
      lightThemeButton.style.display = 'inherit';
    } else {
      lightThemeButton.style.display = 'none';
    }
  }
  getAllEditors().forEach((editor) => {
    editor?.setTheme(theme, editorTheme);
    customEditors[editor?.getLanguage()]?.setTheme(theme);
  });
  toolsPane?.console?.setTheme?.(theme);
  UI.getNinjaKeys()?.classList.toggle('dark', theme === 'dark');
};

const changeThemeColor = () => {
  const { themeColor, theme } = getConfig();
  const color = themeColor || getDefaultColor();
  const { h, s, l } = colorToHsla(color);
  const root = document.documentElement;
  root.style.setProperty('--hue', `${h}`);
  root.style.setProperty('--st', `${s}%`);
  root.style.setProperty('--lt', `${theme === 'light' ? 100 : l}%`);

  const customColorInput = UI.getThemeColorSelector()?.querySelector(
    'input[type="color"]',
  ) as HTMLInputElement;
  if (customColorInput) {
    customColorInput.value = colorToHex(color);
  }
};

const getDefaultColor = () => `hsl(214, 40%, 50%)`;

const setFontSize = () => {
  const fontSize = getConfig().fontSize || (isEmbed ? 12 : 14);
  const root = document.documentElement;
  root.style.setProperty('--font-size', `${fontSize + 2}px`);
};

const setLayout = (layout: Config['layout']) => {
  if (layout === 'responsive') {
    layout = undefined;
  }
  const newLayout =
    layout ??
    (window.innerWidth < 768 && window.innerHeight > window.innerWidth ? 'vertical' : 'horizontal');
  split?.setLayout(newLayout);
  const layoutToggle = UI.getLayoutToggle();
  if (layoutToggle) {
    const layoutSwitch = layoutToggle.closest('.switch') as HTMLElement;
    if (layout === undefined) {
      layoutToggle.readOnly = layoutToggle.indeterminate = true;
      layoutSwitch.title = window.deps.translateString(
        'core.layout.responsive',
        'Responsive layout',
      );
    } else {
      layoutToggle.checked = layout === 'vertical';
      layoutToggle.readOnly = layoutToggle.indeterminate = false;
      layoutSwitch.title =
        layout === 'vertical'
          ? window.deps.translateString('core.layout.vertical', 'Vertical layout')
          : window.deps.translateString('core.layout.horizontal', 'Horizontal layout');
    }
  }
  handleIframeResize();
};

const changeAndSaveLayout = (layout: Config['layout']) => {
  setUserConfig({ layout });
  setLayout(layout);
};

const loadSettings = (config: Config) => {
  const processorToggles = UI.getProcessorToggles();
  processorToggles.forEach((toggle) => {
    const processor = toggle.dataset.processor as Processor;
    if (!processor) return;
    toggle.checked = config.processors.includes(processor);
  });

  if (isEmbed) return;

  const autoupdateToggle = UI.getAutoupdateToggle();
  autoupdateToggle.checked = config.autoupdate;

  const delayValue = UI.getDelayValue();
  const delayRange = UI.getDelayRange();
  delayRange.value = String(config.delay);
  delayValue.textContent = String(config.delay / 1000);

  const autosaveToggle = UI.getAutosaveToggle();
  autosaveToggle.checked = config.autosave;

  const autosyncToggle = UI.getAutosyncToggle();
  getUserData().then((userData) => {
    autosyncToggle.checked = userData?.sync?.autosync || false;
  });

  const formatOnsaveToggle = UI.getFormatOnsaveToggle();
  formatOnsaveToggle.checked = config.formatOnsave;

  const themeToggle = UI.getThemeToggle();
  themeToggle.checked = config.theme === 'dark';

  const layoutToggle = UI.getLayoutToggle();
  layoutToggle.checked = config.layout === 'vertical';

  const recoverToggle = UI.getRecoverToggle();
  recoverToggle.checked = config.recoverUnsaved;

  const showWelcomeToggle = UI.getShowWelcomeToggle();
  showWelcomeToggle.checked = config.welcome;

  const spacingToggle = UI.getSpacingToggle();
  spacingToggle.checked = config.showSpacing;

  UI.getCSSPresetLinks().forEach((link) => {
    link.classList.remove('active');
    if (config.cssPreset === link.dataset.preset) {
      link.classList.add('active');
    }
    if (!config.cssPreset && link.dataset.preset === 'none') {
      link.classList.add('active');
    }
  });
};

const showLanguageInfo = async (languageInfo: HTMLElement) => {
  const showModal = () => modal.show(languageInfo, { size: 'small' });
  if (i18n) {
    i18n.loadNamespaces(['language-info'], showModal);
  } else {
    showModal();
  }
};

const loadStarterTemplate = async (templateName: Template['name'], checkSaved = true) => {
  const templates = await getTemplates();
  const { title, thumbnail, ...templateConfig } =
    templates.filter((template) => template.name === templateName)?.[0] || {};
  if (templateConfig) {
    setAppData({
      recentTemplates: [
        { name: templateName, title },
        ...(getAppData()?.recentTemplates?.filter((t) => t.name !== templateName) || []),
      ].slice(0, 5),
    });
    const doNotCheckAndExecute = (fn: () => void) => async () => fn();
    (checkSaved ? checkSavedAndExecute : doNotCheckAndExecute)(async () => {
      projectId = '';
      const newConfig = { ...defaultConfig, ...templateConfig };
      return (
        (await importExternalContent({ config: newConfig })) ||
        loadConfig(newConfig, '?template=' + templateName)
      );
    })().finally(() => {
      modal.close();
    });
  } else {
    notifications.error(
      window.deps.translateString('core.error.failedToLoadTemplate', 'Failed loading template'),
    );
  }
};

const getPlaygroundState = (): Config & Code => {
  const config = getConfig();
  const cachedCode = getCachedCode();
  return {
    ...config,
    ...cachedCode,
    markup: {
      ...config.markup,
      ...cachedCode.markup,
      position: editors.markup.getPosition(),
    },
    style: {
      ...config.style,
      ...cachedCode.style,
      position: editors.style.getPosition(),
    },
    script: {
      ...config.script,
      ...cachedCode.script,
      position: editors.script.getPosition(),
    },
    tools: {
      enabled: config.tools.enabled,
      active: toolsPane?.getActiveTool() ?? '',
      status: toolsPane?.getStatus() ?? '',
    },
  };
};

const zoom = (level: Config['zoom'] = 1) => {
  const iframe = UI.getResultIFrameElement();
  const zoomBtnValue = UI.getZoomButtonValue();
  if (!iframe || !zoomBtnValue) return;

  iframe.classList.remove('zoom25');
  iframe.classList.remove('zoom50');

  if (level === 0.5) {
    iframe.classList.add('zoom50');
  }

  if (level === 0.25) {
    iframe.classList.add('zoom25');
  }

  zoomBtnValue.textContent = String(level);
};

const broadcast = async ({
  serverUrl,
  channel,
  channelToken,
  broadcastSource,
}: Partial<BroadcastData> = {}): Promise<
  BroadcastResponseData | BroadcastResponseError | undefined
> => {
  if (isEmbed) return;
  const broadcastData = getAppData()?.broadcast;
  if (!serverUrl) {
    serverUrl = broadcastData?.serverUrl;
  }
  if (!serverUrl) return;
  if (broadcastSource == null) {
    broadcastSource = broadcastInfo.broadcastSource;
  }
  if (channel == null) {
    channel = broadcastInfo.channel;
  }
  if (channelToken == null) {
    channelToken = broadcastInfo.channelToken;
  }
  const userToken = broadcastData?.userToken;
  const { result, ...data } = getPlaygroundState();
  try {
    const res = await fetch(serverUrl, {
      method: 'POST',
      headers: { 'Content-Type': 'application/json' },
      body: JSON.stringify({
        result,
        ...(broadcastSource ? { data } : {}),
        ...(channel ? { channel } : {}),
        ...(channelToken ? { channelToken } : {}),
        ...(userToken ? { userToken } : {}),
      }),
    });
    if (!res.ok) return;
    return res.json();
  } catch {
    return;
  }
};

const setBroadcastStatus = (info: BroadcastInfo) => {
  broadcastInfo.isBroadcasting = info.isBroadcasting;
  broadcastInfo.channel = info.channel;
  broadcastInfo.channelUrl = info.channelUrl;
  broadcastInfo.channelToken = info.channelToken;
  broadcastInfo.broadcastSource = info.broadcastSource;

  const broadcastStatusBtn = UI.getBroadcastStatusBtn();
  if (!broadcastStatusBtn) return;
  if (info.isBroadcasting) {
    broadcastStatusBtn.firstElementChild?.classList.add('active');
    broadcastStatusBtn.title = window.deps.translateString(
      'broadcast.broadcasting',
      'Broadcasting...',
    );
  } else {
    broadcastStatusBtn.firstElementChild?.classList.remove('active');
    broadcastStatusBtn.title = window.deps.translateString('core.broadcast.heading', 'Broadcast');
  }
};

const getVersion = (log = true) => {
  // variables added in scripts/build.js
  const appVersion = process.env.VERSION || '';
  const sdkVersion = process.env.SDK_VERSION || '';
  const commitSHA = process.env.GIT_COMMIT || '';
  const repoUrl = process.env.REPO_URL || '';
  const appUrl = permanentUrlService.getAppUrl();
  const sdkUrl = permanentUrlService.getSDKUrl();

  if (log) {
    // eslint-disable-next-line no-console
    console.log(`App Version: ${appVersion} (${repoUrl}/releases/tag/v${appVersion})`);
    // eslint-disable-next-line no-console
    console.log(
      `SDK Version: ${sdkVersion} (https://www.npmjs.com/package/livecodes/v/${sdkVersion})`,
    );
    // eslint-disable-next-line no-console
    console.log(`Git commit: ${commitSHA} (${repoUrl}/commit/${commitSHA})`);
    // eslint-disable-next-line no-console
    console.log(`App Permanent URL: ${appUrl}`);
    // eslint-disable-next-line no-console
    console.log(`SDK Permanent URL: ${sdkUrl}`);
  }

  return {
    appVersion,
    sdkVersion,
    commitSHA,
    appUrl,
    sdkUrl,
  };
};

const showConsoleMessage = () => {
  if (isEmbed) return;
  const docsBaseUrl = predefinedValues.DOCS_BASE_URL || 'docs';
  const docsUrl = docsBaseUrl?.startsWith('http')
    ? docsBaseUrl
    : new URL(docsBaseUrl, location.href).href;

  const items = [
    {
      content: ' ',
      style:
        'padding-left: 2.5em; line-height: 4em; background-size: 2.5em; background-repeat: no-repeat; background-position: left center; background-image: url("data:image/svg+xml;charset=UTF-8;base64,PHN2ZyB4bWxucz0iaHR0cDovL3d3dy53My5vcmcvMjAwMC9zdmciIHdpZHRoPSI3MzciIGhlaWdodD0iNDg4IiAgc3Ryb2tlPSIjMDAwIiBzdHJva2UtbGluZWNhcD0icm91bmQiIHN0cm9rZS1saW5lam9pbj0icm91bmQiIGZpbGw9IiNmZmYiIGZpbGwtcnVsZT0iZXZlbm9kZCI+PHN0eWxlPjwhW0NEQVRBWy5Ce3N0cm9rZTpub25lfS5De2ZpbGw6dXJsKCNDKX0uRHtmaWxsOiM5NmJmM2R9LkV7ZmlsbC1ydWxlOm5vbnplcm99XV0+PC9zdHlsZT48ZGVmcz48ZmlsdGVyIGlkPSJBIiB4PSItMS44MTgyJSIgeT0iLTIuNzIyOSUiIHdpZHRoPSIxMDQuMDU1OSUiIGhlaWdodD0iMTA2LjA3NDElIj48ZmVHYXVzc2lhbkJsdXIgaW49IlNvdXJjZUFscGhhIiBzdGREZXZpYXRpb249IjUiLz48ZmVPZmZzZXQgZHg9IjMiIGR5PSIzIiByZXN1bHQ9IkIiLz48ZmVGbG9vZCBmbG9vZC1jb2xvcj0iIzAwMCIgZmxvb2Qtb3BhY2l0eT0iLjUiLz48ZmVDb21wb3NpdGUgaW4yPSJCIiBvcGVyYXRvcj0iaW4iIHJlc3VsdD0iQyIvPjxmZU1lcmdlPjxmZU1lcmdlTm9kZSBpbj0iQyIvPjxmZU1lcmdlTm9kZSBpbj0iU291cmNlR3JhcGhpYyIvPjwvZmVNZXJnZT48L2ZpbHRlcj48ZmlsdGVyIGlkPSJCIiB4PSItNC40MDY4JSIgeT0iLTMuNjExMSUiIHdpZHRoPSIxMDkuODMwNSUiIGhlaWdodD0iMTA4LjA1NTYlIj48ZmVHYXVzc2lhbkJsdXIgaW49IlNvdXJjZUFscGhhIiBzdGREZXZpYXRpb249IjUiLz48ZmVPZmZzZXQgZHg9IjMiIGR5PSIzIiByZXN1bHQ9IkIiLz48ZmVGbG9vZCBmbG9vZC1jb2xvcj0iIzAwMCIgZmxvb2Qtb3BhY2l0eT0iLjUiLz48ZmVDb21wb3NpdGUgaW4yPSJCIiBvcGVyYXRvcj0iaW4iIHJlc3VsdD0iQyIvPjxmZU1lcmdlPjxmZU1lcmdlTm9kZSBpbj0iQyIvPjxmZU1lcmdlTm9kZSBpbj0iU291cmNlR3JhcGhpYyIvPjwvZmVNZXJnZT48L2ZpbHRlcj48bGluZWFyR3JhZGllbnQgaWQ9IkMiIHgxPSIwJSIgeTE9IjAlIiB4Mj0iMTAwJSIgeTI9IjEwMCUiPjxzdG9wIG9mZnNldD0iMCUiIHN0b3AtY29sb3I9IiNkN2Q3ZDciLz48c3RvcCBvZmZzZXQ9IjEwMCUiIHN0b3AtY29sb3I9IiM2MjYyNjIiLz48L2xpbmVhckdyYWRpZW50PjwvZGVmcz48ZyBmaWx0ZXI9InVybCgjQSkiIGZpbGw9IiNjMWMxYzEiIHRyYW5zZm9ybT0idHJhbnNsYXRlKDkuNSA0LjUpIiBjbGFzcz0iQiBFIj48cGF0aCBkPSJNMTYuNzUyNSAyODYuNzI5OEM2LjcwNjYgMjc1Ljc0NTUgMCAyNTMuODA5NyAwIDIzNC41OTA5YzAtMTkuMjA2MSA1LjAyNjYtMzcuMDMyIDE3LjU4OTEtNDYuNjMzNmgtLjgzNTdMMjE0LjQyOTIgMHYxMjcuNTk2NGMtMjEuNzc4NCAyMC41NzYyLTUxLjA5MzkgNDMuOTA1Ny0xMjQuODAyOCAxMDguMzg5MWwuODM1NyAxLjM1NTJjMzkuMzY3MyAyOC44MjIgODQuNTk4OCA3Mi43MTYzIDEyMy45NjYyIDExMS4xMjk3djEyOC45NjZ6Ii8+PGcgdHJhbnNmb3JtPSJ0cmFuc2xhdGUoNTAwLjU3MTYgLjAwMTcpIj48cGF0aCBkPSJNMTk3LjY3NjEgMTkwLjY5NTZjMTAuMDM4NSAxMC45ODUgMTYuNzUyMyAzMi45MzE3IDE2Ljc1MjMgNTIuMTM5NnMtNS4wMjY4IDM3LjAzMDgtMTcuNTk2MiA0Ni42MzM2aC44NDQzTDAgNDc3LjQyNjZWMzQ5LjgyOTdjMjEuNzc5My0yMC41NjQ4IDUxLjA5NC00My44OTM3IDEyNC44MDM0LTEwOC4zNzc3bC0uODM1Ny0xLjM1NTNDODQuNjA3IDIxMS4yNzQ3IDM5LjM2OTIgMTY3LjM3OTkuMDAwOSAxMjguOTY3NlYweiIvPjwvZz48L2c+PGcgZmlsdGVyPSJ1cmwoI0IpIiB0cmFuc2Zvcm09InRyYW5zbGF0ZSgyMTkuNSA1OS41KSIgY2xhc3M9IkIiPjxnIHRyYW5zZm9ybT0idHJhbnNsYXRlKDE0Ny4yMjkgOTIuNTk1MSkiPjxwYXRoIGQ9Ik0wIDI2MS45MjM4bDE0My4xNjk4LTg3LjQ1MzRWMEwwIDg3LjIxMDl2MTc0LjcxMjl6Ii8+PC9nPjxnIHRyYW5zZm9ybT0idHJhbnNsYXRlKDQuMzMwMiA5Mi43NDA1KSI+PHBhdGggZD0iTTAgMTc0LjI3NjRsMTQyLjk4OTQgODcuMzA4MVY4Ny4xMTQyTDAgMHYxNzQuMjc2NHoiLz48L2c+PGcgdHJhbnNmb3JtPSJ0cmFuc2xhdGUoNS4yMzI1IDYuMDE0NykiPjxwYXRoIGQ9Ik0yODQuMTc0MyA4Ni41ODA1TDE0Mi4wODcyIDAgMCA4Ni41ODA1bDE0Mi4wODcyIDg2LjcyNTcgMTQyLjA4NzEtODYuNzI1N3oiLz48L2c+PGcgdHJhbnNmb3JtPSJ0cmFuc2xhdGUoMTQ3LjMxOTYgOTIuNTk1MSkiPjxwYXRoIGQ9Ik0wIDgxLjU4NDVMMTMzLjgzMjcuMDk2NyAxMzMuNjk3NCAwIDAgODEuNTg0NXoiLz48L2c+PGcgdHJhbnNmb3JtPSJ0cmFuc2xhdGUoMTMuNDg3IDkyLjU5NTEpIj48cGF0aCBkPSJNLjEzNTMgMEwwIC4wOTY3bDEzMy44MzI3IDgxLjQ4NzhMLjEzNTMgMHoiLz48L2c+PGcgdHJhbnNmb3JtPSJ0cmFuc2xhdGUoMTQ3LjMxOTYgMTc0LjE3OTIpIj48cGF0aCBkPSJNMCAweiIvPjwvZz48cGF0aCBkPSJNMjkwLjEyODcgODcuMDE3TDE0Ny4zMTk2IDAgNC41MTA2IDg3LjAxNyAwIDg5Ljg3ODl2MTgwLjA0ODJMMTQ3LjUgMzYwbDQuNTEwNi0yLjc2NDhMMjk1IDI2OS45MjcxVjg5LjgzMDN6bS00LjUxMSAxNzcuMjgzN2wtMTMzLjc4NzUgODEuNzc4NlYxODIuNjE5NGwxMzMuOTY3OS04MS42MzMxem0tMTQyLjgwOSA4MS43Nzg2TDguODQwNyAyNjQuMjUyMVYxMDAuOTg2M2wxMzMuOTY4IDgxLjYzMzF6TTEzLjYyMjMgOTIuNjkxOWwxMzMuNjk3My04MS41MzYgMTMzLjY5NzQgODEuNTM2LTEzMy42OTc0IDgxLjQ4NzNMMTMuNDg3IDkyLjY5MTl6IiBmaWxsPSIjNDQ0Ii8+PGcgdHJhbnNmb3JtPSJ0cmFuc2xhdGUoMTQ3LjkwNTggMTMzLjQ4NDQpIiBjbGFzcz0iQyI+PHBhdGggZD0iTTAgMTQwLjU2Nmw3Ni45MDczLTQ2LjkwMzlWMEwwIDQ2Ljg1NTN2OTMuNzEwN3oiLz48L2c+PGcgdHJhbnNmb3JtPSJ0cmFuc2xhdGUoNjkuODI1NyAxMzMuNDg0NCkiIGNsYXNzPSJDIj48cGF0aCBkPSJNMCA5My42NjIxbDc2LjkwNzMgNDYuOTAzOVY0Ni44NTUzTDAgMHY5My42NjIxeiIvPjwvZz48ZyB0cmFuc2Zvcm09InRyYW5zbGF0ZSg3MC42MzczIDg1LjUxMykiIGNsYXNzPSJDIj48cGF0aCBkPSJNMTUzLjM2MzggNDYuNzFMNzYuNjgxOSAwIDAgNDYuNzFsNzYuNjgxOSA0Ni44NTU0TDE1My4zNjM4IDQ2LjcxeiIvPjwvZz48ZyB0cmFuc2Zvcm09InRyYW5zbGF0ZSgxNDcuMzE5NiAxMzIuMjIzKSIgY2xhc3M9IkQiPjxwYXRoIGQ9Ik0wIDQyLjEwMkw2OC45Njg1LjA5NjggNjguODc4NyAwIDAgNDIuMDUzNHYuMDQ4NnoiLz48L2c+PGcgdHJhbnNmb3JtPSJ0cmFuc2xhdGUoNzguMzUwNyAxMzIuMjIzKSIgY2xhc3M9IkQiPjxwYXRoIGQ9Ik0uMDkwMiAwTDAgLjA5NjggNjguOTY4NSA0Mi4xMDJ2LS4wNDg2TC4wOTAyIDB6Ii8+PC9nPjxnIHRyYW5zZm9ybT0idHJhbnNsYXRlKDE0Ny4zMTk2IDE3NC4yNzY0KSIgY2xhc3M9IkQiPjxwYXRoIGQ9Ik0wIDB6Ii8+PC9nPjxnIHRyYW5zZm9ybT0idHJhbnNsYXRlKDY0Ljc3MzYgNzkuMTU5KSI+PHBhdGggZD0iTTE2MC41ODExIDQ3LjQ4NThMODIuNTQ1NiAwIDQuNTEwNiA0Ny40ODU4IDAgNTAuMjk5MnYxMDAuOTM3N2w4Mi41NDU2IDUwLjQ0NDYgNC41MTEtMi43NjQ4IDc4LjEyNTMtNDcuNjc5OFY1MC4yOTkyem0tNC41MTA5IDk4LjA3NjJsLTY5LjAxMzYgNDIuMTk4N3YtODQuMjAzNWw2OS4xMDQyLTQyLjEwMnptLTc4LjAzNTEgNDIuMTk4N0w4LjkzMDkgMTQ1LjU2MlY2MS40NTUybDY5LjEwNDIgNDIuMTAyek0xMy42Njc0IDUzLjA2NGw2OC44NzgyLTQxLjkwOCA2OC44Nzg3IDQxLjk1NjYtNjguODc4NyA0Mi4wMDQ4LTY4Ljk2ODQtNDEuOTU2NnoiLz48L2c+PC9nPjwvc3ZnPg==");',
    },
    { content: 'LiveCodes', style: 'font-weight: bold; font-size: 1.2em;' },
    { content: ' - ', style: 'font-size: 1.2em;' },
    {
      content:
        window.deps.translateString('generic.tagline', 'A Code Playground That Just Works!') + '\n',
      style: 'font-style: italic; font-size: 1.2em;',
    },
    {
      content: window.deps.translateString(
        'app.consoleMessage.appVersion',
        'App version: {{APP_VERSION}}',
        {
          APP_VERSION: predefinedValues.APP_VERSION,
        },
      ),
      style: 'padding: 0.2em 0.4em; border-radius: 0.5em; background: hsl(0,0%,40%); color: white;',
    },
    { content: ' ', style: '' },
    {
      content: window.deps.translateString(
        'app.consoleMessage.sdkVersion',
        'SDK version: {{SDK_VERSION}}',
        {
          SDK_VERSION: predefinedValues.SDK_VERSION,
        },
      ),
      style: 'padding: 0.2em 0.4em; border-radius: 0.5em; background: hsl(0,0%,40%); color: white;',
    },
    { content: ' ', style: '' },
    {
      content: window.deps.translateString(
        'app.consoleMessage.commit',
        'Git commit: {{COMMIT_SHA}}',
        {
          COMMIT_SHA: predefinedValues.COMMIT_SHA,
        },
      ),
      style: 'padding: 0.2em 0.4em; border-radius: 0.5em; background: hsl(0,0%,40%); color: white;',
    },
    { content: '\n\n', style: '' },
    {
      content: window.deps.translateString(
        'app.consoleMessage.learnMore',
        'Learn more! {{docsUrl}} 🚀',
        { docsUrl },
      ),
      style: 'padding: 0.2em 0.4em; font-size: 1.1em;',
    },
  ];

  const message = items.reduce(
    (acc, item) => {
      acc[0] += `%c${item.content}`;
      acc.push(item.style);
      return acc;
    },
    [''],
  );

  parent.postMessage({ args: 'console-message', payload: message }, location.origin);
};

const handleTitleEdit = () => {
  const projectTitle = UI.getProjectTitleElement();
  if (!projectTitle) return;
  projectTitle.textContent = getConfig().title || defaultConfig.title;

  setWindowTitle();

  const blurOnEnter = (e: KeyboardEvent) => {
    if (e.which === 13) {
      /* Enter */
      e.preventDefault();
      projectTitle.blur();
    }
  };

  const removeFormatting = (e: any) => {
    e.preventDefault();
    const text = e.clipboardData.getData('text/plain');
    document.execCommand('insertHTML', false, text);
  };

  eventsManager.addEventListener(projectTitle, 'input', () => setProjectTitle(), false);
  eventsManager.addEventListener(projectTitle, 'blur', () => setProjectTitle(true), false);
  eventsManager.addEventListener(projectTitle, 'keypress', blurOnEnter as any, false);
  eventsManager.addEventListener(projectTitle, 'paste', removeFormatting, false);
};

const handleIframeResize = () => {
  const gutter = UI.getGutterElement();
  if (!gutter) return;

  const sizeLabel = document.createElement('div');
  sizeLabel.id = 'size-label';
  gutter.appendChild(sizeLabel);

  const hideLabel = debounce(() => {
    setTimeout(() => {
      sizeLabel.classList.remove('visible');
      setTimeout(() => {
        sizeLabel.style.display = 'none';
      }, 100);
    }, 1000);
  }, 1000);

  eventsManager.addEventListener(window, 'message', (event: any) => {
    const iframe = UI.getResultIFrameElement();
    if (
      !sizeLabel ||
      !iframe ||
      event.source !== iframe.contentWindow ||
      event.data.type !== 'resize'
    ) {
      return;
    }

    const sizes = event.data.sizes;
    sizeLabel.innerHTML = `${sizes.width} x ${sizes.height}`;
    sizeLabel.style.display = 'block';
    sizeLabel.classList.add('visible');
    hideLabel();
  });
};

const handleChangeContent = () => {
  const contentChanged = async (editorId: EditorId, loading: boolean) => {
    updateConfig();
    const config = getConfig();
    addConsoleInputCodeCompletion();

    if (config.autoupdate && !loading) {
      await run(editorId);
    }

    if (config.markup.content !== getCache().markup.content) {
      await getResultPage({ sourceEditor: editorId });
    }

    for (const key of Object.keys(customEditors)) {
      if (config[editorId].language === key) {
        await customEditors[key]?.show(true, {
          baseUrl,
          editors,
          config,
          html: getCache().markup.compiled || config.markup.content || '',
          eventsManager,
        });
      }
    }

    if (config.autosave) {
      await save(/* notify = */ false, /* setTitle = */ true, /* isAutoSave = */ true);
    }

    dispatchChangeEvent();
    loadModuleTypes(editors, config);
  };

  const debouncecontentChanged = (editorId: EditorId) =>
    debounce(
      async () => {
        await contentChanged(editorId, changingContent);
      },
      () => getConfig().delay ?? defaultConfig.delay,
    );

  (Object.keys(editors) as EditorId[]).forEach((editorId) => {
    editors[editorId].onContentChanged(debouncecontentChanged(editorId));
    editors[editorId].onContentChanged(setSavedStatus);
  });
};

const handleKeyboardShortcutsScreen = () => {
  if (isEmbed) return;

  const { keyboardShortcuts } = getCommandMenuActions({
    deps: {
      getConfig,
      loadStarterTemplate,
      changeEditorSettings,
      changeLayout: changeAndSaveLayout,
      showScreen,
    },
  });

  const createShortcutsUI = async () => {
    const div = document.createElement('div');
    div.innerHTML = keyboardShortcutsScreen;
    const shortcutsContainer = div.firstChild as HTMLElement;
    const rows = keyboardShortcuts
      .map(
        (item) => `
      <tr>
        <td>${item.title}</td>
        <td>${item.hotkey
          ?.split('+')
          .map((key) => `<kbd>${capitalize(key)}</kbd>`)
          .join(' ')}</td>
      </tr>
    `,
      )
      .join('');
    shortcutsContainer.querySelector('tbody')!.innerHTML = rows;
    modal.show(shortcutsContainer as HTMLElement);
  };

  eventsManager.addEventListener(
    UI.getKeyboardShortcutsMenuLink(),
    'click',
    createShortcutsUI,
    false,
  );
  registerScreen('keyboard-shortcuts', createShortcutsUI);
};

const handleCommandMenu = async () => {
  if (isEmbed) return;

  const loadNinjaKeys = () => import(ninjaKeysUrl);
  loadStylesheet(fontInterUrl, 'font-inter');
  loadStylesheet(fontMaterialIconsUrl, 'material-icons');
  await loadNinjaKeys();

  const ninja = UI.getNinjaKeys() as any;
  if (!ninja) return;

  const header = ninja.shadowRoot.querySelector('ninja-header');
  const HomeBreadcrumb = header?.shadowRoot.querySelector('.breadcrumb-list .breadcrumb');

  const closeBtn = header?.shadowRoot.querySelector('.breadcrumb-list .breadcrumb--close');
  if (closeBtn) {
    closeBtn.hidden = true;
  }

  const footer = ninja.shadowRoot.querySelector('.modal-footer');
  if (footer) {
    footer.innerHTML = footer.innerHTML
      .replace('to select', window.deps.translateString('commandMenu.toSelect', 'to select'))
      .replace('to navigate', window.deps.translateString('commandMenu.toNavigate', 'to navigate'))
      .replace('to close', window.deps.translateString('commandMenu.toClose', 'to close'))
      .replace(
        'move to parent',
        window.deps.translateString('commandMenu.moveToParent', 'move to parent'),
      );
  }

  const openCommandMenu = () => {
    modal.close();
    ninja.close();
    const { actions, loginAction, logoutAction } = getCommandMenuActions({
      deps: {
        getConfig,
        loadStarterTemplate,
        changeEditorSettings,
        changeLayout: changeAndSaveLayout,
        showScreen,
      },
    });
    const authAction = authService?.isLoggedIn() ? logoutAction : loginAction;
    ninja.data = [...actions, authAction];
    if (HomeBreadcrumb) {
      HomeBreadcrumb.innerText = window.deps.translateString('commandMenu.home', 'Home');
    }
    requestAnimationFrame(() => ninja.open());
  };

  let anotherShortcut = false;
  const onHotkey = async (e: KeyboardEvent) => {
    // Ctrl+K opens the command menu
    // wait for 500ms to allow other shortcuts like Ctrl+K Ctrl+0
    if (!ctrl(e)) {
      anotherShortcut = false;
      return;
    }
    if (e.code !== 'KeyK') {
      anotherShortcut = true;
      return;
    }
    e.preventDefault();
    anotherShortcut = false;
    setTimeout(async () => {
      if (anotherShortcut) return;
      // eslint-disable-next-line no-underscore-dangle
      if (ninja.__visible == null) {
        await loadNinjaKeys();
      }
      // eslint-disable-next-line no-underscore-dangle
      if (ninja.__visible === false) {
        ninja.focus();
        requestAnimationFrame(() => openCommandMenu());
      }
    }, 500);
  };

  eventsManager.addEventListener(window, 'keydown', onHotkey, true);
  eventsManager.addEventListener(UI.getCommandMenuLink(), 'click', () => openCommandMenu(), true);
};

const handleI18nMenu = () => {
  const menuContainer = UI.getI18nMenuContainer();
  const i18nMenu = document.createElement('ul');
  i18nMenu.id = 'app-menu-i18n';
  i18nMenu.className = 'dropdown-menu';
  Object.entries(appLanguages).forEach(([langCode, langLabel]) => {
    const li = document.createElement('li');
    li.classList.toggle('active', langCode === getConfig().appLanguage);
    const link = document.createElement('a');
    link.href = `#`;
    link.textContent = langLabel;
    link.dataset.lang = langCode;
    eventsManager.addEventListener(link, 'click', (ev) => {
      ev.preventDefault();
      if (langCode === getConfig().appLanguage) return;
      setUserConfig({ appLanguage: langCode as AppLanguage });
      changeAppLanguage(langCode as AppLanguage);
    });
    li.appendChild(link);
    i18nMenu.appendChild(li);
  });
  const sep = document.createElement('li');
  sep.role = 'separator';
  i18nMenu.appendChild(sep);
  const contributeLi = document.createElement('li');
  const contributeSpan = document.createElement('span');
  const contributeLink = document.createElement('a');
  contributeLink.href =
    'https://github.com/live-codes/livecodes/blob/develop/docs/docs/contribution/i18n.md';
  contributeLink.textContent = window.deps.translateString(
    'app.i18nMenu.helpTranslate',
    'Help Us Translate',
  );
  contributeLink.target = '_blank';
  contributeLink.rel = 'noopener noreferrer';
  contributeSpan.appendChild(contributeLink);
  contributeLi.appendChild(contributeSpan);
  i18nMenu.appendChild(contributeLi);

  const docsLi = document.createElement('li');
  const docsLink = document.createElement('a');
  docsLink.href = `${process.env.DOCS_BASE_URL}features/i18n`;
  docsLink.textContent = window.deps.translateString('app.i18nMenu.docs', 'i18n Documentation');
  docsLink.target = '_blank';
  docsLink.rel = 'noopener noreferrer';
  docsLi.appendChild(docsLink);
  i18nMenu.appendChild(docsLi);
  menuContainer.appendChild(i18nMenu);
  adjustFontSize(menuContainer);
  registerMenuButton(menuContainer, UI.getI18nMenuButton());
};

const registerMenuButton = (menu: HTMLElement, button: HTMLElement) => {
  menu.classList.add('hidden');
  // onclick outside
  const onClickOutside = (event: MouseEvent) => {
    if (
      !button.contains(event.target as Node) &&
      !menu.firstElementChild?.contains(event.target as Node)
    ) {
      menu.classList.add('hidden');
    }
  };

  const onIframeClicked = (event: MessageEvent) => {
    if (event.data.type !== 'clicked') return;
    menu.classList.add('hidden');
  };

  eventsManager.addEventListener(window, 'click', onClickOutside);
  eventsManager.addEventListener(window, 'message', onIframeClicked);

  eventsManager.addEventListener(button, 'click', () => {
    document.querySelectorAll('.menu-scroller').forEach((el) => {
      if (el === menu) {
        menu.classList.toggle('hidden');
      } else {
        el.classList.add('hidden');
      }
    });
  });
};

const handleAppMenuProject = () => {
  const menuProjectContainer = UI.getAppMenuProjectScroller();
  const menuProjectButton = UI.getAppMenuProjectButton();
  if (!menuProjectContainer || !menuProjectButton) return;

  const html = isMac()
    ? menuProjectHTML.replace(/<kbd>Ctrl<\/kbd>/g, '<kbd>⌘</kbd>')
    : menuProjectHTML;
  menuProjectContainer.innerHTML = html;
  translateElement(menuProjectContainer);
  // adjustFontSize(menuProjectContainer);
  registerMenuButton(menuProjectContainer, menuProjectButton);
};

const handleAppMenuSettings = () => {
  const menuSettingsContainer = UI.getAppMenuSettingsScroller();
  const menuSettingsButton = UI.getAppMenuSettingsButton();
  if (!menuSettingsContainer || !menuSettingsButton) return;

  const html = isMac()
    ? menuSettingsHTML.replace(/<kbd>Ctrl<\/kbd>/g, '<kbd>⌘</kbd>')
    : menuSettingsHTML;
  menuSettingsContainer.innerHTML = html;

  translateElement(menuSettingsContainer);
  adjustFontSize(menuSettingsContainer);
  registerMenuButton(menuSettingsContainer, menuSettingsButton);
};

const handleAppMenuHelp = () => {
  const menuHelpContainer = UI.getAppMenuHelpScroller();
  const menuHelpButton = UI.getAppMenuHelpButton();
  if (!menuHelpContainer || !menuHelpButton) return;

  const html = isMac() ? menuHelpHTML.replace(/<kbd>Ctrl<\/kbd>/g, '<kbd>⌘</kbd>') : menuHelpHTML;
  menuHelpContainer.innerHTML = html;
  menuHelpContainer.classList.add('hidden');
  translateElement(menuHelpContainer);
  // adjustFontSize(menuHelpContainer);
  registerMenuButton(menuHelpContainer, menuHelpButton);
};

/**
 * decrease font size in menus when text is too wide (for different languages)
 */
const adjustFontSize = (container: HTMLElement) => {
  if (!i18n || i18n.getLanguage() === 'en') return;

  const adjustFont = (el: HTMLElement) =>
    new Promise<void>((resolve) => {
      const fontSize = Number(getComputedStyle(el).getPropertyValue('font-size').replace('px', ''));
      const maxWidth =
        Number(getComputedStyle(el).getPropertyValue('--label-max-width').replace('px', '')) || 188;
      if (el.clientWidth <= maxWidth || fontSize <= 0) return resolve();
      el.style.fontSize = fontSize - 1 + 'px';
      requestAnimationFrame(async () => {
        await adjustFont(el);
        resolve();
      });
    });

  const startAdjustment = async () => {
    container.style.display = 'block';
    container.style.visibility = 'hidden';
    (container.children[0] as HTMLElement).style.display = 'block';
    for (const el of container.querySelectorAll<HTMLElement>('span')) {
      await adjustFont(el);
    }
    container.style.display = '';
    container.style.visibility = '';
    (container.children[0] as HTMLElement).style.display = '';
  };

  setTimeout(startAdjustment, 1000);
  setTimeout(startAdjustment, 2000);
  setTimeout(startAdjustment, 3000);
};

const handleAppMenuButtonFocus = () => {
  // workaround for safari where click does not maintain focus!
  document.querySelectorAll<HTMLElement>('.app-menu-button').forEach((button) => {
    eventsManager.addEventListener(button, 'click', () => {
      button.focus();
    });
  });
};

const handleSettings = () => {
  const toggles = UI.getSettingToggles();
  toggles.forEach((toggle) => {
    eventsManager.addEventListener(toggle, 'change', async () => {
      const configKey = toggle.dataset.config as keyof Config | 'autosync';
      if (!configKey || (!(configKey in getConfig()) && configKey !== 'autosync')) return;

      if (configKey === 'theme') {
        setConfig({ ...getConfig(), theme: toggle.checked ? 'dark' : 'light' });
        setTheme(getConfig().theme, getConfig().editorTheme);
      } else if (configKey === 'layout') {
        const newLayout = toggle.readOnly ? 'vertical' : !toggle.checked ? 'horizontal' : undefined;
        setConfig({
          ...getConfig(),
          layout: newLayout,
        });
        setLayout(newLayout);
      } else if (configKey === 'autosync') {
        const syncData = (await getUserData())?.sync;
        if (syncData?.repo) {
          await setUserData({
            sync: {
              ...syncData,
              autosync: toggle.checked,
            },
          });
        }
        if (toggle.checked && !syncData?.repo) {
          toggle.checked = false;
          await (async (screen: Screen['screen'], options?: any) => {
            const foundScreen = screens.find(
              (s) => s.screen.toLowerCase() === screen.toLowerCase(),
            );
            if (!foundScreen) return;
            await foundScreen.show(options);
            const modalElement = document.querySelector('#modal') as HTMLElement;
            (modalElement.firstElementChild as HTMLElement)?.click();
          })('sync');
        }
      } else {
        setConfig({ ...getConfig(), [configKey]: toggle.checked });
      }
      setUserConfig(getUserConfig(getConfig()));

      if (configKey === 'autoupdate' && getConfig()[configKey]) {
        await run();
      }
      if (configKey === 'emmet') {
        await configureEmmet(getConfig());
      }
      if (configKey === 'welcome') {
        setUserConfig({
          welcome: toggle.checked,
        });
      }
      if (configKey === 'recoverUnsaved') {
        setUserConfig({
          recoverUnsaved: toggle.checked,
        });
        setProjectRecover();
      }
      if (configKey === 'showSpacing') {
        setUserConfig({
          showSpacing: toggle.checked,
        });
        if (getConfig().autoupdate) {
          await run();
        }
      }
    });
  });

  const delayRange = UI.getDelayRange();
  eventsManager.addEventListener(delayRange, 'input', () => {
    const delayValue = UI.getDelayValue();
    const value = Number(delayRange.value);
    delayValue.textContent = String(value / 1000);
    setConfig({ ...getConfig(), delay: value });
    setUserConfig(getUserConfig(getConfig()));
  });

  const themeColorSelector = UI.getThemeColorSelector()!;
  themeColors.forEach((colorItem) => {
    const customColor = colorItem.name === 'custom';
    const label = document.createElement('label');
    label.htmlFor = 'theme-color-' + colorItem.name;
    if (customColor) {
      label.title = window.deps.translateString('app.themeColors.custom', 'Custom');
    }
    if (colorItem.themeColor) {
      label.style.backgroundColor = colorItem.themeColor;
    }

    const input = document.createElement('input');
    input.type = customColor ? 'color' : 'radio';
    input.id = 'theme-color-' + colorItem.name;
    input.name = 'theme-color';

    label.appendChild(input);
    themeColorSelector.appendChild(label);

    eventsManager.addEventListener(input, 'input', () => {
      setUserConfig({ themeColor: customColor ? input.value : colorItem.themeColor });
      changeThemeColor();
    });
  });
};

const handleChangeTheme = () => {
  const lightThemeButton = UI.getLightThemeButton();
  const darkThemeButton = UI.getDarkThemeButton();
  if (lightThemeButton) {
    eventsManager.addEventListener(lightThemeButton, 'click', () => {
      setUserConfig({ theme: 'dark' });
      setTheme('dark', getConfig().editorTheme);
    });
  }
  if (darkThemeButton) {
    eventsManager.addEventListener(darkThemeButton, 'click', () => {
      setUserConfig({ theme: 'light' });
      setTheme('light', getConfig().editorTheme);
    });
  }
};

const handleLogin = () => {
  eventsManager.addEventListener(UI.getLoginLink(), 'click', login, false);
  registerScreen('login', login);
};

const handleLogout = () => {
  eventsManager.addEventListener(UI.getLogoutLink(), 'click', logout, false);
};

const handleNew = () => {
  const templatesContainer = createTemplatesContainer(eventsManager, () => loadUserTemplates());
  const userTemplatesScreen = UI.getUserTemplatesScreen(templatesContainer);

  const loadUserTemplates = async () => {
    const defaultTemplate = getAppData()?.defaultTemplate;
    const userTemplates = ((await stores.templates?.getList()) || []).sort((a, b) =>
      a.id === defaultTemplate ? -1 : b.id === defaultTemplate ? 1 : 0,
    );

    if (userTemplates.length === 0) {
      userTemplatesScreen.innerHTML = noUserTemplates();
      return;
    }
    userTemplatesScreen.innerHTML = '';

    const list = document.createElement('ul') as HTMLElement;
    list.classList.add('open-list');
    userTemplatesScreen.appendChild(list);

    userTemplates.forEach((item) => {
      const { link, deleteButton, setAsDefaultLink, removeDefaultLink } = createOpenItem(
        item,
        list,
        getLanguageTitle,
        getLanguageByAlias,
        true,
      );

      if (defaultTemplate === item.id) {
        link.parentElement?.classList.add('selected');
      }

      eventsManager.addEventListener(
        link,
        'click',
        async (event) => {
          event.preventDefault();
          const itemId = (link as HTMLElement).dataset.id || '';
          const template = (await stores.templates?.getItem(itemId))?.config;
          if (template) {
            await loadConfig({
              ...template,
              title: defaultConfig.title,
            });
            projectId = '';
          }
          modal.close();
        },
        false,
      );

      eventsManager.addEventListener(
        deleteButton,
        'click',
        async () => {
          notifications.confirm(
            window.deps.translateString('core.template.delete', 'Delete template "{{item}}"?', {
              item: item.title,
            }),
            async () => {
              if (!stores.templates) return;

              if (getAppData()?.defaultTemplate === item.id) {
                setAppData({ defaultTemplate: null });
              }
              await stores.templates.deleteItem(item.id);
              const li = deleteButton.parentElement as HTMLElement;
              li.classList.add('hidden');
              setTimeout(async () => {
                li.style.display = 'none';
                if (stores.templates && (await stores.templates.getList()).length === 0) {
                  list.remove();
                  userTemplatesScreen.innerHTML = noUserTemplates();
                }
              }, 500);
            },
          );
        },
        false,
      );

      eventsManager.addEventListener(
        setAsDefaultLink,
        'click',
        (ev) => {
          ev.stopPropagation();
          setAppData({ defaultTemplate: item.id });
          [...list.children].forEach((li) => {
            li.classList.remove('selected');
          });
          link.parentElement?.classList.add('selected');
        },
        false,
      );

      eventsManager.addEventListener(
        removeDefaultLink,
        'click',
        (ev) => {
          ev.stopPropagation();
          setAppData({ defaultTemplate: null });
          link.parentElement?.classList.remove('selected');
        },
        false,
      );
    });
  };

  let starterTemplatesCache: Template[];
  const createTemplatesUI = async () => {
    const starterTemplatesList = UI.getStarterTemplatesList(templatesContainer);
    const loadingText = starterTemplatesList?.firstElementChild;
    if (!starterTemplatesCache) {
      getTemplates()
        .then((starterTemplates) => {
          starterTemplatesCache = starterTemplates;
          loadingText?.remove();
          starterTemplates.forEach((template) => {
            const link = createStarterTemplateLink(template, starterTemplatesList, baseUrl);
            eventsManager.addEventListener(
              link,
              'click',
              (event) => {
                event.preventDefault();
                loadStarterTemplate(template.name, /* checkSaved= */ false);
              },
              false,
            );
          });
        })
        .catch(() => {
          loadingText?.remove();
          notifications.error(
            window.deps.translateString(
              'core.error.failedToLoadTemplates',
              'Failed loading starter templates',
            ),
          );
        });
    }

    setTimeout(() => UI.getStarterTemplatesTab(templatesContainer)?.click());
    modal.show(templatesContainer, { isAsync: true });
  };

  eventsManager.addEventListener(
    UI.getNewLink(),
    'click',
    checkSavedAndExecute(createTemplatesUI),
    false,
  );

  registerScreen('new', checkSavedAndExecute(createTemplatesUI));
};

const handleSave = () => {
  eventsManager.addEventListener(UI.getSaveLink(), 'click', async (event) => {
    (event as Event).preventDefault();
    await save(true);
  });
};

const handleFork = () => {
  eventsManager.addEventListener(UI.getForkLink(), 'click', async (event) => {
    (event as Event).preventDefault();
    await fork();
  });
};

const handleSaveAsTemplate = () => {
  eventsManager.addEventListener(UI.getSaveAsTemplateLink(), 'click', async (event) => {
    (event as Event).preventDefault();
    if (stores.templates) {
      await stores.templates.addItem(getConfig());
      notifications.success(
        window.deps.translateString('core.template.saved', 'Saved as a new template'),
      );
    }
  });
};

const handleOpen = () => {
  const createList = async () => {
    modal.show(loadingMessage(), { size: 'small' });
    const openModule: typeof import('./UI/open') = await import(baseUrl + '{{hash:open.js}}');
    await openModule.createSavedProjectsList({
      eventsManager,
      getContentConfig,
      getProjectId: () => projectId,
      loadConfig,
      modal,
      notifications,
      projectStorage: stores.projects || fakeStorage,
      setProjectId: (id: string) => (projectId = id),
      showScreen,
      languages,
      getLanguageTitle,
      getLanguageByAlias,
    });
  };

  eventsManager.addEventListener(
    UI.getOpenLink(),
    'click',
    checkSavedAndExecute(createList),
    false,
  );
  registerScreen('open', checkSavedAndExecute(createList));
};

const handleImport = () => {
  const createImportUI = async () => {
    modal.show(loadingMessage(), { size: 'small', autoFocus: false });
    const importModule: typeof import('./UI/import') = await import(baseUrl + '{{hash:import.js}}');
    importModule.createImportUI({
      baseUrl,
      modal,
      notifications,
      eventsManager,
      getUser: authService?.getUser,
      loadConfig,
      populateConfig,
      projectStorage: stores.projects,
      showScreen,
    });
  };

  eventsManager.addEventListener(
    UI.getImportLink(),
    'click',
    checkSavedAndExecute(createImportUI),
    false,
  );
  registerScreen('import', checkSavedAndExecute(createImportUI));
};

const handleExport = () => {
  let exportModule: typeof import('./export/export');
  const loadModule = async () => {
    exportModule = exportModule || (await import(baseUrl + '{{hash:export.js}}'));
  };

  eventsManager.addEventListener(
    UI.getExportJSONLink(),
    'click',
    (event: Event) => {
      event.preventDefault();
      updateConfig();
      exportJSON(getConfig());
    },
    false,
  );

  eventsManager.addEventListener(
    UI.getExportResultLink(),
    'click',
    async (event: Event) => {
      event.preventDefault();
      updateConfig();
      await loadModule();
      exportModule.exportConfig(
        getConfig(),
        baseUrl,
        'html',
        await getResultPage({ forExport: true }),
      );
    },
    false,
  );

  eventsManager.addEventListener(
    UI.getExportSourceLink(),
    'click',
    async (event: Event) => {
      event.preventDefault();
      updateConfig();
      const html = await getResultPage({ forExport: true });
      await loadModule();
      exportModule.exportConfig(getConfig(), baseUrl, 'src', {
        html,
        deps: { getLanguageExtension },
      });
    },
    false,
  );

  eventsManager.addEventListener(
    UI.getExportCodepenLink(),
    'click',
    async () => {
      updateConfig();
      if (!cacheIsValid(getCache(), getContentConfig(getConfig()))) {
        await getResultPage({});
      }
      const cache = getCachedCode();
      const compiled = {
        markup: cache.markup.compiled,
        style: cache.style.compiled,
        script: cache.script.compiled,
      };
      await loadModule();
      exportModule.exportConfig(getConfig(), baseUrl, 'codepen', {
        baseUrl,
        compiled,
        deps: {
          getLanguageExtension,
          getLanguageCompiler,
        },
      });
    },
    false,
  );

  eventsManager.addEventListener(
    UI.getExportJsfiddleLink(),
    'click',
    async () => {
      updateConfig();
      if (!cacheIsValid(getCache(), getContentConfig(getConfig()))) {
        await getResultPage({});
      }
      const cache = getCachedCode();
      const compiled = {
        markup: cache.markup.compiled,
        style: cache.style.compiled,
        script: cache.script.compiled,
      };
      await loadModule();
      exportModule.exportConfig(getConfig(), baseUrl, 'jsfiddle', {
        baseUrl,
        compiled,
        deps: {
          getLanguageExtension,
          getLanguageCompiler,
        },
      });
    },
    false,
  );

  eventsManager.addEventListener(
    UI.getExportGithubGistLink(),
    'click',
    async () => {
      updateConfig();
      const user = await getUser();
      if (!user) return;
      notifications.info(
        window.deps.translateString('core.export.gist', 'Creating a public GitHub gist...'),
      );
      await loadModule();
      exportModule.exportConfig(getConfig(), baseUrl, 'githubGist', {
        user,
        deps: { getLanguageExtension },
      });
    },
    false,
  );
};

const handleShare = () => {
  const createShareUI = async () => {
    modal.show(loadingMessage(), { size: 'small' });
    const importModule: typeof import('./UI/share') = await import(baseUrl + '{{hash:share.js}}');
    const shareFn = (shortUrl = false, permanentUrl = false): Promise<ShareData> =>
      share(
        shortUrl,
        /* contentOnly= */ true,
        /* urlUpdate= */ false,
        /* includeResult= */ true,
        permanentUrl,
      );
    const shareContainer = await importModule.createShareContainer(shareFn, baseUrl, eventsManager);
    modal.show(shareContainer, { size: 'small' });
  };
  eventsManager.addEventListener(
    UI.getShareLink(),
    'click',
    async (event: Event) => {
      event.preventDefault();
      await createShareUI();
    },
    false,
  );
  registerScreen('share', createShareUI);
};

const handleDeploy = () => {
  const createDeployUI = async () => {
    const user = await getUser();
    if (!user) {
      notifications.error(
        window.deps.translateString('generic.error.authentication', 'Authentication error!'),
      );
      return;
    }
    modal.show(loadingMessage(), { size: 'small', autoFocus: false });

    const getProjectDeployRepo = async () => {
      if (!projectId) return;
      return (await getUserData())?.deploys?.[projectId];
    };

    const setProjectDeployRepo = async (repo: string) => {
      if (!projectId) return;
      await setUserData({
        deploys: {
          ...(await getUserData())?.deploys,
          [projectId]: repo,
        },
      });
    };

    const deployModule: typeof import('./UI/deploy') = await import(baseUrl + '{{hash:deploy.js}}');
    deployModule.createDeployUI({
      modal,
      notifications,
      eventsManager,
      user,
      deployRepo: await getProjectDeployRepo(),
      deps: {
        getResultPage,
        getCache,
        getConfig,
        getContentConfig,
        getLanguageExtension,
        getLanguageCompiler,
        setProjectDeployRepo,
      },
    });
  };

  eventsManager.addEventListener(UI.getDeployLink(), 'click', createDeployUI, false);
  registerScreen('deploy', createDeployUI);
};

const handleSync = () => {
  if (isEmbed) return;

  const createSyncUI = async () => {
    const user = await getUser();
    if (!user) {
      notifications.error(
        window.deps.translateString('generic.error.authentication', 'Authentication error!'),
      );
      return;
    }
    modal.show(loadingMessage(), { size: 'small', autoFocus: false });

    const syncUIModule: typeof import('./UI/sync-ui') = await import(
      baseUrl + '{{hash:sync-ui.js}}'
    );
    syncUIModule.createSyncUI({
      baseUrl,
      modal,
      notifications,
      eventsManager,
      user,
      deps: {
        getSyncData: async () => (await getUserData())?.sync || null,
        setSyncData: async (syncData: UserData['data']['sync']) => {
          await setUserData({ sync: syncData });
          loadSettings(getConfig());
        },
      },
    });
  };

  eventsManager.addEventListener(UI.getSyncLink(), 'click', createSyncUI, false);
  registerScreen('sync', createSyncUI);
};

const handleAutosync = async () => {
  if (isEmbed) return;

  const minute = 1000 * 60;
  const syncFrequency = 30 * minute;
  let syncInterval: number;
  const sync = async () => {
    if (isDestroyed) {
      clearInterval(syncInterval);
      return;
    }

    const syncData = (await getUserData())?.sync;
    if (!syncData?.autosync) return;
    if (Date.now() - syncData.lastSync < syncFrequency) return;
    const user = await authService?.getUser();
    const repo = syncData.repo;
    if (!user || !repo) return;

    const syncModule: typeof import('./sync/sync') = await import(baseUrl + '{{hash:sync.js}}');
    syncModule.init(baseUrl);

    const syncResult = await syncModule.sync({
      user,
      repo,
      newRepo: false,
    });
    if (syncResult) {
      setUserData({
        sync: {
          ...syncData,
          lastSync: Date.now(),
        },
      });
    }
  };

  const triggerSync = () => {
    setTimeout(() => {
      sync();
      syncInterval = window.setInterval(sync, syncFrequency);
    }, minute);
  };

  triggerSync();
};

const handlePersistentStorage = async () => {
  if (isEmbed) return;

  let alreadyRequested = false;

  const unsubscribe = () => {
    projectSubscription?.unsubscribe();
    templateSubscription?.unsubscribe();
    assetSubscription?.unsubscribe();
  };

  const requestPersistence = () => {
    if (alreadyRequested) return unsubscribe();
    setTimeout(async () => {
      alreadyRequested = true;
      if (navigator.storage && navigator.storage.persist) {
        await navigator.storage.persist();
      }
    }, 2000);
  };

  const updateRecentProjects = (allProjects: StorageItem[]) => {
    const recentProjects =
      allProjects
        ?.slice(0, 5)
        .map((p) => ({ id: p.id, title: p.config.title, description: p.config.description })) || [];
    setAppData({ recentProjects });
  };

  const projectSubscription = stores.projects?.subscribe(requestPersistence);
  const templateSubscription = stores.templates?.subscribe(requestPersistence);
  const assetSubscription = stores.assets?.subscribe(requestPersistence);

  stores.projects?.subscribe(updateRecentProjects);
};

const handleBackup = () => {
  const createBackupUI = async () => {
    modal.show(loadingMessage(), { size: 'small' });
    const backupModule: typeof import('./UI/backup') = await import(baseUrl + '{{hash:backup.js}}');
    backupModule.createBackupUI({
      baseUrl,
      modal,
      notifications,
      eventsManager,
      stores,
      deps: {
        loadUserConfig,
      },
    });
  };

  eventsManager.addEventListener(UI.getBackupLink(), 'click', createBackupUI, false);
  registerScreen('backup', createBackupUI);
};

const handleBroadcast = () => {
  if (isEmbed) return;

  const createBroadcastUI = async () => {
    modal.show(loadingMessage(), { size: 'small' });

    const syncUIModule: typeof import('./UI/broadcast') = await import(
      baseUrl + '{{hash:broadcast.js}}'
    );
    syncUIModule.createBroadcastUI({
      modal,
      notifications,
      eventsManager,
      deps: {
        getBroadcastData: () => ({
          ...broadcastInfo,
          serverUrl: getAppData()?.broadcast?.serverUrl || '',
        }),
        setBroadcastData: (broadcastData) => {
          setBroadcastStatus(broadcastData);
          setAppData({
            broadcast: {
              ...getAppData()?.broadcast,
              serverUrl: broadcastData.serverUrl,
            },
          });
        },
        broadcast,
      },
    });
  };

  eventsManager.addEventListener(UI.getBroadcastLink(), 'click', createBroadcastUI, false);
  registerScreen('broadcast', createBroadcastUI);
};

const handleWelcome = () => {
  if (isEmbed) return;

  const createWelcomeUI = async () => {
    modal.show(loadingMessage(), { size: 'small' });

    const div = document.createElement('div');
    div.innerHTML = welcomeScreen.replace(/{{baseUrl}}/g, baseUrl);
    const welcomeContainer = div.firstChild as HTMLElement;
    modal.show(welcomeContainer);

    const showWelcomeCheckbox = UI.getModalShowWelcomeCheckbox(welcomeContainer);
    showWelcomeCheckbox.checked = getConfig().welcome;

    eventsManager.addEventListener(UI.getWelcomeLinkNew(welcomeContainer), 'click', () => {
      showScreen('new');
    });
    eventsManager.addEventListener(UI.getWelcomeLinkOpen(welcomeContainer), 'click', () => {
      showScreen('open');
    });
    eventsManager.addEventListener(UI.getWelcomeLinkImport(welcomeContainer), 'click', () => {
      showScreen('import');
    });
    eventsManager.addEventListener(UI.getWelcomeLinkRecentOpen(welcomeContainer), 'click', () => {
      showScreen('open');
    });
    eventsManager.addEventListener(UI.getWelcomeLinkTemplates(welcomeContainer), 'click', () => {
      showScreen('new');
    });
    eventsManager.addEventListener(showWelcomeCheckbox, 'change', () => {
      setUserConfig({ welcome: showWelcomeCheckbox.checked });
      loadSettings(getConfig());
    });

    if (!initialized) {
      checkRecoverStatus(/* isWelcomeScreen= */ true);
    }

    const loadRecentProject = async (pId: string) => {
      modal.show(loadingMessage(), { size: 'small' });
      const savedProject = (await stores.projects?.getItem(pId))?.config;
      if (savedProject) {
        await loadConfig(savedProject);
        projectId = pId;
      }
      modal.close();
    };

    const recentProjects = getAppData()?.recentProjects?.slice(0, 5).reverse() || [];

    const welcomeModalScreen = UI.getModalWelcomeScreen(welcomeContainer);
    const welcomeRecent = UI.getModalWelcomeRecent(welcomeContainer);

    if (recentProjects.length === 0 && welcomeModalScreen && welcomeRecent) {
      welcomeRecent.style.display = 'none';
      welcomeModalScreen.classList.add('no-recent');
    } else {
      const list = UI.getModalWelcomeRecentList(welcomeContainer);
      recentProjects.forEach((p) => {
        const item = document.createElement('li');
        item.classList.add('overflow-ellipsis');

        const link = document.createElement('a');
        link.textContent = p.title;
        link.title = p.description.trim() || p.title;
        link.href = '#';

        item.appendChild(link);
        list?.prepend(item);

        eventsManager.addEventListener(link, 'click', () =>
          checkSavedStatus().then((confirmed) => {
            if (confirmed) {
              loadRecentProject(p.id);
            }
          }),
        );
      });
    }

    const defaultTemplateId = getAppData()?.defaultTemplate;
    if (!defaultTemplateId) {
      UI.getWelcomeLinkNoDefaultTemplate(welcomeContainer).style.display = 'inline-block';
    } else {
      const loadTemplateLink = UI.getWelcomeLinkLoadDefault(welcomeContainer);
      eventsManager.addEventListener(
        loadTemplateLink,
        'click',
        async (event) => {
          event.preventDefault();
          modal.show(loadingMessage(), { size: 'small' });
          await loadTemplate(defaultTemplateId);
          modal.close();
        },
        false,
      );
      loadTemplateLink.style.display = 'inline-block';
    }
    UI.getWelcomeLinkDefaultTemplateLi(welcomeContainer).style.visibility = 'visible';

    const defaultTemplates: Array<{ name: Template['name']; title: string }> = [
      {
        name: 'blank',
        title: window.deps.translateString('core.template.blank', 'Blank Project'),
      },
      {
        name: 'javascript',
        title: window.deps.translateString('core.template.javascript', 'JavaScript Starter'),
      },
      {
        name: 'typescript',
        title: window.deps.translateString('core.template.typescript', 'TypeScript Starter'),
      },
      {
        name: 'react',
        title: window.deps.translateString('core.template.react', 'React Starter'),
      },
      {
        name: 'vue',
        title: window.deps.translateString('core.template.vue', 'Vue 3 Starter'),
      },
    ];
    const savedRecentTemplates = getAppData()?.recentTemplates || [];
    const recentTemplates = [
      ...savedRecentTemplates,
      ...defaultTemplates.filter((t) => !savedRecentTemplates.map((r) => r.name).includes(t.name)),
    ]
      .slice(0, 5)
      .reverse();

    const templateList = UI.getModalWelcomeTemplateList(welcomeContainer);
    recentTemplates.forEach((t) => {
      const item = document.createElement('li');

      const link = document.createElement('a');
      link.textContent = t.title;
      link.href = '#';

      item.appendChild(link);
      templateList?.prepend(item);

      eventsManager.addEventListener(link, 'click', () =>
        checkSavedStatus().then((confirmed) => {
          if (confirmed) {
            loadStarterTemplate(t.name);
          }
        }),
      );
    });
  };

  eventsManager.addEventListener(UI.getWelcomeLink(), 'click', createWelcomeUI);
  registerScreen('welcome', createWelcomeUI);
};

const handleAbout = () => {
  if (isEmbed) return;

  const createAboutUI = async () => {
    const versions = getVersion(/* log= */ false);
    const repoUrl = process.env.REPO_URL || '';
    const div = document.createElement('div');
    div.innerHTML = aboutScreen
      .replace(/{{COMMIT_URL}}/g, `${repoUrl}/commit/${versions.commitSHA}`)
      .replace(/{{APP_URL}}/g, versions.appUrl)
      .replace(/{{SDK_URL}}/g, versions.sdkUrl)
      .replace('livecodes-text-logo-nowrap.svg', () =>
        getConfig().theme === 'dark'
          ? 'livecodes-text-logo-nowrap-light.svg'
          : 'livecodes-text-logo-nowrap.svg',
      );
    const aboutContainer = div.firstChild as HTMLElement;
    modal.show(aboutContainer);
  };

  eventsManager.addEventListener(UI.getAboutLink(), 'click', createAboutUI);
  registerScreen('about', createAboutUI);
};

const handleProjectInfo = () => {
  const onUpdate = async (
    title: string,
    description: string,
    head: string,
    htmlAttrs: string,
    tags: string[],
  ) => {
    let attrs = '';
    try {
      attrs = JSON.parse(stringToValidJson(htmlAttrs));
    } catch {
      attrs = htmlAttrs;
    }
    setConfig({
      ...getConfig(),
      title,
      description,
      head,
      htmlAttrs: attrs,
      tags,
    });
    if (getConfig().autoupdate) {
      await run();
    }
    dispatchChangeEvent();
  };
  const createProjectInfo = () =>
    createProjectInfoUI(getConfig(), stores.projects || fakeStorage, modal, onUpdate);

  eventsManager.addEventListener(UI.getProjectInfoLink(), 'click', createProjectInfo, false);
  registerScreen('info', createProjectInfo);
};

const handleEmbed = () => {
  const getUrlFn = async (permanentUrl = false) =>
    (
      await share(
        /* shortUrl= */ true,
        /* contentOnly= */ true,
        /* urlUpdate= */ false,
        /* includeResult= */ false,
        permanentUrl,
      )
    ).url;
  const config = getConfig();

  const createEditorFn = async (container: HTMLElement) =>
    createEditor({
      baseUrl,
      container,
      editorId: 'embed',
      getLanguageExtension,
      isEmbed,
      isLite,
      isHeadless,
      language: 'html',
      mapLanguage,
      readonly: true,
      value: '',
      ...getEditorConfig(config),
      editor: 'codejar',
      getFormatterConfig: () => getFormatterConfig(getConfig()),
      getFontFamily,
    });
  const createEmbedUI = async () => {
    modal.show(loadingMessage(), { size: 'small' });

    const embedModule: typeof import('./UI/embed-ui') = await import(
      baseUrl + '{{hash:embed-ui.js}}'
    );
    await embedModule.createEmbedUI({
      config: getContentConfig(getConfig()),
      editorLanguages: {
        markup: getLanguageTitle(getConfig().markup.language),
        style: getLanguageTitle(getConfig().style.language),
        script: getLanguageTitle(getConfig().script.language),
      },
      modal,
      notifications,
      eventsManager,
      createEditorFn,
      getUrlFn,
    });
  };

  eventsManager.addEventListener(UI.getEmbedLink(), 'click', createEmbedUI, false);
  registerScreen('embed', createEmbedUI);
};

const changeEditorSettings = (newConfig: Partial<UserConfig> | null) => {
  if (!newConfig) return;
  const shouldReload = newConfig.editor != null && newConfig.editor !== getConfig().editor;

  setUserConfig(newConfig);
  const updatedConfig = getConfig();
  setTheme(updatedConfig.theme, updatedConfig.editorTheme);
  if (shouldReload) {
    reloadEditors(updatedConfig);
  } else {
    getAllEditors().forEach((editor) => {
      editor.changeSettings(updatedConfig);
    });
  }
  showEditorModeStatus(updatedConfig.activeEditor || 'markup');
  getActiveEditor().focus();
};

const handleEditorSettings = () => {
  const createEditorSettingsUI = async ({
    scrollToSelector = '',
  }: { scrollToSelector?: string } = {}) => {
    modal.show(loadingMessage(), { size: 'small' });

    const editorSettingsModule: typeof import('./UI/editor-settings') = await import(
      baseUrl + '{{hash:editor-settings.js}}'
    );
    await editorSettingsModule.createEditorSettingsUI({
      baseUrl,
      modal,
      eventsManager,
      scrollToSelector,
      deps: {
        getUserConfig: () => getUserConfig(getConfig()),
        createEditor,
        loadTypes: async (code: string) => typeLoader.load(code, {}),
        getFormatFn: () => formatter.getFormatFn('jsx'),
        changeSettings: changeEditorSettings,
      },
    });
  };

  eventsManager.addEventListener(
    UI.getEditorSettingsLink(),
    'click',
    () => createEditorSettingsUI(),
    false,
  );
  registerScreen('editor-settings', createEditorSettingsUI);
};

const handleCodeToImage = () => {
  const getSavedPreset = () => getAppData()?.codeToImagePreset;

  const savePreset = (preset: AppData['codeToImagePreset']) => {
    setAppData({ codeToImagePreset: preset });
  };

  const createCodeToImageUI = async () => {
    modal.show(loadingMessage());

    const activeEditor = getActiveEditor();

    const createPreviewEditor = (
      options: Pick<
        EditorOptions,
        'container' | 'editorTheme' | 'fontFamily' | 'fontSize' | 'lineNumbers'
      >,
    ) =>
      createEditor({
        ...getEditorConfig(getConfig()),
        baseUrl,
        editor: 'codejar',
        theme: 'dark',
        wordWrap: true,
        language: activeEditor.getLanguage(),
        value: activeEditor.getValue(),
        readonly: false,
        editorId: 'codeToImage',
        isEmbed: false,
        isLite,
        isHeadless: false,
        getLanguageExtension,
        mapLanguage,
        getFormatterConfig: () => getFormatterConfig(getConfig()),
        getFontFamily,
        ...options,
      });

    const currentUrl = (location.origin + location.pathname).split('/').slice(0, -1).join('/');

    const getShareUrl = async (config: Partial<Config>) => {
      const param = '/?x=id/' + (await shareService.shareProject(config));
      return currentUrl + param;
    };

    const codeToImageModule: typeof import('./UI/code-to-image') = await import(
      baseUrl + '{{hash:code-to-image.js}}'
    );
    const title = getConfig().title;
    const fileName = title.trim() !== '' && title !== defaultConfig.title ? title : 'code-to-image';
    await codeToImageModule.createCodeToImageUI({
      baseUrl,
      currentUrl,
      fileName: safeName(fileName, '-').toLowerCase(),
      editorId: getLanguageEditorId(activeEditor.getLanguage()) || 'script',
      modal,
      notifications,
      eventsManager,
      deps: {
        createEditor: createPreviewEditor,
        getFormatFn: () => formatter.getFormatFn(activeEditor.getLanguage()),
        getShareUrl,
        getSavedPreset,
        savePreset,
      },
    });
  };

  registerScreen('code-to-image', createCodeToImageUI);
};

const handleAssets = () => {
  let assetsModule: typeof import('./UI/assets');
  const loadModule = async () => {
    modal.show(loadingMessage(), { size: 'small' });
    assetsModule = assetsModule || (await import(baseUrl + '{{hash:assets.js}}'));
  };

  const createList = async () => {
    await loadModule();
    await assetsModule.createAssetsList({
      eventsManager,
      modal,
      notifications,
      assetsStorage: stores.assets || fakeStorage,
      showScreen,
      baseUrl,
    });
  };

  const createAddAsset = async (activeTab: number) => {
    await loadModule();

    const deployModule: typeof import('./UI/deploy') = await import(baseUrl + '{{hash:deploy.js}}');
    const deployAsset = async (user: User, file: GitHubFile) =>
      deployModule.deployFile({
        file,
        user,
        repo: 'livecodes-assets',
        branch: 'gh-pages',
        message: 'add ' + file.path,
        description: 'LiveCodes assets',
        readmeContent: '#LiveCodes assets',
      });
    modal.show(
      assetsModule.createAddAssetContainer({
        eventsManager,
        notifications,
        assetsStorage: stores.assets || fakeStorage,
        showScreen,
        deployAsset,
        getUser,
        baseUrl,
        activeTab,
      }),
      {
        isAsync: true,
      },
    );
  };

  eventsManager.addEventListener(UI.getAssetsLink(), 'click', createList, false);
  registerScreen('assets', createList);
  registerScreen('add-asset', (tab: number) => {
    setTimeout(() => createAddAsset(tab));
  });
};

const handleSnippets = () => {
  let snippetsModule: typeof import('./UI/snippets');
  const loadModule = async () => {
    modal.show(loadingMessage(), { size: 'small' });
    snippetsModule = snippetsModule || (await import(baseUrl + '{{hash:snippets.js}}'));
  };

  const createEditorFn = async (options: Partial<EditorOptions>) =>
    createEditor({
      baseUrl,
      container: null,
      editorId: 'snippet',
      getLanguageExtension,
      isEmbed,
      isLite,
      isHeadless,
      language: 'html',
      value: '',
      readonly: getConfig().readonly,
      mapLanguage,
      getFormatterConfig: () => getFormatterConfig(getConfig()),
      getFontFamily,
      ...getEditorConfig(getConfig()),
      ...options,
    });

  const createList = async () => {
    await loadModule();
    await snippetsModule.createSnippetsList({
      eventsManager,
      modal,
      notifications,
      snippetsStorage: stores.snippets || fakeStorage,
      deps: {
        createEditorFn,
        showScreen,
      },
    });
  };

  const createAddSnippet = async (snippetId?: string) => {
    await loadModule();
    const snippetContainer = await snippetsModule.createAddSnippetContainer({
      snippetId,
      eventsManager,
      notifications,
      snippetsStorage: stores.snippets || fakeStorage,
      showScreen,
      deps: {
        createEditorFn,
        getAppData,
        setAppData,
      },
    });

    modal.show(snippetContainer, {
      isAsync: true,
    });
  };

  eventsManager.addEventListener(UI.getSnippetsLink(), 'click', createList, false);
  registerScreen('snippets', createList);
  registerScreen('add-snippet', (snippetId?: string) => {
    setTimeout(() => createAddSnippet(snippetId));
  });
};

const handleExternalResources = () => {
  const createExrenalResourcesUI = async () => {
    const loadResources = async () => {
      setExternalResourcesMark();
      await setSavedStatus();
      if (getConfig().autoupdate) {
        await run();
      }
      dispatchChangeEvent();
    };

    modal.show(loadingMessage(), { size: 'small', autoFocus: false });
    const resourcesModule: typeof import('./UI/resources') = await import(
      baseUrl + '{{hash:resources.js}}'
    );
    resourcesModule.createExternalResourcesUI({
      baseUrl,
      modal,
      eventsManager,
      deps: {
        getConfig,
        setConfig,
        loadResources,
      },
    });
  };

  eventsManager.addEventListener(
    UI.getExternalResourcesLink(),
    'click',
    createExrenalResourcesUI,
    false,
  );
  registerScreen('resources', createExrenalResourcesUI);
};

const handleCustomSettings = () => {
  const createCustomSettingsUI = async () => {
    const config = getConfig();
    // eslint-disable-next-line prefer-const
    let customSettingsEditor: CodeEditor | undefined;
    const div = document.createElement('div');
    div.innerHTML = customSettingsScreen;
    const customSettingsContainer = div.firstChild as HTMLElement;
    modal.show(customSettingsContainer, {
      onClose: () => customSettingsEditor?.destroy(),
      autoFocus: false,
    });

    const options: EditorOptions = {
      baseUrl,
      mode: config.mode,
      readonly: config.readonly,
      editorId: 'customSettings',
      container: UI.getCustomSettingsEditor(),
      language: 'json' as Language,
      value: stringify({ imports: {}, ...config.customSettings }, true),
      isEmbed,
      isLite,
      isHeadless,
      mapLanguage,
      getLanguageExtension,
      getFormatterConfig: () => getFormatterConfig(getConfig()),
      getFontFamily,
      ...getEditorConfig(config),
    };
    customSettingsEditor = await createEditor(options);
    customSettingsEditor?.focus();

    eventsManager.addEventListener(UI.getLoadCustomSettingsButton(), 'click', async () => {
      let customSettings: CustomSettings = {};
      const editorContent = customSettingsEditor?.getValue() || '{}';
      try {
        customSettings = JSON.parse(editorContent);
      } catch {
        try {
          customSettings = JSON.parse(stringToValidJson(editorContent));
        } catch {
          notifications.error(
            window.deps.translateString(
              'core.error.failedToParseSettings',
              'Failed parsing settings as JSON',
            ),
          );
          return;
        }
      }
      if (JSON.stringify(customSettings) !== JSON.stringify(getConfig().customSettings)) {
        compiler.clearCache();
        setConfig({
          ...getConfig(),
          customSettings,
        });
        setCustomSettingsMark();
        await setSavedStatus();
        if (customSettings.types) {
          loadModuleTypes(editors, getConfig(), /* loadAll = */ true, /* force */ true);
        }
      }
      customSettingsEditor?.destroy();
      modal.close();
      if (getConfig().autoupdate) {
        await run();
      }
      dispatchChangeEvent();
    });
  };
  eventsManager.addEventListener(
    UI.getCustomSettingsLink(),
    'click',
    createCustomSettingsUI,
    false,
  );
  registerScreen('custom-settings', async () => setTimeout(createCustomSettingsUI));
};

const handleConsole = () => {
  eventsManager.addEventListener(window, 'message', (event: any) => {
    if (event.origin !== sandboxService.getOrigin() || event.data.type !== 'console') {
      return;
    }

    let consoleEvent: CustomEvent<{ method: string; args: any[] } | void>;
    if (sdkWatchers.console.hasSubscribers()) {
      const message = event.data;
      const args: any[] =
        message.method === 'clear'
          ? []
          : message.args?.map?.((arg: any) => arg.content ?? '') ?? [];
      consoleEvent = new CustomEvent(customEvents.console, {
        detail: { method: message.method, args },
      });
    } else {
      consoleEvent = new CustomEvent(customEvents.console);
    }

    document.dispatchEvent(consoleEvent);
    parent.dispatchEvent(consoleEvent);
  });
};

const handleTestResults = () => {
  eventsManager.addEventListener(window, 'message', (ev: any) => {
    if (ev.origin !== sandboxService.getOrigin()) return;
    if (ev.data.type !== 'testResults') return;

    let results = ev.data.payload?.results;
    const error = ev.data.payload?.error;
    if (Array.isArray(results)) {
      results = results.map((result) => {
        if (result.status === 'done') {
          result.status = result.errors?.length === 0 ? 'pass' : 'fail';
        }
        return result;
      });
    }

    toolsPane?.tests?.showResults({ results, error });
    sdkWatchers.tests.notify({ results, error });

    let testResultsEvent: CustomEvent<{ results: TestResult[]; error?: string } | void>;
    if (sdkWatchers.tests.hasSubscribers()) {
      testResultsEvent = new CustomEvent(customEvents.testResults, {
        detail: JSON.parse(JSON.stringify({ results, error })),
      });
    } else {
      testResultsEvent = new CustomEvent(customEvents.testResults);
    }

    document.dispatchEvent(testResultsEvent);
    parent.dispatchEvent(testResultsEvent);
    setLoading(false);
  });
};

const handleTests = () => {
  if (getConfig().autotest) {
    UI.getWatchTestsButton()?.classList.remove('disabled');
  }

  eventsManager.addEventListener(
    UI.getRunTestsButton(),
    'click',
    (ev: Event) => {
      ev.preventDefault();
      if (!toolsPane?.tests) return;
      // in case it is triggered by keyboard shortcut or command menu
      split?.show('output');
      toolsPane.setActiveTool('tests');
      if (toolsPane.getStatus() === 'closed') {
        toolsPane.open();
      }
      runTests();
    },
    false,
  );

  eventsManager.addEventListener(
    UI.getWatchTestsButton(),
    'click',
    (ev: Event) => {
      ev.preventDefault();
      setUserConfig({ autotest: !getConfig().autotest });
      if (getConfig().autotest) {
        UI.getWatchTestsButton()?.classList.remove('disabled');
        runTests();
      } else {
        UI.getWatchTestsButton()?.classList.add('disabled');
      }
    },
    false,
  );
};

const handleTestEditor = () => {
  const createTestEditorUI = async () => {
    const config = getConfig();
    // eslint-disable-next-line prefer-const
    let testEditor: CodeEditor | undefined;
    const div = document.createElement('div');
    div.innerHTML = testEditorScreen;
    const testEditorContainer = div.firstChild as HTMLElement;
    modal.show(testEditorContainer, { onClose: () => testEditor?.destroy() });

    const testLanguage: Language = config.tests?.language || 'tsx';
    const editorLanguage: Language = 'jsx';
    const options: EditorOptions = {
      baseUrl,
      mode: config.mode,
      readonly: config.readonly,
      editorId: 'tests',
      container: UI.getTestEditor(),
      language: editorLanguage,
      value: config.tests?.content || '',
      isEmbed,
      isLite,
      isHeadless,
      mapLanguage,
      getLanguageExtension,
      getFormatterConfig: () => getFormatterConfig(getConfig()),
      getFontFamily,
      ...getEditorConfig(config),
    };
    testEditor = await createEditor(options);
    formatter.getFormatFn(editorLanguage).then((fn) => testEditor?.registerFormatter(fn));
    testEditor?.focus();

    if (typeof testEditor?.addTypes === 'function') {
      const testTypes: Types = {
        jest: {
          url: jestTypesUrl,
          autoload: true,
          declareAsGlobal: true,
        },
      };
      let forceLoadTypes = true;
      const loadTestTypes = () => {
        typeLoader.load(testEditor?.getValue() || '', testTypes, forceLoadTypes).then((libs) => {
          libs.forEach((lib) => testEditor?.addTypes?.(lib));
        });
        forceLoadTypes = false;
      };
      testEditor.onContentChanged(
        debounce(loadTestTypes, () => getConfig().delay ?? defaultConfig.delay),
      );
      loadTestTypes();
    }

    eventsManager.addEventListener(UI.getLoadTestsButton(), 'click', async () => {
      const editorContent = testEditor?.getValue() || '';
      if (editorContent !== getConfig().tests?.content) {
        compiler.clearCache();
        setConfig({
          ...getConfig(),
          tests: {
            language: testLanguage,
            content: editorContent,
          },
        });
        await setSavedStatus();
      }
      modal.close();
      toolsPane?.tests?.resetTests();
      await runTests();
      dispatchChangeEvent();
    });
  };

  eventsManager.addEventListener(
    UI.getEditTestsButton(),
    'click',
    (ev: Event) => {
      ev.preventDefault();
      createTestEditorUI();
    },
    false,
  );

  registerScreen('test-editor', createTestEditorUI);
};

const handleResultLoading = () => {
  eventsManager.addEventListener(window, 'message', (event: any) => {
    const iframe = UI.getResultIFrameElement();
    if (!iframe || event.source !== iframe.contentWindow) {
      return;
    }
    if (event.data.type === 'loading') {
      setLoading(event.data.payload);
    }
    const language = event.data.payload?.language;
    if (event.data.type === 'compiled' && language && getEditorLanguages().includes(language)) {
      const editorId = getLanguageEditorId(language);
      if (!editorId) return;
      updateCache(editorId, language, event.data.payload.content || '');
      updateCompiledCode();
    }
  });

  const showResultModeDrawer = (event: MessageEvent) => {
    const iframe = UI.getResultIFrameElement();
    if (
      !iframe ||
      event.source !== iframe.contentWindow ||
      event.data.type !== 'loading' ||
      event.data.payload !== false ||
      getConfig().mode !== 'result'
    ) {
      return;
    }
    const drawer = UI.getResultModeDrawer();
    drawer.classList.remove('hidden');
    eventsManager.removeEventListener(window, 'message', showResultModeDrawer);
  };
  eventsManager.addEventListener(window, 'message', showResultModeDrawer);
};

const handleResultPopup = () => {
  const popupBtn = document.createElement('div');
  popupBtn.id = 'result-popup-btn';
  popupBtn.classList.add('tool-buttons');
  popupBtn.title = window.deps.translateString('core.result.hint', 'Show result in new window');
  popupBtn.style.pointerEvents = 'all'; //  override setting to 'none' on toolspane bar
  const iconCSS = '<i class="icon-window-new"></i>';
  popupBtn.innerHTML = `<button id="show-result">${iconCSS}</button>`;
  let url: string | undefined;
  const openWindow = async () => {
    if (resultPopup && !resultPopup.closed) {
      resultPopup.focus();
      return;
    }
    popupBtn.classList.add('loading');
    url = url || URL.createObjectURL(new Blob([resultPopupHTML], { type: 'text/html' }));
    // add a notice to URL that it is a temporary URL to prevent users from sharing it.
    // revoking the URL after opening the window prevents viewing the page source.
    const notice = '#---TEMPORARY-URL---';
    resultPopup = window.open(url + notice, 'livecodes-result', `width=800,height=400`);
    eventsManager.addEventListener(window, 'message', async (ev: MessageEvent) => {
      if (ev.source !== resultPopup) return;
      if (ev.data.type === 'loaded') {
        resultPopup?.postMessage({ url: sandboxService.getResultUrl() }, location.origin);
      }
      if (ev.data.type === 'ready') {
        resultPopup?.postMessage(
          { result: await getResultPage({ singleFile: true }) },
          location.origin,
        );
      }
    });
    popupBtn.classList.remove('loading');
  };
  eventsManager.addEventListener(popupBtn, 'click', openWindow);
  eventsManager.addEventListener(popupBtn, 'touchstart', openWindow);
  UI.getToolspaneTitles()?.appendChild(popupBtn);
};

const handleResultZoom = () => {
  const zoomBtn = document.createElement('div');
  zoomBtn.id = 'zoom-button';
  zoomBtn.classList.add('tool-buttons');
  zoomBtn.title = window.deps.translateString('core.zoom.hint', 'Zoom') + ' (Ctrl/Cmd + Alt + Z)';
  zoomBtn.style.pointerEvents = 'all'; //  override setting to 'none' on toolspane bar
  zoomBtn.innerHTML = `
  <button class="text">
    <span id="zoom-value">${String(Number(getConfig().zoom))}</span>
    &times;
  </button>`;

  const toggleZoom = () => {
    const config = getConfig();
    const currentZoom = config.zoom;
    const newZoom = currentZoom === 1 ? 0.5 : currentZoom === 0.5 ? 0.25 : 1;
    setConfig({
      ...config,
      zoom: newZoom,
    });
    zoom(newZoom);
  };

  eventsManager.addEventListener(zoomBtn, 'click', toggleZoom);
  eventsManager.addEventListener(zoomBtn, 'touchstart', toggleZoom);
  UI.getToolspaneTitles()?.appendChild(zoomBtn);
};

const handleBroadcastStatus = () => {
  const broadcastStatusBtn = document.createElement('div');
  broadcastStatusBtn.id = 'broadcast-status-btn';
  broadcastStatusBtn.classList.add('tool-buttons');
  broadcastStatusBtn.title = window.deps.translateString('core.broadcast.heading', 'Broadcast');
  broadcastStatusBtn.style.pointerEvents = 'all'; //  override setting to 'none' on toolspane bar
  const iconCSS = '<i class="icon-broadcast"></i>';
  broadcastStatusBtn.innerHTML = `<button id="broadcast-status">${iconCSS}<span class="mark"></span></button>`;

  const showBroadcast = () => {
    (async (screen: Screen['screen'], options?: any) => {
      const foundScreen = screens.find((s) => s.screen.toLowerCase() === screen.toLowerCase());
      if (!foundScreen) return;
      await foundScreen.show(options);
      const modalElement = document.querySelector('#modal') as HTMLElement;
      (modalElement.firstElementChild as HTMLElement)?.click();
    })('broadcast');
  };
  eventsManager.addEventListener(broadcastStatusBtn, 'click', showBroadcast);
  eventsManager.addEventListener(broadcastStatusBtn, 'touchstart', showBroadcast);
  UI.getToolspaneTitles()?.appendChild(broadcastStatusBtn);
};

const handleDropFiles = () => {
  if (isEmbed) return;

  eventsManager.addEventListener(document, 'drop', (event: DragEvent) => {
    event.preventDefault();
    const files = event.dataTransfer?.files;
    if (!files?.length) return;

    importFromFiles(files, populateConfig, eventsManager)
      .then(loadConfig)
      .catch((message) => {
        notifications.error(message);
      });
  });

  eventsManager.addEventListener(document, 'dragover', (event: DragEvent) => {
    event.preventDefault();
  });
};

const handleResultModeDrawer = () => {
  const drawer = UI.getResultModeDrawer();
  const drawerLink = drawer.querySelector('a') as HTMLAnchorElement;
  const closeBtn = drawer.querySelector('#drawer-close') as HTMLButtonElement;

  eventsManager.addEventListener(drawerLink, 'click', async (event: Event) => {
    event.preventDefault();
    window.open(
      (await share(/* shortUrl= */ false, /* contentOnly= */ true, /* urlUpdate= */ false)).url,
      '_blank',
    );
  });

  eventsManager.addEventListener(closeBtn, 'click', async () => {
    drawer.classList.add('hidden');
  });
};

const handleUnload = () => {
  window.onbeforeunload = () => {
    if (!isSaved) {
      return window.deps.translateString(
        'core.unload.notSaved',
        'Changes you made may not be saved.',
      );
    } else {
      return;
    }
  };
};

const loadToolsPane = async () => {
  if (isLite) return;
  const updateConfigTools = debounce((tools: Config['tools']) => {
    setConfig({
      ...getConfig(),
      tools,
    });
  }, 100);
  toolsPane = createToolsPane(
    getConfig(),
    baseUrl,
    editors,
    eventsManager,
    isEmbed,
    runTests,
    updateConfigTools,
  );
  await toolsPane.load();
  handleTests();
  handleResultZoom();
  getResultElement().classList.remove('full');
};

const configureToolsPane = (
  tools: Config['tools'] | undefined,
  mode: Config['mode'] | undefined,
) => {
  if (!toolsPane) return;
  if (mode === 'result' && (!tools || tools.status === '' || tools.status === 'none')) {
    toolsPane.hide();
    return;
  }
  if (tools?.active) {
    toolsPane.setActiveTool(tools.active);
  }
  if (!tools) {
    toolsPane.close();
    return;
  }
  if (tools.status === 'none') {
    toolsPane.hide();
    return;
  }
  if (tools.status === 'full') {
    toolsPane.maximize();
  }
  if (tools.status === 'open') {
    toolsPane.open();
  }
  if (tools.status === 'closed' || tools.status === '') {
    toolsPane.close();
  }
  // TODO: handle tools.enabled
};

const loadI18n = async (appLanguage: AppLanguage | undefined) => {
  const userLang =
    appLanguage && appLanguage !== 'auto' ? appLanguage : (navigator.language as AppLanguage);
  if (
    isHeadless ||
    (isEmbed && !appLanguage) ||
    !userLang ||
    userLang.startsWith('en') ||
    !Object.keys(appLanguages).find((lang) => lang.startsWith(userLang))
  ) {
    return;
  }
  setConfig({ ...getConfig(), appLanguage: userLang });
  const i18nModule: typeof import('./i18n') = await import(baseUrl + '{{hash:i18n.js}}');
  i18n = await i18nModule.init(userLang, baseUrl);
  window.deps.translateString = i18n.translateString;
};

const setAppLanguage = ({
  appLanguage,
  reload = false,
  url,
}: {
  appLanguage?: AppLanguage;
  reload?: boolean;
  url?: string;
} = {}) => {
  const lang = (appLanguage ?? i18n?.getLanguage() ?? 'en') as AppLanguage;
  document.documentElement.lang = lang;
  document.documentElement.dir = i18n?.getLanguageDirection() ?? 'ltr';
  if (!reload && (isEmbed || params.appLanguage)) return;

  const flatten = (obj: I18nTranslationTemplate, prefix = ''): { [k: string]: string } =>
    Object.keys(obj).reduce((acc, key) => {
      const value = obj[key];
      if (typeof value === 'object') {
        return { ...acc, ...flatten(value, `${prefix}${key}.`) };
      }
      return { ...acc, [`${prefix}${key}`]: value };
    }, {});

  const i18nSplashData =
    !isEmbed && i18n ? flatten(i18n.translateKey('splash', { returnObjects: true })) : {};

  parent.postMessage(
    {
      args: 'i18n',
      payload: {
        data: i18nSplashData,
        reload,
        lang,
        url,
      },
    },
    location.origin,
  );
};

const changeAppLanguage = async (appLanguage: AppLanguage) => {
  if (!i18n && appLanguage !== 'en') {
    modal.show(loadingMessage(), { size: 'small' });
    await loadI18n(appLanguage);
  }
  await i18n?.changeLanguage(appLanguage);
  const url = (await share(/* shortUrl = */ false, /* contentOnly = */ false)).url;
  isSaved = true;
  setAppLanguage({ appLanguage, reload: true, url });
};

const extraHandlers = async () => {
  handleTitleEdit();
  handleAppMenuProject();
  handleAppMenuSettings();
  handleAppMenuHelp();
  handleSettings();
  handleI18nMenu();
  handleAppMenuButtonFocus();
  handleChangeTheme();
  handleProjectInfo();
  handleCustomSettings();
  handleTestEditor();
  handleLogin();
  handleLogout();
  handleNew();
  handleSave();
  handleFork();
  handleSaveAsTemplate();
  handleOpen();
  handleShare();
  handleEmbed();
  handleImport();
  handleExport();
  handleDeploy();
  handleAssets();
  handleSnippets();
  handleEditorSettings();
  handleCodeToImage();
  handleSync();
  handleAutosync();
  handlePersistentStorage();
  handleExternalResources();
  handleBackup();
  handleBroadcast();
  handleWelcome();
  handleAbout();
  handleResultPopup();
  handleBroadcastStatus();
  handleDropFiles();
  handleCommandMenu();
  handleKeyboardShortcutsScreen();
  handleUnload();
  showConsoleMessage();
};

const configureEmbed = (eventsManager: EventsManager) => {
  document.body.classList.add('embed');
  handleResultModeDrawer();

  const logoLink = UI.getLogoLink();
  logoLink.title = window.deps.translateString('generic.embed.logoHint', 'Edit on LiveCodes 🡕');

  eventsManager.addEventListener(logoLink, 'click', async (event: Event) => {
    event.preventDefault();
    window.open(
      (await share(/* shortUrl= */ false, /* contentOnly= */ true, /* urlUpdate= */ false)).url,
      '_blank',
    );
  });
};

const configureLite = () => {
  setConfig({
    ...getConfig(),
    emmet: false,
    tools: {
      enabled: [],
      active: '',
      status: 'none',
    },
  });
  UI.getFormatButton().style.display = 'none';
};

const configureSimpleMode = (config: Config) => {
  setConfig({
    ...config,
    tools: {
      enabled: ['console'],
      active: 'console',
      status: config.tools?.status || 'closed',
    },
  });
};

const configureModes = ({
  config,
  isEmbed,
  isLite,
}: {
  config: Config;
  isEmbed: boolean;
  isLite: boolean;
}) => {
  if (config.mode === 'codeblock') {
    setConfig({ ...config, readonly: true });
  }
  if (isLite) {
    configureLite();
  }
  if (isEmbed || config.mode === 'result') {
    configureEmbed(eventsManager);
  }
  if (config.mode === 'simple') {
    configureSimpleMode(config);
  }
};

const importExternalContent = async (options: {
  config?: Config;
  sdkConfig?: Partial<Config>;
  configUrl?: string;
  template?: string;
  importUrl?: string;
}): Promise<boolean> => {
  const { config = defaultConfig, sdkConfig, configUrl, template } = options;
  let importUrl = options.importUrl;
  const hasContentUrls = (conf: Partial<Config>) =>
    editorIds.filter(
      (editorId) =>
        (conf[editorId]?.contentUrl && !conf[editorId]?.content) ||
        (conf[editorId]?.hiddenContentUrl && !conf[editorId]?.hiddenContent),
    ).length > 0;
  const validConfigUrl = getValidUrl(configUrl);
  if (importUrl?.startsWith('config') || importUrl?.startsWith('params')) {
    importUrl = ''; // ignore hash params
  }

  if (!validConfigUrl && !template && !importUrl && !hasContentUrls(config)) return false;

  const loadingMessage = window.deps.translateString('core.import.loading', 'Loading Project...');
  notifications.info(loadingMessage);

  let templateConfig: Partial<Config> = {};
  let importUrlConfig: Partial<Config> = {};
  let contentUrlConfig: Partial<Config> = {};
  let configUrlConfig: Partial<Config> = {};

  if (template) {
    const templateObj = await getTemplate(template, config, baseUrl);
    if (templateObj) {
      templateConfig = upgradeAndValidate(templateObj);
    } else {
      notifications.error(
        window.deps.translateString(
          'core.error.couldNotLoadTemplate',
          'Could not load template: {{template}}',
          {
            template,
          },
        ),
      );
    }
  }
  if (importUrl) {
    let validImportUrl = importUrl;
    if (importUrl.startsWith('http') || importUrl.startsWith('data')) {
      try {
        validImportUrl = new URL(importUrl).href;
      } catch {
        validImportUrl = decodeURIComponent(importUrl);
      }
    }
    // import code from hash: github / github gist / url html / ...etc
    let user;
    if (isGithub(validImportUrl) && !isEmbed) {
      await initializeAuth();
      user = await authService?.getUser();
    }

    const importModule: typeof import('./UI/import') = await import(baseUrl + '{{hash:import.js}}');
    importUrlConfig = await importModule.importCode(validImportUrl, params, config, user, baseUrl);

    if (Object.keys(importUrlConfig).length === 0) {
      notifications.error(
        window.deps.translateString('core.error.invalidImport', 'Invalid import URL'),
      );
    }
  }

  if (hasContentUrls(config)) {
    // load content from config contentUrl
    const editorsContent = await Promise.all(
      editorIds.map(async (editorId) => {
        const contentUrl = config[editorId].contentUrl;
        const hiddenContentUrl = config[editorId].hiddenContentUrl;
        const [content, hiddenContent] = await Promise.all([
          contentUrl && getValidUrl(contentUrl) && !config[editorId].content
            ? fetch(contentUrl).then((res) => res.text())
            : Promise.resolve(''),
          hiddenContentUrl && getValidUrl(hiddenContentUrl) && !config[editorId].hiddenContent
            ? fetch(hiddenContentUrl).then((res) => res.text())
            : Promise.resolve(''),
        ]);
        return {
          ...config[editorId],
          ...(content ? { content } : {}),
          ...(hiddenContent ? { hiddenContent } : {}),
        };
      }),
    );
    contentUrlConfig = {
      markup: editorsContent[0],
      style: editorsContent[1],
      script: editorsContent[2],
    };
  }

  if (validConfigUrl) {
    configUrlConfig = upgradeAndValidate(
      await fetch(validConfigUrl)
        .then((res) => res.json())
        .catch(() => ({})),
    );
    if (hasContentUrls(configUrlConfig)) {
      return importExternalContent({ ...options, config: { ...config, ...configUrlConfig } });
    }
  }

  await loadConfig(
    buildConfig({
      ...config,
      ...templateConfig,
      ...importUrlConfig,
      ...configUrlConfig,
      ...sdkConfig,
      ...contentUrlConfig,
    }),
    parent.location.href,
    false,
  );

  loadSelectedScreen();

  return true;
};

const loadDefaults = async () => {
  if (
    isEmbed ||
    params['no-defaults'] ||
    params.languages ||
    params.template ||
    params.config ||
    params.active ||
    params.activeEditor ||
    getLanguageByAlias(params.lang) ||
    getLanguageByAlias(params.language)
  ) {
    return;
  }

  for (const param of Object.keys(params)) {
    if (getLanguageByAlias(param)) return;
  }

  if (
    (getConfig().welcome && !params.screen && getConfig().mode === 'full') ||
    params.screen === 'welcome'
  ) {
    (async (screen: Screen['screen'], options?: any) => {
      const foundScreen = screens.find((s) => s.screen.toLowerCase() === screen.toLowerCase());
      if (!foundScreen) return;
      await foundScreen.show(options);
      const modalElement = document.querySelector('#modal') as HTMLElement;
      (modalElement.firstElementChild as HTMLElement)?.click();
    })('welcome');
    return;
  }

  const defaultTemplateId = getAppData()?.defaultTemplate;
  if (defaultTemplateId) {
    notifications.info(
      window.deps.translateString('core.loadDefaults.template', 'Loading default template'),
    );
    await loadTemplate(defaultTemplateId);
    return;
  }

  const lastUsedLanguage = getAppData()?.language;
  if (lastUsedLanguage) {
    changingContent = true;
    await changeLanguage(lastUsedLanguage);
    changingContent = false;
  }
  setProjectRecover(/* reset = */ true);
};

const initializePlayground = async (
  options?: {
    config?: Partial<Config>;
    baseUrl?: string;
    isEmbed?: boolean;
    isHeadless?: boolean;
  },
  initializeFn?: () => void | Promise<void>,
) => {
  const importUrl = params.x || parent.location.hash.substring(1); // for backward compatibility
  const appConfig = options?.config ?? {};
  const codeImportConfig = importCompressedCode(importUrl);
  const sdkConfig = importCompressedCode(params.config ?? '');
  const initialConfig = { ...codeImportConfig, ...appConfig, ...sdkConfig };
  baseUrl = options?.baseUrl ?? '/livecodes/';
  isHeadless = options?.isHeadless ?? false;
  isLite =
    params.mode === 'lite' ||
    (params.lite != null && params.lite !== false) || // for backward compatibility
    initialConfig.mode === 'lite' ||
    false;
  isEmbed =
    isHeadless ||
    isLite ||
    (options?.isEmbed ?? false) ||
    initialConfig.mode === 'simple' ||
    params.mode === 'simple';

  window.history.replaceState(null, '', './'); // fix URL from "/app" to "/"
  await initializeStores(stores, isEmbed);
  const userConfig = stores.userConfig?.getValue() ?? {};
  setConfig(buildConfig({ ...getConfig(), ...userConfig, ...initialConfig }));
  configureModes({ config: getConfig(), isEmbed, isLite });
  compiler = (window as any).compiler = await getCompiler({
    config: getConfig(),
    baseUrl,
    eventsManager,
  });
  formatter = getFormatter(getConfig(), baseUrl, isEmbed);
  customEditors = createCustomEditors({ baseUrl, eventsManager });
  await loadI18n(getConfig().appLanguage);
  createLanguageMenus(
    getConfig(),
    baseUrl,
    eventsManager,
    showLanguageInfo,
    loadStarterTemplate,
    importExternalContent,
    registerMenuButton,
  );
  await createEditors(getConfig());
  await initializeFn?.();
  loadUserConfig(/* updateUI = */ true);
  loadStyles();
  await createIframe(UI.getResultElement());
  setTheme(getConfig().theme, getConfig().editorTheme);
  if (!isEmbed) {
    initializeAuth().then(() => showSyncStatus());
    checkRecoverStatus();
  }
  importExternalContent({
    config: getConfig(),
    sdkConfig,
    configUrl: params.config,
    template: params.template,
    importUrl: Object.keys(codeImportConfig).length > 0 ? '' : importUrl, // do not re-import compressed code
  }).then(async (contentImported) => {
    if (!contentImported) {
      loadSelectedScreen();
      await applyConfig(getConfig(), /* reload = */ false);
    }
    initialized = true;
  });
  configureEmmet(getConfig());
  setAppLanguage();
};

const createApi = (): API => {
  const apiGetShareUrl = async (shortUrl = false) => (await share(shortUrl, true, false)).url;

  const apiGetConfig = async (contentOnly = false): Promise<Config> => {
    updateConfig();
    const config = contentOnly ? getContentConfig(getConfig()) : getConfig();
    return JSON.parse(JSON.stringify(config));
  };

  const apiSetConfig = async (newConfig: Partial<Config>): Promise<Config> => {
    const currentConfig = getConfig();
    const newAppConfig = buildConfig({ ...currentConfig, ...newConfig });
    const hasNewAppLanguage =
      newConfig.appLanguage && newConfig.appLanguage !== i18n?.getLanguage();
    const shouldRun =
      newConfig.mode != null && newConfig.mode !== 'editor' && newConfig.mode !== 'codeblock';
    const shouldReloadCompiler = shouldRun && compiler.isFake;
    const shouldReloadCodeEditors = (() => {
      if (newConfig.editor != null && !(newConfig.editor in editors.markup)) return true;
      if (newConfig.mode != null) {
        if (newConfig.mode !== 'result' && editors.markup.isFake) return true;
        if (newConfig.mode !== 'codeblock' && editors.markup.codejar) return true;
      }
      return false;
    })();
    const isContentOnlyChange = compareObjects(
      newConfig,
      currentConfig as Record<string, any>,
    ).every((k) => ['markup.content', 'style.content', 'script.content'].includes(k));

    setConfig(newAppConfig);

    if (isContentOnlyChange) {
      for (const key of ['markup', 'style', 'script'] as const) {
        const content = newConfig[key]?.content;
        if (content != null) {
          editors[key].setValue(content);
        }
      }
      return newAppConfig;
    }

    if (hasNewAppLanguage) {
      changeAppLanguage(newConfig.appLanguage!);
      return newAppConfig;
    }
    if (shouldReloadCompiler) {
      await reloadCompiler(newAppConfig);
    }
    if (shouldReloadCodeEditors) {
      await createEditors(newAppConfig);
    }
    await applyConfig(newConfig, /* reload = */ true);
    const content = getContentConfig(newConfig as Config);
    const hasContent = Object.values(content).some((value) => value != null);
    if (hasContent) {
      await loadConfig(newAppConfig);
    } else if (shouldRun && newAppConfig.autoupdate === true) {
      await run();
    }
    return newAppConfig;
  };

  const apiGetCode = async (): Promise<Code> => {
    updateConfig();
    if (!cacheIsValid(getCache(), getContentConfig(getConfig()))) {
      await getResultPage({ forExport: true });
    }
    return JSON.parse(JSON.stringify(getCachedCode()));
  };

  const apiShow: API['show'] = async (
    panel,
    { full = false, line, column, zoom: zoomLevel } = {},
  ) => {
    if (panel === 'toggle-result') {
      UI.getResultButton()?.click();
      if (zoomLevel) {
        zoom(zoomLevel);
      }
    } else if (panel === 'result') {
      split?.show('output', full);
      if (getConfig().tools.status !== 'none') {
        setTimeout(() => toolsPane?.close(), 350);
      }
      if (zoomLevel) {
        zoom(zoomLevel);
      }
    } else if (panel === 'editor') {
      split?.show('code', full);
    } else if (panel === 'console' || panel === 'compiled' || panel === 'tests') {
      split?.show('output');
      toolsPane?.setActiveTool(panel);
      if (full) {
        toolsPane?.maximize();
      } else {
        toolsPane?.open();
      }
    } else if (Object.keys(editors).includes(panel)) {
      showEditor(panel);
      split?.show('code', full);
      if (typeof line === 'number' && line > 0) {
        const col = typeof column === 'number' && column > -1 ? column : 0;
        getActiveEditor().setPosition({ lineNumber: line, column: col });
        getActiveEditor().focus();
      }
    } else {
      throw new Error(window.deps.translateString('core.error.invalidPanelId', 'Invalid panel id'));
    }
  };

  const apiRunTests: API['runTests'] = () =>
    new Promise((resolve) => {
      const watcher = sdkWatchers.tests.subscribe((testResults) => {
        resolve(testResults);
        watcher.unsubscribe();
      });
      runTests();
    });

  const apiWatch: API['watch'] = (sdkEvent: SDKEvent, fn: any) => {
    if (!(sdkEvent in sdkWatchers)) return { remove: () => undefined };
    if (fn === 'unsubscribe') {
      sdkWatchers[sdkEvent].unsubscribeAll();
      return { remove: () => undefined };
    }
    const callback = typeof fn === 'function' ? fn : () => undefined;
    const sub = sdkWatchers[sdkEvent].subscribe(callback);
    return { remove: sub.unsubscribe };
  };

  const apiExec: API['exec'] = async (command: APICommands, ...args: any[]) => {
    if (command === 'setBroadcastToken') {
      if (isEmbed) {
        return {
          error: window.deps.translateString(
            'core.error.unavailableForEmbeds',
            'Command unavailable for embeds',
          ),
        };
      }
      const broadcastData = getAppData()?.broadcast;
      if (!broadcastData) {
        return {
          error: window.deps.translateString('core.error.unavailable', 'Command unavailable'),
        };
      }
      const token = args[0];
      if (typeof token !== 'string') {
        return { error: window.deps.translateString('core.error.invalidToken', 'Invalid token!') };
      }
      setAppData({
        broadcast: {
          ...broadcastData,
          userToken: token,
        },
      });
      return {
        output: window.deps.translateString(
          'core.broadcast.successSetToken',
          'Broadcast user token set successfully',
        ),
      };
    }
    if (command === 'showVersion') {
      const output = getVersion();
      return { output };
    }
    return { error: window.deps.translateString('core.error.invalidCommand', 'Invalid command!') };
  };

  const apiDestroy = async () => {
    getAllEditors().forEach((editor) => editor?.destroy());
    eventsManager.removeEventListeners();
    Object.values(stores).forEach((store) => store?.unsubscribeAll?.());
    Object.values(sdkWatchers).forEach((watcher) => watcher?.unsubscribeAll?.());
    parent.dispatchEvent(new Event(customEvents.destroy));
    formatter?.destroy();
    document.body.innerHTML = '';
    document.head.innerHTML = '';
    isDestroyed = true;
  };

  const alreadyDestroyedMessage = 'Cannot call API methods after calling `destroy()`.';
  const reject = () => Promise.reject(alreadyDestroyedMessage);
  const throwError = () => {
    throw new Error(alreadyDestroyedMessage);
  };
  const call = <T>(fn: () => Promise<T>) => (!isDestroyed ? fn() : reject());
  const callSync = <T>(fn: () => T) => (!isDestroyed ? fn() : throwError());
  return {
    run: () => call(() => run()),
    format: (allEditors) => call(() => format(allEditors)),
    getShareUrl: (shortUrl) => call(() => apiGetShareUrl(shortUrl)),
    getConfig: (contentOnly) => call(() => apiGetConfig(contentOnly)),
    setConfig: (config) => call(() => apiSetConfig(config)),
    getCode: () => call(() => apiGetCode()),
    show: (pane, options) => call(() => apiShow(pane, options)),
    runTests: () => call(() => apiRunTests()),
    onChange: (fn) => callSync(() => apiWatch('code', fn)),
    watch: (sdkEvent, fn) => callSync(() => apiWatch(sdkEvent as any, fn as any)),
    exec: (command, ...args) => call(() => apiExec(command, ...args)),
    destroy: () => call(() => apiDestroy()),
  };
};

const initApp = async (config: Partial<Config>, baseUrl: string) => {
  window.deps = {
    showMode,
    translateString: translateStringMock,
  };
  await initializePlayground({ config, baseUrl }, async () => {
    initBasicHandlers({
      setNotifications,
      setModal,
      setSplit,
      setTypeLoader,
      setLayout,
      setAppData,
      setIframeScrollPosition,
      getNotifications,
      getActiveEditor,
      getEditors,
      showEditor,
      showScreen,
      getToolsPane,
      getSplit,
      addEventListener: eventsManager.addEventListener,
      removeEventListener: eventsManager.removeEventListener,
      isEmbed,
      baseUrl,
      i18n,
      getEditorLanguage,
      setProjectRecover,
      handleConsole,
      handleTestResults,
      handleExternalResources,
      handleChangeContent,
      handleIframeResize,
      format,
      run,
      configureEditorTools,
      handleResultLoading,
      reloadEditors,
      dispatchChangeEvent,
    });

    await loadToolsPane();
    await extraHandlers();
  });
  return createApi();
};

const initEmbed = async (config: Partial<Config>, baseUrl: string) => {
  window.deps = {
    showMode,
    translateString: translateStringMock,
  };
  await initializePlayground({ config, baseUrl, isEmbed: true }, async () => {
    initBasicHandlers({
      setNotifications,
      setModal,
      setSplit,
      setTypeLoader,
      setLayout,
      setAppData,
      setIframeScrollPosition,
      getNotifications,
      getActiveEditor,
      getEditors,
      showEditor,
      showScreen,
      getToolsPane,
      getSplit,
      addEventListener: eventsManager.addEventListener,
      removeEventListener: eventsManager.removeEventListener,
      isEmbed,
      baseUrl,
      i18n,
      getEditorLanguage,
      setProjectRecover,
      handleConsole,
      handleTestResults,
      handleExternalResources,
      handleChangeContent,
      handleIframeResize,
      format,
      run,
      configureEditorTools,
      handleResultLoading,
      reloadEditors,
      dispatchChangeEvent,
    });
    if (config.mode !== 'lite') {
      await loadToolsPane();
    }
  });
  return createApi();
};

const initHeadless = async (config: Partial<Config>, baseUrl: string) => {
  window.deps = {
    showMode: () => undefined,
    translateString: translateStringMock,
  };
  await initializePlayground({ config, baseUrl, isEmbed: true, isHeadless: true }, () => {
    notifications = {
      info: () => undefined,
      success: () => undefined,
      warning: () => undefined,
      error: () => undefined,
      confirm: () => undefined,
    };
    modal = { show: () => undefined, close: () => undefined };
    typeLoader = { load: async () => [] };
    handleConsole();
    handleTestResults();
  });
  return createApi();
};

export { initApp, initEmbed, initHeadless };<|MERGE_RESOLUTION|>--- conflicted
+++ resolved
@@ -1,6 +1,5 @@
 import { getPlaygroundUrl } from '../sdk';
 import {
-<<<<<<< HEAD
   getLanguageByAlias,
   getLanguageCompiler,
   getLanguageEditorId,
@@ -19,33 +18,6 @@
   type StorageItem,
   type Stores,
 } from './storage';
-
-=======
-  createLoginContainer,
-  createOpenItem,
-  createProjectInfoUI,
-  createSplitPanes,
-  createStarterTemplateLink,
-  createTemplatesContainer,
-  displayLoggedIn,
-  displayLoggedOut,
-  getFullscreenButton,
-  getResultElement,
-  loadingMessage,
-  noUserTemplates,
-} from './UI';
-import type {
-  BroadcastData,
-  BroadcastInfo,
-  BroadcastResponseData,
-  BroadcastResponseError,
-} from './UI/broadcast';
-import { getCommandMenuActions } from './UI/command-menu-actions';
-import { createLanguageMenus, createProcessorItem } from './UI/create-language-menus';
-import { createModal } from './UI/modal';
-import * as UI from './UI/selectors';
-import { themeColors } from './UI/theme-colors';
->>>>>>> b7931938
 import { cacheIsValid, getCache, getCachedCode, setCache, updateCache } from './cache';
 import { cjs2esm, getAllCompilers, getCompileResult, getCompiler } from './compiler';
 import {
@@ -159,7 +131,6 @@
 // eslint-disable-next-line @typescript-eslint/consistent-type-imports
 import { createTypeLoader, getDefaultTypes } from './types';
 import {
-<<<<<<< HEAD
   createLoginContainer,
   createOpenItem,
   createProjectInfoUI,
@@ -183,8 +154,6 @@
 import * as UI from './UI/selectors';
 import { themeColors } from './UI/theme-colors';
 import {
-=======
->>>>>>> b7931938
   capitalize,
   colorToHex,
   colorToHsla,
@@ -198,11 +167,6 @@
   predefinedValues,
   safeName,
   stringToValidJson,
-<<<<<<< HEAD
-=======
-  stringify,
-  toDataUrl,
->>>>>>> b7931938
 } from './utils';
 import {
   fontInterUrl,
@@ -215,14 +179,10 @@
   ninjaKeysUrl,
   snackbarUrl,
 } from './vendors';
-
-<<<<<<< HEAD
 import initBasicHandlers from './handlers/basicHandlers';
 import { importCompressedCode } from './import/code';
 import { translateElement, translateStringMock } from './utils/translation';
 
-=======
->>>>>>> b7931938
 // declare global dependencies
 declare global {
   interface Window {
