/* eslint-disable import/no-internal-modules */
import { createEditor, createCustomEditors, getFontFamily } from './editor';
import {
  languages,
  getLanguageEditorId,
  getLanguageCompiler,
  languageIsEnabled,
  processors,
  processorIsEnabled,
  getLanguageByAlias,
  mapLanguage,
  createLanguageMenus,
  createProcessorItem,
  getLanguageTitle,
  getLanguageSpecs,
  getLanguageExtension,
} from './languages';
import {
  fakeStorage,
  createStores,
  initializeStores,
  type Stores,
  type StorageItem,
} from './storage';
// eslint-disable-next-line @typescript-eslint/consistent-type-imports
import type {
  API,
  Cache,
  CodeEditor,
  EditorId,
  EditorLanguages,
  EditorOptions,
  Editors,
  GithubScope,
  Language,
  Config,
  Screen,
  ShareData,
  Template,
  User,
  ContentConfig,
  Theme,
  UserConfig,
  Await,
  Code,
  CustomEditors,
  BlocklyContent,
  CustomSettings,
  Types,
  TestResult,
  ToolsPane,
  UserData,
  AppData,
  Processor,
  APICommands,
  CompileInfo,
  SDKEvent,
  Editor,
  AppLanguage,
} from './models';
import type { GitHubFile } from './services/github';
import type {
  BroadcastData,
  BroadcastInfo,
  BroadcastResponseData,
  BroadcastResponseError,
} from './UI/broadcast';
import type { Formatter } from './formatter/models';
import { getFormatter } from './formatter';
import { createNotifications } from './notifications';
import { createModal } from './modal';
import {
  menuProjectHTML,
  menuSettingsHTML,
  menuHelpHTML,
  resultTemplate,
  customSettingsScreen,
  testEditorScreen,
  savePromptScreen,
  recoverPromptScreen,
  resultPopupHTML,
  welcomeScreen,
  aboutScreen,
} from './html';
import { exportJSON } from './export/export-json';
import { createEventsManager, createPub } from './events';
import { getStarterTemplates, getTemplate } from './templates';
import {
  buildConfig,
  defaultConfig,
  getConfig,
  getContentConfig,
  getEditorConfig,
  getFormatterConfig,
  getParams,
  getUserConfig,
  setConfig,
  upgradeAndValidate,
} from './config';
import { isGithub } from './import/check-src';
import {
  colorToHsla,
  copyToClipboard,
  debounce,
  getValidUrl,
  loadStylesheet,
  safeName,
  stringify,
  stringToValidJson,
  toDataUrl,
  predefinedValues,
  colorToHex,
  capitalize,
  isMac,
} from './utils';
import { compress } from './utils/compression';
import { getCompiler, getAllCompilers, cjs2esm, getCompileResult } from './compiler';
import { createTypeLoader, getDefaultTypes } from './types';
import { cleanResultFromDev, createResultPage } from './result';
import * as UI from './UI/selectors';
import { createAuthService, getAppCDN, sandboxService, shareService } from './services';
import { cacheIsValid, getCache, getCachedCode, setCache, updateCache } from './cache';
import {
  fontInterUrl,
  fontMaterialIconsUrl,
  fscreenUrl,
  jestTypesUrl,
  lunaConsoleStylesUrl,
  lunaDataGridStylesUrl,
  lunaDomViewerStylesUrl,
  lunaObjViewerStylesUrl,
  ninjaKeysUrl,
  snackbarUrl,
} from './vendors';
import { createToolsPane } from './toolspane';
import {
  createOpenItem,
  createProjectInfoUI,
  createSplitPanes,
  createStarterTemplateLink,
  displayLoggedIn,
  displayLoggedOut,
  getResultElement,
  loadingMessage,
  noUserTemplates,
  createLoginContainer,
  createTemplatesContainer,
  getFullscreenButton,
} from './UI';
import { customEvents } from './events/custom-events';
import { populateConfig } from './import/utils';
import { permanentUrlService } from './services/permanent-url';
import { importFromFiles } from './import/files';
import type {
  I18nKeyType,
  I18nValueType,
  I18nInterpolationType,
  I18nTranslationTemplate,
} from './i18n';
import { appLanguages } from './i18n/app-languages';
import { themeColors } from './UI/theme-colors';
import { getCommandMenuActions } from './UI/command-menu-actions';

// declare global dependencies
declare global {
  interface Window {
    deps: {
      showMode: typeof showMode;
      /**
       * String-level i18n helper function.
       * @param key The key of the translation.
       * @param value The default value to translate.
       * @param args The interpolation object.
       * @returns The translated string.
       */
      translateString: <Key extends I18nKeyType, Value extends string>(
        key: Key,
        value: I18nValueType<Key, Value>,
        ...args: I18nInterpolationType<I18nValueType<Key, Value>>
      ) => string;
    };
  }
}

const stores: Stores = createStores();
const eventsManager = createEventsManager();
let notifications: ReturnType<typeof createNotifications>;
export let modal: ReturnType<typeof createModal>;
let i18n: Await<ReturnType<typeof import('./i18n').init>> | undefined;
let split: ReturnType<typeof createSplitPanes> | null = null;
let typeLoader: ReturnType<typeof createTypeLoader>;
const screens: Screen[] = [];
const params = getParams(); // query string params
const iframeScrollPosition = { x: 0, y: 0 };

let baseUrl: string;
let isEmbed: boolean;
let isLite: boolean;
let isHeadless: boolean;
let compiler: Await<ReturnType<typeof getCompiler>>;
let formatter: Formatter;
let editors: Editors;
let customEditors: CustomEditors;
let toolsPane: ToolsPane | undefined;
export let authService: ReturnType<typeof createAuthService> | undefined;
let editorLanguages: EditorLanguages | undefined;
let resultLanguages: Language[] = [];
let projectId: string;
let isSaved = true;
let changingContent = false;
let consoleInputCodeCompletion: any;
let starterTemplates: Template[];
let initialized = false;
let isDestroyed = false;
const broadcastInfo: BroadcastInfo = {
  isBroadcasting: false,
  channel: '',
  channelUrl: '',
  channelToken: '',
  broadcastSource: false,
};
let resultPopup: Window | null = null;
let defaultColor: string | null = null;
const sdkWatchers = {
  load: createPub<void>(),
  ready: createPub<void>(),
  code: createPub<{ code: Code; config: Config }>(),
  tests: createPub<{ results: TestResult[]; error?: string }>(),
  console: createPub<{ method: string; args: any[] }>(),
  destroy: createPub<void>(),
} as const satisfies Record<SDKEvent, ReturnType<typeof createPub<any>>>;

const getEditorLanguage = (editorId: EditorId = 'markup') => editorLanguages?.[editorId];
const getEditorLanguages = () => Object.values(editorLanguages || {});
const getActiveEditor = () => editors[getConfig().activeEditor || 'markup'];
const setActiveEditor = async (config: Config) => showEditor(config.activeEditor);

const loadStyles = () =>
  isHeadless
    ? Promise.resolve()
    : Promise.all(
        [
          snackbarUrl,
          ...(isLite
            ? []
            : [
                lunaObjViewerStylesUrl,
                lunaDataGridStylesUrl,
                lunaDomViewerStylesUrl,
                lunaConsoleStylesUrl,
              ]),
        ].map((url) => loadStylesheet(url, undefined, '#app-styles')),
      );

const createIframe = (container: HTMLElement, result = '', service = sandboxService) =>
  new Promise((resolve, reject) => {
    if (!container) {
      reject(
        window.deps.translateString('core.error.noResultContainer', 'Result container not found'),
      );
      return;
    }

    let iframe = UI.getResultIFrameElement();
    if (!iframe) {
      iframe = document.createElement('iframe');
      iframe.name = 'result';
      iframe.id = 'result-frame';
      if (isHeadless) {
        iframe.setAttribute('sandbox', 'allow-same-origin allow-forms allow-scripts');
      } else {
        iframe.setAttribute(
          'allow',
          'accelerometer; camera; encrypted-media; display-capture; geolocation; gyroscope; microphone; midi; clipboard-read; clipboard-write; web-share',
        );
        iframe.setAttribute('allowtransparency', 'true');
        iframe.setAttribute('allowpaymentrequest', 'true');
        iframe.setAttribute('allowfullscreen', 'true');
        iframe.setAttribute(
          'sandbox',
          'allow-same-origin allow-downloads allow-forms allow-modals allow-orientation-lock allow-pointer-lock allow-popups allow-presentation allow-scripts',
        );
      }
    }

    if (['codeblock', 'editor'].includes(getConfig().mode)) {
      result = '';
    }

    const scriptLang = getEditorLanguage('script') || 'javascript';
    const compilers = getAllCompilers(languages, getConfig(), baseUrl);
    const editorsText = `${getConfig().markup.content}
      ${getConfig().style.content}
      ${getConfig().script.content}
      `;
    const iframeIsPlaced = iframe.parentElement === container;
    const styleOnlyUpdate = iframeIsPlaced && getCache().styleOnlyUpdate;
    const liveReload =
      iframeIsPlaced &&
      compilers[scriptLang]?.liveReload &&
      resultLanguages.includes(scriptLang) &&
      !editorsText.includes('__livecodes_reload__');

    if (styleOnlyUpdate) {
      // load the updated styles only
      const domParser = new DOMParser();
      const dom = domParser.parseFromString(result, 'text/html');
      const stylesElement = dom.querySelector('#__livecodes_styles__');
      if (stylesElement) {
        const styles = stylesElement.innerHTML;
        iframe.contentWindow?.postMessage({ styles }, service.getOrigin());
      } else {
        iframe.contentWindow?.postMessage({ result }, service.getOrigin());
      }
      resolve('loaded');
    } else if (liveReload) {
      // allows only sending the updated code to the iframe without full page reload
      iframe.contentWindow?.postMessage({ result }, service.getOrigin());
      resolve('loaded');
    } else {
      // full page reload
      let loaded = false;
      eventsManager.addEventListener(iframe, 'load', function onload() {
        eventsManager.removeEventListener(iframe, 'load', onload);

        if (!result || loaded) {
          resolve('loaded');
          return; // prevent infinite loop
        }

        iframe.contentWindow?.postMessage({ result }, service.getOrigin());
        loaded = true;
        resolve('loaded');
      });

      iframe.remove(); // avoid changing browser history
      const { markup, style, script } = getConfig();
      const query = `?markup=${markup.language}&style=${style.language}&script=${
        script.language
      }&isEmbed=${isEmbed}&isLoggedIn=${Boolean(authService?.isLoggedIn())}&appCDN=${getAppCDN()}`;
      const scrollPosition =
        params.scrollPosition === false ||
        (iframeScrollPosition.x === 0 && iframeScrollPosition.y === 0)
          ? ''
          : `#livecodes-scroll-position:${iframeScrollPosition.x},${iframeScrollPosition.y}`;
      iframe.src = service.getResultUrl() + query + scrollPosition;
      container.appendChild(iframe);
    }

    resultLanguages = getEditorLanguages();
  });

const loadModuleTypes = async (
  editors: Editors,
  config: Config,
  loadAll = false,
  force = false,
) => {
  if (typeof editors?.script?.addTypes !== 'function') return;
  const scriptLanguage = config.script.language;
  if (['typescript', 'javascript'].includes(mapLanguage(scriptLanguage)) || force) {
    const configTypes = {
      ...getLanguageCompiler(config.markup.language)?.types,
      ...getLanguageCompiler(config.script.language)?.types,
      ...getDefaultTypes(),
      ...config.types,
      ...config.customSettings.types,
    };
    const libs = await typeLoader.load(
      getConfig().script.content + '\n' + getConfig().markup.content,
      configTypes,
      loadAll,
      force,
    );
    libs.forEach((lib) => editors.script.addTypes?.(lib, force));
  }
};

const highlightSelectedLanguage = (editorId: EditorId, language: Language) => {
  const menuItems = document.querySelectorAll<HTMLElement>(
    `.dropdown-menu-${editorId} .language-item a`,
  );
  menuItems.forEach((item) => {
    if (item.dataset.lang === language) {
      item.parentElement?.classList.add('active');
    } else {
      item.parentElement?.classList.remove('active');
    }
  });
};

const setEditorTitle = (editorId: EditorId, title: string) => {
  const editorIds: EditorId[] = ['markup', 'style', 'script'];
  const editorTitle = document.querySelector(`#${editorId}-selector span`) as HTMLElement;
  const editorTitleContainer = document.querySelector(`#${editorId}-selector`) as HTMLElement;
  const language = getLanguageByAlias(title);
  if (!editorTitle || !language) return;
  const config = getConfig();
  if (config[editorId].hideTitle) {
    editorTitleContainer.style.display = 'none';
    return;
  }
  editorTitleContainer.style.display = '';
  highlightSelectedLanguage(editorId, language);
<<<<<<< HEAD
  const shortcut = ` (Ctrl/⌘ + Alt + ${editorIds.indexOf(editorId) + 1})`;
  const customTitle = getConfig()[editorId].title;
=======
  const customTitle = config[editorId].title;
>>>>>>> d055fc1f
  if (customTitle) {
    editorTitle.textContent = customTitle;
    if (!isEmbed) {
      editorTitle.title = `${capitalize(editorId)}: ${customTitle}${shortcut}`;
    }
    return;
  }
  const lang = languages.find((lang) => lang.name === language);
  editorTitle.textContent = lang?.title ?? '';
  if (!isEmbed) {
    editorTitle.title = `${capitalize(editorId)}: ${lang?.longTitle ?? lang?.title ?? ''}${shortcut}`;
  }
};

const createCopyButtons = () => {
  const editorIds: EditorId[] = ['markup', 'style', 'script'];
  const copyImgHtml = `<span><i class="icon-copy" alt="copy"></i></span>`;
  editorIds.forEach((editorId) => {
    const copyButton = document.createElement('div');
    copyButton.innerHTML = copyImgHtml;
    copyButton.classList.add('copy-button', 'tool-buttons');
    copyButton.title = window.deps.translateString('core.copy.title', 'Copy');
    document.getElementById(editorId)?.appendChild(copyButton);
    eventsManager.addEventListener(copyButton, 'click', () => {
      if (copyToClipboard(editors?.[editorId]?.getValue())) {
        copyButton.innerHTML = `<span><img src="${baseUrl}assets/images/tick.svg" alt="copied"></span>`;
        copyButton.classList.add('visible');
        copyButton.title = window.deps.translateString('core.copy.hint', 'Copied!');
        setTimeout(() => {
          copyButton.innerHTML = copyImgHtml;
          copyButton.classList.remove('visible');
          copyButton.title = window.deps.translateString('core.copy.title', 'Copy');
        }, 2000);
      }
    });
  });
};

const createEditors = async (config: Config) => {
  if (editors) {
    Object.values(editors).forEach((editor: CodeEditor) => editor.destroy());
    resetEditorModeStatus();
  }

  const findActiveEditor = () =>
    config.activeEditor ||
    (config.languages?.length && getLanguageEditorId(config.languages[0])) ||
    (config.markup.content
      ? 'markup'
      : config.style.content
        ? 'style'
        : config.script.content
          ? 'script'
          : 'markup');

  const baseOptions = {
    baseUrl,
    mode: config.mode,
    readonly: config.readonly,
    ...getEditorConfig(config),
    activeEditor: findActiveEditor(),
    isEmbed,
    isHeadless,
    mapLanguage,
    getLanguageExtension,
    getFormatterConfig: () => getFormatterConfig(getConfig()),
    getFontFamily,
  };
  const markupOptions: EditorOptions = {
    ...baseOptions,
    container: UI.getMarkupElement(),
    editorId: 'markup',
    language: languageIsEnabled(config.markup.language, config)
      ? config.markup.language
      : (config.languages?.find((lang) => getLanguageEditorId(lang) === 'markup') as Language) ||
        'html',
    value: languageIsEnabled(config.markup.language, config) ? config.markup.content || '' : '',
  };
  const styleOptions: EditorOptions = {
    ...baseOptions,
    container: UI.getStyleElement(),
    editorId: 'style',
    language: languageIsEnabled(config.style.language, config)
      ? config.style.language
      : (config.languages?.find((lang) => getLanguageEditorId(lang) === 'style') as Language) ||
        'css',
    value: languageIsEnabled(config.style.language, config) ? config.style.content || '' : '',
  };
  const scriptOptions: EditorOptions = {
    ...baseOptions,
    container: UI.getScriptElement(),
    editorId: 'script',
    language: languageIsEnabled(config.script.language, config)
      ? config.script.language
      : (config.languages?.find((lang) => getLanguageEditorId(lang) === 'script') as Language) ||
        'javascript',
    value: languageIsEnabled(config.script.language, config) ? config.script.content || '' : '',
  };

  const markupEditor = await createEditor(markupOptions);
  const styleEditor = await createEditor(styleOptions);
  const scriptEditor = await createEditor(scriptOptions);

  setEditorTitle('markup', markupOptions.language);
  setEditorTitle('style', styleOptions.language);
  setEditorTitle('script', scriptOptions.language);

  editorLanguages = {
    markup: markupOptions.language,
    style: styleOptions.language,
    script: scriptOptions.language,
  };

  editors = {
    markup: markupEditor,
    style: styleEditor,
    script: scriptEditor,
  };

  (Object.keys(editors) as EditorId[]).forEach((editorId) => {
    const language = editorLanguages?.[editorId] || 'html';
    applyLanguageConfigs(language);
    formatter.getFormatFn(language).then((fn) => editors[editorId].registerFormatter(fn));
    registerRun(editorId, editors);
  });

  if (config.mode === 'codeblock') {
    createCopyButtons();
  }
};

const reloadEditors = async (config: Config) => {
  await createEditors(config);
  await toolsPane?.console?.reloadEditor(config);
  await toolsPane?.compiled?.reloadEditor(config);
  updateCompiledCode();
  handleChangeContent();
};

const updateEditors = async (editors: Editors, config: Config) => {
  const editorIds = Object.keys(editors) as Array<keyof Editors>;
  for (const editorId of editorIds) {
    const language = getLanguageByAlias(config[editorId].language);
    if (language) {
      await changeLanguage(language, config[editorId].content, true);
    }
  }
};

const showMode = (mode?: Config['mode'], view?: Config['view']) => {
  if (!mode) {
    mode = 'full';
  }
  if (!view) {
    view = getConfig().view;
  }

  if (mode === 'editor' || mode === 'codeblock' || mode === 'result') {
    split?.destroy();
    split = null;
  } else {
    if (view === 'editor') {
      split?.show('code', true);
    }
    if (view === 'result') {
      split?.show('output', true);
    }
  }

  // toolbar-editor-result
  const modes = {
    full: '111',
    focus: '111',
    simple: '111',
    lite: '111',
    editor: '110',
    codeblock: '010',
    result: '001',
  };
  const modeConfig = modes[mode] || '111';

  const toolbarElement = UI.getToolbarElement();
  const editorContainerElement = UI.getEditorContainerElement();
  const editorsElement = UI.getEditorsElement();
  const outputElement = UI.getOutputElement();
  const resultElement = UI.getResultElement();
  const gutterElement = UI.getGutterElement();
  const runButton = UI.getRunButton();
  const editorTools = UI.getEditorToolbar();

  const showToolbar = modeConfig[0] === '1';
  const showEditor = modeConfig[1] === '1';
  const showResult = modeConfig[2] === '1';

  toolbarElement.style.display = 'flex';
  editorsElement.style.display = 'flex';
  resultElement.style.display = 'flex';
  outputElement.style.display = 'block';
  runButton.style.visibility = 'visible';
  if (gutterElement) {
    gutterElement.style.display = 'block';
  }

  if (!showToolbar) {
    toolbarElement.style.display = 'none';
    editorContainerElement.style.height = '100%';
  }
  if (!showEditor) {
    outputElement.style.flexBasis = '100%';
    editorsElement.style.display = 'none';
    split?.destroy(true);
    split = null;
  }
  if (!showResult) {
    editorsElement.style.flexBasis = '100%';
    outputElement.style.display = 'none';
    resultElement.style.display = 'none';
    split?.destroy(true);
    split = null;
  }
  if (mode === 'editor' || mode === 'codeblock') {
    runButton.style.visibility = 'hidden';
  }
  if (mode === 'codeblock') {
    editorTools.style.display = 'none';
  }
  if (mode === 'result') {
    if (!['full', 'open'].includes(toolsPane?.getStatus() || '')) {
      toolsPane?.hide();
    }
  }
  document.body.classList.toggle('simple-mode', mode === 'simple');
  document.body.classList.toggle('focus-mode', mode === 'focus');
  document.body.classList.toggle('lite-mode', mode === 'lite');
  if ((mode === 'full' || mode === 'simple') && !split) {
    split = createSplitPanes();
  }
  if (mode === 'focus') {
    toolsPane?.setActiveTool('console');
  }
  window.dispatchEvent(new Event(customEvents.resizeEditor));
};

const showEditor = (editorId: EditorId = 'markup', isUpdate = false) => {
  const config = getConfig();
  const editorIds: EditorId[] = ['markup', 'style', 'script'];
  const allHidden = editorIds.every((editor) => config[editor].hideTitle);
  if (config[editorId].hideTitle && !allHidden) return;
  const titles = UI.getEditorTitles();
  const editorIsVisible = () =>
    Array.from(titles)
      .map((title) => title.dataset.editor)
      .includes(editorId);
  if (!editorIsVisible()) {
    // select first visible editor instead
    editorId = (titles[0].dataset.editor as EditorId) || 'markup';
  }
  titles.forEach((selector) => selector.classList.remove('active'));
  const activeTitle = document.getElementById(editorId + '-selector');
  activeTitle?.classList.add('active');
  const editorDivs = UI.getEditorDivs();
  editorDivs.forEach((editor) => (editor.style.display = 'none'));
  const activeEditor = document.getElementById(editorId) as HTMLElement;
  activeEditor.style.display = 'block';
  activeEditor.style.visibility = 'visible';
  if (!isEmbed && !isUpdate) {
    editors[editorId]?.focus();
  }
  if (!isUpdate) {
    setConfig({
      ...getConfig(),
      activeEditor: editorId,
    });
  }
  updateCompiledCode();
  if (initialized || config.view !== 'result') {
    split?.show('code');
  }
  configureEditorTools(getActiveEditor().getLanguage());
  showEditorModeStatus(editorId);
};

const showEditorModeStatus = (editorId: EditorId) => {
  const editorStatusNodes = document.querySelectorAll<HTMLElement>(
    '#editor-status > span[data-status]',
  );
  editorStatusNodes.forEach((node) => {
    if (node.dataset.status === editorId) {
      // node.style.display = 'block';
      node.style.position = 'unset';
      node.style.width = 'unset';
      node.style.overflow = 'unset';
    } else {
      // node.style.display = 'none';
      node.style.position = 'absolute';
      node.style.width = '0';
      node.style.overflow = 'hidden';
    }
  });
};

const resetEditorModeStatus = () => {
  const editorModeNode = UI.getEditorModeNode();
  if (editorModeNode) {
    editorModeNode.textContent = '';
  }
  const editorStatusNodes = document.querySelectorAll<HTMLElement>(
    '#editor-status > span[data-status]',
  );
  editorStatusNodes.forEach((node) => {
    node.innerHTML = '';
  });
};

const addConsoleInputCodeCompletion = () => {
  if (consoleInputCodeCompletion) {
    consoleInputCodeCompletion.dispose();
  }
  if (
    editorLanguages?.script &&
    ['javascript', 'typescript'].includes(mapLanguage(editorLanguages.script))
  ) {
    if (editors.script && typeof editors.script.addTypes === 'function') {
      consoleInputCodeCompletion = editors.script.addTypes({
        content: getConfig().script.content + '\n{}',
        filename: 'script.js',
      });
    }
  }
};

const configureEditorTools = (language: Language) => {
  if (getConfig().readonly || language === 'blockly' || language === 'richtext') {
    UI.getEditorToolbar().classList.add('hidden');
    return false;
  }
  UI.getEditorToolbar().classList.remove('hidden');

  const langSpecs = getLanguageSpecs(language);
  if (langSpecs?.formatter || langSpecs?.parser) {
    UI.getFormatButton().classList.remove('disabled');
  } else {
    UI.getFormatButton().classList.add('disabled');
  }
  return true;
};

const addPhpToken = (code: string) => (code.trim().startsWith('<?php') ? code : '<?php\n' + code);

const removePhpToken = (code: string) =>
  code.trim().startsWith('<?php') ? code.replace('<?php', '') : code;

const phpHelper = ({ editor, code }: { editor?: CodeEditor; code?: string }) => {
  if (code?.trim()) {
    return addPhpToken(code);
  }
  if (editor?.getLanguage().startsWith('php')) {
    editor.setValue(addPhpToken(editor.getValue()));
    editor.setPosition({ lineNumber: 2, column: 0 });
  }
  return '<?php\n';
};

const applyLanguageConfigs = async (language: Language) => {
  const editorId = getLanguageEditorId(language);
  if (!editorId || !language || !languageIsEnabled(language, getConfig())) return;

  configureEditorTools(language);

  (Object.keys(customEditors) as Language[]).forEach(async (lang) => {
    await customEditors[lang]?.show(Object.values(editorLanguages || []).includes(lang), {
      baseUrl,
      editors,
      config: getConfig(),
      html: getCache().markup.compiled || getConfig().markup.content || '',
      eventsManager,
    });
  });
};

const changeLanguage = async (language: Language, value?: string, isUpdate = false) => {
  const editorId = getLanguageEditorId(language);
  if (!editorId || !language || !languageIsEnabled(language, getConfig())) return;
  if (getLanguageSpecs(language)?.largeDownload) {
    notifications.info(
      window.deps.translateString(
        'core.changeLanguage.message',
        'Loading {{lang}}. This may take a while!',
        {
          lang: getLanguageTitle(language),
        },
      ),
    );
  }
  const editor = editors[editorId];
  editor.setLanguage(language, value ?? (getConfig()[editorId].content || ''));
  if (editorLanguages) {
    editorLanguages[editorId] = language;
  }
  setEditorTitle(editorId, language);
  showEditor(editorId, isUpdate);
  phpHelper({ editor: editors.script });
  if (!isEmbed && !isUpdate) {
    setTimeout(() => editor.focus());
  }
  await compiler.load([language], getConfig());
  formatter.getFormatFn(language).then((fn) => editor.registerFormatter(fn));
  if (!isUpdate) {
    setConfig({
      ...getConfig(),
      activeEditor: editorId,
    });
    if (getConfig().autoupdate) {
      await run();
    }
  }
  await setSavedStatus();
  dispatchChangeEvent();
  addConsoleInputCodeCompletion();
  loadModuleTypes(editors, getConfig(), /* loadAll = */ true);
  await applyLanguageConfigs(language);
};

// Shift + Enter triggers run
const registerRun = (editorId: EditorId, editors: Editors) => {
  const editor = editors[editorId];
  editor.addKeyBinding('run', editor.keyCodes.ShiftEnter, async () => {
    await run();
  });
};

const updateCompiledCode = () => {
  const getCompiledLanguage = (editorId: EditorId) => {
    const defaultLang: { [key in EditorId]: Language } = {
      markup: 'html',
      style: 'css',
      script: 'javascript',
    };
    const lang = getLanguageCompiler(getConfig()[editorId].language)?.compiledCodeLanguage;
    return {
      language: lang || defaultLang[editorId],
      label: lang === 'json' ? 'JSON' : getLanguageByAlias(lang) || lang || defaultLang[editorId],
    };
  };
  const compiledLanguages: { [key in EditorId]: { language: Language; label: string } } = {
    markup: getCompiledLanguage('markup'),
    style: getCompiledLanguage('style'),
    script: getCompiledLanguage('script'),
  };
  if (toolsPane && toolsPane.compiled) {
    const cache = getCache();
    Object.keys(cache).forEach((editorId) => {
      if (editorId !== getConfig().activeEditor) return;
      let compiledCode = cache[editorId].modified || cache[editorId].compiled || '';
      if (editorId === 'script' && getConfig().script.language.startsWith('php')) {
        compiledCode = phpHelper({ code: compiledCode });
      }
      toolsPane?.compiled?.update(
        compiledLanguages[editorId].language,
        compiledCode,
        compiledLanguages[editorId].label,
      );
    });
  }
};

const getResultPage = async ({
  sourceEditor = undefined as EditorId | undefined,
  forExport = false,
  template = resultTemplate,
  singleFile = true,
  runTests = false,
}) => {
  updateConfig();
  const config = getConfig();
  const contentConfig = getContentConfig(config);

  const getContent = (editor: Partial<Editor> | undefined) => {
    if (!editor?.hiddenContent) {
      return editor?.content ?? '';
    }
    const editorContent = editor.language?.startsWith('php')
      ? removePhpToken(editor.content ?? '')
      : editor.content ?? '';
    const hiddenContent = editor.language?.startsWith('php')
      ? removePhpToken(editor.hiddenContent ?? '')
      : editor.hiddenContent ?? '';
    const token = editor.language?.startsWith('php') ? '<?php\n' : '';
    const placeholder = '{{__livecodes_editor_content__}}';
    if (hiddenContent.includes(placeholder)) {
      return token + hiddenContent.replace(placeholder, editorContent);
    }
    return `${token}${hiddenContent}\n${editorContent}`;
  };

  const markupContent = getContent(config.markup);
  const styleContent = getContent(config.style);
  const scriptContent = getContent(config.script);
  const testsContent = getContent(config.tests);
  const markupLanguage = config.markup.language;
  const styleLanguage = config.style.language;
  const scriptLanguage = config.script.language;
  const testsLanguage = config.tests?.language || 'typescript';
  const scriptType = getLanguageCompiler(scriptLanguage)?.scriptType;

  const forceCompileStyles =
    [...config.processors, ...getCache().processors].find((name) =>
      processors.find((p) => name === p.name && p.needsHTML),
    ) &&
    (config.processors.join(',') !== getCache().processors.join(',') ||
      markupContent !== getContent(getCache().markup) ||
      scriptContent !== getContent(getCache().script)); /* e.g. jsx/sfc */

  const testsNotChanged =
    (!config.tests?.content && !getCache().tests?.content) ||
    (config.tests?.language === getCache().tests?.language &&
      config.tests?.content === getCache().tests?.content &&
      getCache().tests?.compiled);

  if (testsNotChanged && !config.tests?.content) {
    toolsPane?.tests?.showResults({ results: [] });
  }

  const markupCompileResult = await compiler.compile(markupContent, markupLanguage, config, {});
  let compiledMarkup = markupCompileResult.code;

  const scriptCompileResult = await compiler.compile(scriptContent, scriptLanguage, config, {
    forceCompile: forceCompileStyles,
    blockly:
      scriptLanguage === 'blockly'
        ? ((await customEditors.blockly?.getContent({
            baseUrl,
            editors,
            config: getConfig(),
            html: compiledMarkup,
            eventsManager,
          })) as BlocklyContent)
        : {},
  });
  const compiledScript = scriptCompileResult.code;

  let compileInfo: CompileInfo = {
    ...markupCompileResult.info,
    ...scriptCompileResult.info,
    importedContent:
      (markupCompileResult.info.importedContent || '') +
      (scriptCompileResult.info.importedContent || ''),
    imports: {
      ...scriptCompileResult.info.imports,
      ...markupCompileResult.info.imports,
    },
  };

  const compileResults = await Promise.all([
    compiler.compile(styleContent, styleLanguage, config, {
      html: `${compiledMarkup}<script type="script-for-styles">${compiledScript}</script>
        <script type="script-for-styles">${compileInfo.importedContent}</script>`,
      forceCompile: forceCompileStyles,
    }),
    runTests
      ? testsNotChanged
        ? Promise.resolve(getCache().tests?.compiled || '')
        : compiler.compile(testsContent, testsLanguage, config, {})
      : Promise.resolve(getCompileResult(getCache().tests?.compiled || '')),
  ]);

  const [compiledStyle, compiledTests] = compileResults.map((result) => {
    const { code, info } = getCompileResult(result);
    compileInfo = {
      ...compileInfo,
      ...info,
    };
    return code;
  });

  if (compileInfo.modifiedHTML) {
    compiledMarkup = compileInfo.modifiedHTML;
  }

  const compiledCode: Cache = {
    ...contentConfig,
    markup: {
      ...contentConfig.markup,
      compiled: compiledMarkup,
    },
    style: {
      ...contentConfig.style,
      compiled: compiledStyle,
    },
    script: {
      ...contentConfig.script,
      compiled:
        config.customSettings.convertCommonjs === false || (scriptType && scriptType !== 'module')
          ? compiledScript
          : cjs2esm(compiledScript),
    },
    tests: {
      language: testsLanguage,
      ...contentConfig.tests,
      compiled: compiledTests,
    },
  };

  if (scriptType != null && scriptType !== 'module') {
    singleFile = true;
  }

  const result = await createResultPage({
    code: compiledCode,
    config,
    forExport,
    template,
    baseUrl,
    singleFile,
    runTests,
    compileInfo,
  });

  const styleOnlyUpdate = sourceEditor === 'style' && !compileInfo.cssModules;

  if (singleFile) {
    setCache({
      ...getCache(),
      ...compiledCode,
      result: cleanResultFromDev(result),
      styleOnlyUpdate,
    });

    if (broadcastInfo.isBroadcasting) {
      broadcast();
    }
    if (resultPopup && !resultPopup.closed) {
      resultPopup?.postMessage({ result }, location.origin);
    }
  }

  return result;
};

const setLoading = (status: boolean) => {
  const loading = UI.getToolspaneLoader();
  if (!loading) return;
  if (status === true) {
    loading.style.display = 'unset';
  } else {
    loading.style.display = 'none';
  }
};

const flushResult = () => {
  const iframe = UI.getResultIFrameElement();
  if (!iframe?.contentWindow) return;

  setLoading(true);

  iframe.contentWindow.postMessage({ flush: true }, '*');

  const compiledLanguages = {
    markup: getLanguageCompiler(getConfig().markup.language)?.compiledCodeLanguage || 'html',
    style: getLanguageCompiler(getConfig().style.language)?.compiledCodeLanguage || 'css',
    script: getLanguageCompiler(getConfig().script.language)?.compiledCodeLanguage || 'javascript',
  };

  const loadingComments: Partial<Record<Language, string>> = {
    html: '<!-- loading -->',
    css: '/* loading */',
    javascript: '// loading',
    wat: ';; loading',
  };

  updateCache(
    'markup',
    compiledLanguages.markup,
    loadingComments[compiledLanguages.markup] || 'html',
  );
  updateCache('style', compiledLanguages.style, loadingComments[compiledLanguages.style] || 'css');
  updateCache(
    'script',
    compiledLanguages.script,
    loadingComments[compiledLanguages.script] || 'javascript',
  );
  setCache({
    ...getCache(),
    tests: {
      language: 'javascript',
      content: '',
      compiled: '',
    },
  });

  updateCompiledCode();
  toolsPane?.console?.clear(/* silent= */ true);
  toolsPane?.tests?.clearTests();
};

const setProjectTitle = (setDefault = false) => {
  const projectTitle = UI.getProjectTitleElement();
  if (!projectTitle) return;
  const defaultTitle = defaultConfig.title;
  if (setDefault && projectTitle.textContent?.trim() === '') {
    projectTitle.textContent = defaultTitle;
  }
  const title = projectTitle.textContent || defaultTitle;
  if (title === getConfig().title) return;

  setConfig({ ...getConfig(), title });
  if (getConfig().autosave) {
    save(!projectId, false);
  }
  setWindowTitle();
  setSavedStatus();
  dispatchChangeEvent();
};

const setWindowTitle = () => {
  const title = getConfig().title;
  const hostLabel = location.hostname.startsWith('dev.livecodes.io')
    ? '(dev) '
    : location.hostname.startsWith('127.0.0.1') || location.hostname.startsWith('localhost')
      ? '(local) '
      : '';

  parent.document.title =
    hostLabel + (title && title !== 'Untitled Project' ? title + ' - ' : '') + 'LiveCodes';
};

const setExternalResourcesMark = () => {
  const btn = UI.getExternalResourcesBtn();
  const config = getConfig();
  if (config.scripts.length > 0 || config.stylesheets.length > 0 || config.cssPreset) {
    btn.classList.add('active');
    btn.style.display = 'unset';
  } else {
    btn.classList.remove('active');
    if (isEmbed) {
      btn.style.display = 'none';
    }
  }
};

const setCustomSettingsMark = () => {
  const btn = UI.getCustomSettingsBtn();
  if (isEmbed) {
    btn.hidden = true;
    return;
  }
  const config = getConfig();
  const customSettings = JSON.stringify(config.customSettings);
  if (!customSettings || customSettings === '{}' || customSettings === '{"imports":{}}') {
    btn.classList.remove('active');
  } else {
    btn.classList.add('active');
  }
};

const run = async (editorId?: EditorId, runTests?: boolean) => {
  setLoading(true);
  if (editorId !== 'style') {
    toolsPane?.console?.clear(/* silent= */ true);
  }
  const config = getConfig();
  const shouldRunTests = (runTests ?? config.autotest) && Boolean(config.tests?.content?.trim());
  const result = await getResultPage({ sourceEditor: editorId, runTests: shouldRunTests });
  await createIframe(UI.getResultElement(), result);
  updateCompiledCode();
};

const runTests = () => run(/* editorId= */ undefined, /* runTests= */ true);

const updateUrl = (url: string, push = false) => {
  if (push && !isEmbed) {
    parent.history.pushState(null, '', url);
  } else {
    parent.history.replaceState(null, '', url);
  }
};

const format = async (allEditors = true) => {
  if (allEditors) {
    await Promise.all([editors.markup.format(), editors.style.format(), editors.script.format()]);
  } else {
    const activeEditor = getActiveEditor();
    await activeEditor.format();
    activeEditor.focus();
  }
  updateConfig();
};

const save = async (notify = false, setTitle = true, isAutoSave = false) => {
  if (setTitle) {
    setProjectTitle(true);
  }

  if (editors && getConfig().formatOnsave && !isAutoSave) {
    await format(true);
  }
  const projectConfig = buildConfig(getConfig());
  if (!projectId) {
    projectId = (await stores.projects?.addItem(projectConfig)) || '';
  } else {
    await stores.projects?.updateItem(projectId, projectConfig);
  }
  await setSavedStatus();

  if (notify) {
    notifications.success(
      window.deps.translateString('core.save.success', 'Project locally saved to device!'),
    );
  }

  await share(false);
};

const fork = async () => {
  projectId = '';
  loadConfig({ ...getConfig(), title: getConfig().title + ' (fork)' });
  await save();
  notifications.success(
    window.deps.translateString('core.fork.success', 'Forked as a new project'),
  );
};

const share = async (
  shortUrl = false,
  contentOnly = true,
  urlUpdate = true,
  includeResult = false,
  permanentUrl = false,
): Promise<ShareData> => {
  const config = getConfig();
  const content = contentOnly
    ? {
        ...getContentConfig(config),
        tools: {
          ...config.tools,
          enabled: defaultConfig.tools.enabled,
          status: config.tools.status === 'none' ? defaultConfig.tools.status : config.tools.status,
        },
      }
    : config;
  const contentParam = shortUrl
    ? '?x=id/' +
      (await shareService.shareProject({
        ...content,
        result: includeResult ? getCache().result : undefined,
      }))
    : '?x=code/' + compress(JSON.stringify(content));

  const currentUrl = (location.origin + location.pathname).split('/').slice(0, -1).join('/') + '/';

  const url = permanentUrl ? permanentUrlService.getAppUrl() : currentUrl;

  const shareURL = url + contentParam;

  if (urlUpdate) {
    updateUrl(currentUrl + contentParam, true);
  }

  const projectTitle = content.title !== defaultConfig.title ? content.title + ' - ' : '';

  return {
    title: projectTitle + 'LiveCodes',
    url: shareURL,
  };
};

const updateConfig = () => {
  const editorIds: EditorId[] = ['markup', 'style', 'script'];
  editorIds.forEach((editorId) => {
    setConfig({
      ...getConfig(),
      [editorId]: {
        ...getConfig()[editorId],
        language: getEditorLanguage(editorId),
        content: editors[editorId].getValue(),
      },
    });
  });
};

const loadConfig = async (
  newConfig: Partial<Config | ContentConfig>,
  url?: string,
  flush = true,
) => {
  changingContent = true;
  const validConfig = upgradeAndValidate(newConfig);
  const content = getContentConfig({
    ...defaultConfig,
    ...validConfig,
  });
  const config = {
    ...getConfig(),
    ...(validConfig.autotest != null ? { autotest: validConfig.autotest } : {}),
    ...(validConfig.mode != null ? { mode: validConfig.mode } : {}),
    ...(validConfig.tools != null ? { tools: validConfig.tools } : {}),
    ...content,
  };
  setConfig(config);
  await importExternalContent({ config });
  setProjectRecover();

  if (flush) {
    flushResult();
  }

  // load title
  const projectTitle = UI.getProjectTitleElement();
  projectTitle.textContent = getConfig().title;
  setWindowTitle();

  // reset url params
  const currentUrl = (location.origin + location.pathname).split('/').slice(0, -1).join('/') + '/';
  updateUrl(url ?? currentUrl, true);

  // reset iframe scroll position
  iframeScrollPosition.x = 0;
  iframeScrollPosition.y = 0;

  // load config
  await bootstrap(true);
  await applyConfig(config);

  changingContent = false;
};

const applyConfig = async (newConfig: Partial<Config>) => {
  const currentConfig = getConfig();
  if (!isEmbed) {
    loadSettings(currentConfig);
  }
  if (newConfig.mode || newConfig.view) {
    window.deps.showMode(
      newConfig.mode ?? currentConfig.mode,
      newConfig.view ?? currentConfig.view,
    );
  }
  if (newConfig.tools) {
    configureToolsPane(newConfig.tools, newConfig.mode);
  }
  if (newConfig.zoom) {
    zoom(newConfig.zoom);
  }
  if (newConfig.theme || newConfig.editorTheme || newConfig.themeColor || newConfig.fontSize) {
    setTheme(
      newConfig.theme || currentConfig.theme,
      newConfig.editorTheme || currentConfig.editorTheme,
    );
  }
  if (newConfig.autotest) {
    UI.getWatchTestsButton()?.classList.remove('disabled');
  }
  const editorConfig = {
    ...getEditorConfig(newConfig as Config),
    ...getFormatterConfig(newConfig as Config),
  };
  const hasEditorConfig = Object.values(editorConfig).some((value) => value != null);
  if (hasEditorConfig) {
    const currentEditorConfig = {
      ...getEditorConfig(currentConfig),
      ...getFormatterConfig(currentConfig),
    };
    for (const key in editorConfig) {
      if ((editorConfig as any)[key] !== (currentEditorConfig as any)[key]) {
        await reloadEditors({ ...currentConfig, ...newConfig });
        break;
      }
    }
  }
};

const setUserConfig = (newConfig: Partial<UserConfig> | null, save = true) => {
  const userConfig = getUserConfig({
    ...getConfig(),
    ...(newConfig == null ? getUserConfig(defaultConfig) : newConfig),
  });

  setConfig({
    ...getConfig(),
    ...userConfig,
  });
  if (save) {
    stores.userConfig?.setValue({
      ...stores.userConfig.getValue(),
      ...newConfig,
    } as UserConfig);
  }
};

const loadUserConfig = (updateUI = true) => {
  if (isEmbed) return;
  const userConfig = stores.userConfig?.getValue();
  setConfig(
    buildConfig({
      ...getConfig(),
      ...userConfig,
    }),
  );
  if (!updateUI) return;
  loadSettings(getConfig());
  setTheme(getConfig().theme, getConfig().editorTheme);
  showSyncStatus(true);
};

const loadTemplate = async (templateId: string) => {
  const templateConfig = (await stores.templates?.getItem(templateId))?.config;
  if (templateConfig) {
    await loadConfig(templateConfig);
  }
};

const dispatchChangeEvent = debounce(async () => {
  let changeEvent: CustomEvent<{ code: Code; config: Config } | void>;
  if (sdkWatchers.code.hasSubscribers()) {
    if (!cacheIsValid(getCache(), getContentConfig(getConfig()))) {
      await getResultPage({ forExport: true });
    }
    changeEvent = new CustomEvent(customEvents.change, {
      detail: {
        code: getCachedCode(),
        config: getConfig(),
      },
    });
  } else {
    changeEvent = new CustomEvent(customEvents.change, { detail: undefined });
  }
  document.dispatchEvent(changeEvent);
  parent.dispatchEvent(changeEvent);
}, 50);

const setSavedStatus = async () => {
  if (isEmbed) return;
  updateConfig();
  const savedConfig = projectId && (await stores.projects?.getItem(projectId || ''))?.config;
  isSaved =
    changingContent ||
    !!(
      savedConfig &&
      JSON.stringify(getContentConfig(savedConfig)) ===
        JSON.stringify(getContentConfig(getConfig()))
    );

  const projectTitle = UI.getProjectTitleElement();
  if (!isSaved) {
    projectTitle.classList.add('unsaved');
    setProjectRecover();
  } else {
    projectTitle.classList.remove('unsaved');
    setProjectRecover(true);
  }
};

const checkSavedStatus = (doNotCloseModal = false): Promise<boolean> => {
  if (isSaved || isEmbed) {
    return Promise.resolve(true);
  }
  return new Promise((resolve) => {
    const div = document.createElement('div');
    div.innerHTML = savePromptScreen;
    modal.show(div.firstChild as HTMLElement, { size: 'small' });
    eventsManager.addEventListener(UI.getModalSaveButton(), 'click', async () => {
      await save(true);
      if (!doNotCloseModal) {
        modal.close();
      }
      resolve(true);
    });
    eventsManager.addEventListener(UI.getModalDoNotSaveButton(), 'click', () => {
      if (!doNotCloseModal) {
        modal.close();
      }
      resolve(true);
    });
    eventsManager.addEventListener(UI.getModalCancelButton(), 'click', () => {
      if (!doNotCloseModal) {
        modal.close();
      }
      resolve(false);
    });
  });
};

const checkSavedAndExecute = (fn: () => void, cancelFn?: () => void) => () =>
  checkSavedStatus(true).then((confirmed) => {
    if (confirmed) {
      setTimeout(fn);
    } else if (typeof cancelFn === 'function') {
      setTimeout(cancelFn);
    } else {
      setTimeout(() => {
        modal.close();
      });
    }
  });

const setProjectRecover = (reset = false) => {
  if (isEmbed) return;
  stores.recover?.clear();
  if (reset || !getConfig().recoverUnsaved) return;
  stores.recover?.setValue({
    config: getContentConfig(getConfig()),
    lastModified: Date.now(),
  });
};

const checkRecoverStatus = (isWelcomeScreen = false) => {
  const config = getConfig();
  if (!config.recoverUnsaved || isEmbed || config.mode !== 'full' || config.readonly) {
    return Promise.resolve('recover disabled');
  }
  const unsavedItem = stores.recover?.getValue();
  const unsavedProject = unsavedItem?.config;
  if (!unsavedItem || !unsavedProject) {
    return Promise.resolve('no unsaved project');
  }
  const projectName = unsavedProject.title;
  return new Promise((resolve) => {
    const welcomeRecover = UI.getModalWelcomeRecover();
    if (isWelcomeScreen) {
      welcomeRecover.style.display = 'block';
    } else {
      const div = document.createElement('div');
      div.innerHTML = recoverPromptScreen;
      modal.show(div.firstChild as HTMLElement, { size: 'small', isAsync: true });
    }

    UI.getModalUnsavedName().textContent = projectName;
    UI.getModalUnsavedName().title = projectName;
    UI.getModalUnsavedLastModified().textContent = new Date(
      unsavedItem.lastModified,
    ).toLocaleString();
    const disableRecoverCheckbox = UI.getModalDisableRecoverCheckbox();

    eventsManager.addEventListener(UI.getModalRecoverButton(), 'click', async () => {
      modal.show(loadingMessage(), { size: 'small' });
      await loadConfig(unsavedProject);
      await setSavedStatus();
      modal.close();
      resolve('recover');
    });
    eventsManager.addEventListener(UI.getModalSavePreviousButton(), 'click', async () => {
      if (stores.projects) {
        await stores.projects.addItem(unsavedProject);
        notifications.success(
          window.deps.translateString(
            'core.save.successWithName',
            'Project "{{name}}" saved to device.',
            {
              name: projectName,
            },
          ),
        );
      }
      if (isWelcomeScreen) {
        welcomeRecover.classList.add('cancelled');
      } else {
        modal.close();
      }
      setProjectRecover(true);
      resolve('save and continue');
    });
    eventsManager.addEventListener(UI.getModalCancelRecoverButton(), 'click', () => {
      if (isWelcomeScreen) {
        welcomeRecover.classList.add('cancelled');
      } else {
        modal.close();
      }
      setProjectRecover(true);
      resolve('cancel recover');
    });
    eventsManager.addEventListener(disableRecoverCheckbox, 'change', () => {
      setUserConfig({ recoverUnsaved: !disableRecoverCheckbox.checked });
      loadSettings(getConfig());
    });
  });
};

const configureEmmet = async (config: Config) => {
  if (isLite) return;
  [editors.markup, editors.style].forEach((editor, editorIndex) => {
    if (editor.monaco && editorIndex > 0) return; // emmet configuration for monaco is global
    editor.changeSettings(getEditorConfig(config));
  });
};

const getTemplates = async (): Promise<Template[]> => {
  if (starterTemplates) {
    return starterTemplates;
  }
  starterTemplates = await getStarterTemplates(getConfig(), baseUrl);
  return starterTemplates;
};

const initializeAuth = async () => {
  /** Lazy load authentication */
  if (authService) return;
  authService = createAuthService(isEmbed);
  const user = await authService.getUser();
  if (user) {
    displayLoggedIn(user);
  }
};

const login = async () =>
  new Promise<User | void>((resolve, reject) => {
    const loginHandler = (scopes: GithubScope[]) => {
      if (!authService) {
        reject(window.deps.translateString('core.error.login', 'Login error!'));
      } else {
        authService
          .signIn(scopes)
          .then((user) => {
            if (!user) {
              reject(window.deps.translateString('core.error.login', 'Login error!'));
            } else {
              manageStoredUserData(user, 'restore');

              const displayName = user.displayName || user.username;
              const loginSuccessMessage = displayName
                ? window.deps.translateString(
                    'core.login.successWithName',
                    'Logged in as: {{name}}',
                    {
                      name: displayName,
                    },
                  )
                : window.deps.translateString('core.login.success', 'Logged in successfully');
              notifications.success(loginSuccessMessage);
              displayLoggedIn(user);
              resolve(user);
            }
          })
          .catch(() => {
            notifications.error(window.deps.translateString('core.error.login', 'Login error!'));
          });
      }
      modal.close();
    };

    const loginContainer = createLoginContainer(eventsManager, loginHandler);
    modal.show(loginContainer, { size: 'small' });
  }).catch(() => {
    notifications.error(window.deps.translateString('core.error.login', 'Login error!'));
  });

const logout = () => {
  if (!authService) return;
  authService
    ?.getUser()
    .then(async (user) => {
      if (!user) return;
      await manageStoredUserData(user, 'clear');
    })
    .then(() =>
      authService
        ?.signOut()
        .then(() => {
          notifications.success(
            window.deps.translateString('core.logout.success', 'Logged out successfully'),
          );
          displayLoggedOut();
        })
        .catch(() => {
          notifications.error(window.deps.translateString('core.error.logout', 'Logout error!'));
        }),
    );
};

const getUser = async (fn?: () => void) => {
  await initializeAuth();
  let user = await authService?.getUser();
  if (!user) {
    user = await login();
    if (typeof fn === 'function') {
      fn();
    }
  }
  return user;
};

const getUserData = async (): Promise<UserData['data'] | null> => {
  const user = await authService?.getUser();
  if (!user || !stores.userData) return null;
  const id = user.username || user.uid;
  return (await stores.userData.getItem(id))?.data || null;
};

const setUserData = async (data: UserData['data']) => {
  const user = await authService?.getUser();
  if (!user || !stores.userData) return null;
  const id = user.username || user.uid;
  const oldData = (await stores.userData.getItem(id))?.data;
  const key = await stores.userData?.updateItem(id, {
    id,
    data: {
      ...oldData,
      ...data,
    },
  });
  return key;
};

const getAppData = () => stores.appData?.getValue() || null;

const setAppData = (data: AppData) => {
  stores.appData?.setValue({
    ...stores.appData.getValue(),
    ...data,
  });
};

const manageStoredUserData = async (user: User, action: 'clear' | 'restore') => {
  const storeKeys = (Object.keys(stores) as Array<keyof Stores>).filter(
    (k) => !['recover', 'sync'].includes(k),
  );
  const syncModule: typeof import('./sync/sync') = await import(baseUrl + '{{hash:sync.js}}');
  syncModule.init(baseUrl);

  for (const storeKey of storeKeys) {
    if (action === 'clear') {
      await syncModule.exportToLocalSync({ user, storeKey });
      stores[storeKey]?.clear();
    } else {
      await syncModule.restoreFromLocalSync({ user, storeKey });
    }
  }

  if (action === 'clear') {
    setUserConfig(defaultConfig);
    broadcastInfo.isBroadcasting = false;
    broadcastInfo.channel = '';
    broadcastInfo.channelUrl = '';
    broadcastInfo.channelToken = '';
    broadcastInfo.broadcastSource = false;
  }

  loadUserConfig();
};

const showSyncStatus = async (force = false) => {
  if (isEmbed) return;
  const lastSync = (await getUserData())?.sync?.lastSync;
  if (lastSync || force) {
    const syncUIModule: typeof import('./UI/sync-ui') = await import(
      baseUrl + '{{hash:sync-ui.js}}'
    );
    syncUIModule.updateSyncStatus({ lastSync });
  }
};

const registerScreen = (screen: Screen['screen'], fn: Screen['show']) => {
  const registered = screens.find((s) => s.screen.toLowerCase() === screen.toLowerCase());
  if (registered) {
    registered.show = fn;
  } else {
    screens.push({ screen: screen.toLowerCase() as Screen['screen'], show: fn });
  }
};

const showScreen = async (screen: Screen['screen'], options?: any) => {
  const foundScreen = screens.find((s) => s.screen.toLowerCase() === screen.toLowerCase());
  if (!foundScreen) return;
  await foundScreen.show(options);
  const modalElement = document.querySelector('#modal') as HTMLElement;
  (modalElement.firstElementChild as HTMLElement)?.click();
};

const loadSelectedScreen = () => {
  const params = Object.fromEntries(
    new URLSearchParams(parent.location.search) as unknown as Iterable<any>,
  );
  // ?new or ?screen=<screen_name>
  const screen = params.new === '' ? 'new' : params.screen;
  if (screen) {
    showScreen(screen);
    return true;
  }
  return false;
};

const getAllEditors = (): CodeEditor[] => [
  ...Object.values(editors),
  ...[toolsPane?.console?.getEditor?.()],
  ...[toolsPane?.compiled?.getEditor?.()],
];

const setTheme = (theme: Theme, editorTheme: Config['editorTheme']) => {
  const themes = ['light', 'dark'];
  const root = document.documentElement;
  root?.classList.remove(...themes);
  root?.classList.add(theme);
  changeThemeColor();
  setFontSize();
  const themeToggle = UI.getThemeToggle();
  if (themeToggle) {
    themeToggle.checked = theme === 'dark';
  }
  const darkThemeButton = UI.getDarkThemeButton();
  if (darkThemeButton && !isEmbed) {
    if (theme === 'dark') {
      darkThemeButton.style.display = 'inherit';
    } else {
      darkThemeButton.style.display = 'none';
    }
  }
  const lightThemeButton = UI.getLightThemeButton();
  if (lightThemeButton && !isEmbed) {
    if (theme === 'light') {
      lightThemeButton.style.display = 'inherit';
    } else {
      lightThemeButton.style.display = 'none';
    }
  }
  getAllEditors().forEach((editor) => {
    editor?.setTheme(theme, editorTheme);
    customEditors[editor?.getLanguage()]?.setTheme(theme);
  });
  toolsPane?.console?.setTheme?.(theme);
  UI.getNinjaKeys()?.classList.toggle('dark', theme === 'dark');
};

const changeThemeColor = () => {
  const { themeColor, theme } = getConfig();
  const color = themeColor || getDefaultColor();
  const { h, s, l } = colorToHsla(color);
  const root = document.documentElement;
  root.style.setProperty('--hue', `${h}`);
  root.style.setProperty('--st', `${s}%`);
  root.style.setProperty('--lt', `${theme === 'light' ? 100 : l}%`);

  const customColorInput = UI.getThemeColorSelector()?.querySelector(
    'input[type="color"]',
  ) as HTMLInputElement;
  if (customColorInput) {
    customColorInput.value = colorToHex(color);
  }
};

const getDefaultColor = () => {
  if (defaultColor) return defaultColor;
  const root = document.documentElement;
  const theme = getConfig().theme;
  root.classList.remove('light');
  const h = getComputedStyle(root).getPropertyValue('--hue');
  const s = getComputedStyle(root).getPropertyValue('--st');
  const l = getComputedStyle(root).getPropertyValue('--lt');
  if (theme === 'light') {
    root.classList.add('light');
  }
  if (h === '' || s === '' || l === '') {
    return themeColors[0].themeColor;
  }
  defaultColor = `hsl(${h}, ${s}, ${l})`;
  return defaultColor;
};

const setFontSize = () => {
  const fontSize = getConfig().fontSize || (isEmbed ? 12 : 14);
  const root = document.documentElement;
  root.style.setProperty('--font-size', `${fontSize + 2}px`);
};

const setLayout = (layout: Config['layout']) => {
  if (layout === 'responsive') {
    layout = undefined;
  }
  const newLayout =
    layout ??
    (window.innerWidth < 768 && window.innerHeight > window.innerWidth ? 'vertical' : 'horizontal');
  split?.setLayout(newLayout);
  const layoutToggle = UI.getLayoutToggle();
  if (layoutToggle) {
    const layoutSwitch = layoutToggle.closest('.switch') as HTMLElement;
    if (layout === undefined) {
      layoutToggle.readOnly = layoutToggle.indeterminate = true;
      layoutSwitch.title = window.deps.translateString(
        'core.layout.responsive',
        'Responsive layout',
      );
    } else {
      layoutToggle.checked = layout === 'vertical';
      layoutToggle.readOnly = layoutToggle.indeterminate = false;
      layoutSwitch.title =
        layout === 'vertical'
          ? window.deps.translateString('core.layout.vertical', 'Vertical layout')
          : window.deps.translateString('core.layout.horizontal', 'Horizontal layout');
    }
  }
  handleIframeResize();
};

const loadSettings = (config: Config) => {
  const processorToggles = UI.getProcessorToggles();
  processorToggles.forEach((toggle) => {
    const processor = toggle.dataset.processor as Processor;
    if (!processor) return;
    toggle.checked = config.processors.includes(processor);
  });

  if (isEmbed) return;

  const autoupdateToggle = UI.getAutoupdateToggle();
  autoupdateToggle.checked = config.autoupdate;

  const delayValue = UI.getDelayValue();
  const delayRange = UI.getDelayRange();
  delayRange.value = String(config.delay);
  delayValue.textContent = String(config.delay / 1000);

  const autosaveToggle = UI.getAutosaveToggle();
  autosaveToggle.checked = config.autosave;

  const autosyncToggle = UI.getAutosyncToggle();
  getUserData().then((userData) => {
    autosyncToggle.checked = userData?.sync?.autosync || false;
  });

  const formatOnsaveToggle = UI.getFormatOnsaveToggle();
  formatOnsaveToggle.checked = config.formatOnsave;

  const themeToggle = UI.getThemeToggle();
  themeToggle.checked = config.theme === 'dark';

  const layoutToggle = UI.getLayoutToggle();
  layoutToggle.checked = config.layout === 'vertical';

  const recoverToggle = UI.getRecoverToggle();
  recoverToggle.checked = config.recoverUnsaved;

  const showWelcomeToggle = UI.getShowWelcomeToggle();
  showWelcomeToggle.checked = config.welcome;

  const spacingToggle = UI.getSpacingToggle();
  spacingToggle.checked = config.showSpacing;

  UI.getCSSPresetLinks().forEach((link) => {
    link.classList.remove('active');
    if (config.cssPreset === link.dataset.preset) {
      link.classList.add('active');
    }
    if (!config.cssPreset && link.dataset.preset === 'none') {
      link.classList.add('active');
    }
  });
};

const showLanguageInfo = async (languageInfo: HTMLElement) => {
  const showModal = () => modal.show(languageInfo, { size: 'small' });
  if (i18n) {
    i18n.loadNamespaces(['language-info'], showModal);
  } else {
    showModal();
  }
};

const loadStarterTemplate = async (templateName: Template['name'], checkSaved = true) => {
  const templates = await getTemplates();
  const { title, thumbnail, ...templateConfig } =
    templates.filter((template) => template.name === templateName)?.[0] || {};
  if (templateConfig) {
    setAppData({
      recentTemplates: [
        { name: templateName, title },
        ...(getAppData()?.recentTemplates?.filter((t) => t.name !== templateName) || []),
      ].slice(0, 5),
    });
    const doNotCheckAndExecute = (fn: () => void) => async () => fn();
    (checkSaved ? checkSavedAndExecute : doNotCheckAndExecute)(async () => {
      projectId = '';
      const newConfig = { ...defaultConfig, ...templateConfig };
      return (
        (await importExternalContent({ config: newConfig })) ||
        loadConfig(newConfig, '?template=' + templateName)
      );
    })().finally(() => {
      modal.close();
    });
  } else {
    notifications.error(
      window.deps.translateString('core.error.failedToLoadTemplate', 'Failed loading template'),
    );
  }
};

const getPlaygroundState = (): Config & Code => {
  const config = getConfig();
  const cachedCode = getCachedCode();
  return {
    ...config,
    ...cachedCode,
    markup: {
      ...config.markup,
      ...cachedCode.markup,
      position: editors.markup.getPosition(),
    },
    style: {
      ...config.style,
      ...cachedCode.style,
      position: editors.style.getPosition(),
    },
    script: {
      ...config.script,
      ...cachedCode.script,
      position: editors.script.getPosition(),
    },
    tools: {
      enabled: config.tools.enabled,
      active: toolsPane?.getActiveTool() ?? '',
      status: toolsPane?.getStatus() ?? '',
    },
  };
};

const zoom = (level: Config['zoom'] = 1) => {
  const iframe = UI.getResultIFrameElement();
  const zoomBtnValue = UI.getZoomButtonValue();
  if (!iframe || !zoomBtnValue) return;

  iframe.classList.remove('zoom25');
  iframe.classList.remove('zoom50');

  if (level === 0.5) {
    iframe.classList.add('zoom50');
  }

  if (level === 0.25) {
    iframe.classList.add('zoom25');
  }

  zoomBtnValue.textContent = String(level);
};

const broadcast = async ({
  serverUrl,
  channel,
  channelToken,
  broadcastSource,
}: Partial<BroadcastData> = {}): Promise<
  BroadcastResponseData | BroadcastResponseError | undefined
> => {
  if (isEmbed) return;
  const broadcastData = getAppData()?.broadcast;
  if (!serverUrl) {
    serverUrl = broadcastData?.serverUrl;
  }
  if (!serverUrl) return;
  if (broadcastSource == null) {
    broadcastSource = broadcastInfo.broadcastSource;
  }
  if (channel == null) {
    channel = broadcastInfo.channel;
  }
  if (channelToken == null) {
    channelToken = broadcastInfo.channelToken;
  }
  const userToken = broadcastData?.userToken;
  const { result, ...data } = getPlaygroundState();
  try {
    const res = await fetch(serverUrl, {
      method: 'POST',
      headers: { 'Content-Type': 'application/json' },
      body: JSON.stringify({
        result,
        ...(broadcastSource ? { data } : {}),
        ...(channel ? { channel } : {}),
        ...(channelToken ? { channelToken } : {}),
        ...(userToken ? { userToken } : {}),
      }),
    });
    if (!res.ok) return;
    return res.json();
  } catch {
    return;
  }
};

const setBroadcastStatus = (info: BroadcastInfo) => {
  broadcastInfo.isBroadcasting = info.isBroadcasting;
  broadcastInfo.channel = info.channel;
  broadcastInfo.channelUrl = info.channelUrl;
  broadcastInfo.channelToken = info.channelToken;
  broadcastInfo.broadcastSource = info.broadcastSource;

  const broadcastStatusBtn = UI.getBroadcastStatusBtn();
  if (!broadcastStatusBtn) return;
  if (info.isBroadcasting) {
    broadcastStatusBtn.firstElementChild?.classList.add('active');
    broadcastStatusBtn.title = window.deps.translateString(
      'broadcast.broadcasting',
      'Broadcasting...',
    );
  } else {
    broadcastStatusBtn.firstElementChild?.classList.remove('active');
    broadcastStatusBtn.title = window.deps.translateString('core.broadcast.heading', 'Broadcast');
  }
};

const getVersion = (log = true) => {
  // variables added in scripts/build.js
  const appVersion = process.env.VERSION || '';
  const sdkVersion = process.env.SDK_VERSION || '';
  const commitSHA = process.env.GIT_COMMIT || '';
  const repoUrl = process.env.REPO_URL || '';
  const appUrl = permanentUrlService.getAppUrl();
  const sdkUrl = permanentUrlService.getSDKUrl();

  if (log) {
    // eslint-disable-next-line no-console
    console.log(`App Version: ${appVersion} (${repoUrl}/releases/tag/v${appVersion})`);
    // eslint-disable-next-line no-console
    console.log(
      `SDK Version: ${sdkVersion} (https://www.npmjs.com/package/livecodes/v/${sdkVersion})`,
    );
    // eslint-disable-next-line no-console
    console.log(`Git commit: ${commitSHA} (${repoUrl}/commit/${commitSHA})`);
    // eslint-disable-next-line no-console
    console.log(`App Permanent URL: ${appUrl}`);
    // eslint-disable-next-line no-console
    console.log(`SDK Permanent URL: ${sdkUrl}`);
  }

  return {
    appVersion,
    sdkVersion,
    commitSHA,
    appUrl,
    sdkUrl,
  };
};

const showConsoleMessage = () => {
  if (isEmbed) return;
  const docsBaseUrl = predefinedValues.DOCS_BASE_URL || 'docs';
  const docsUrl = docsBaseUrl?.startsWith('http')
    ? docsBaseUrl
    : new URL(docsBaseUrl, location.href).href;

  const items = [
    {
      content: ' ',
      style:
        'padding-left: 2.5em; line-height: 4em; background-size: 2.5em; background-repeat: no-repeat; background-position: left center; background-image: url("data:image/svg+xml;charset=UTF-8;base64,PHN2ZyB4bWxucz0iaHR0cDovL3d3dy53My5vcmcvMjAwMC9zdmciIHdpZHRoPSI3MzciIGhlaWdodD0iNDg4IiAgc3Ryb2tlPSIjMDAwIiBzdHJva2UtbGluZWNhcD0icm91bmQiIHN0cm9rZS1saW5lam9pbj0icm91bmQiIGZpbGw9IiNmZmYiIGZpbGwtcnVsZT0iZXZlbm9kZCI+PHN0eWxlPjwhW0NEQVRBWy5Ce3N0cm9rZTpub25lfS5De2ZpbGw6dXJsKCNDKX0uRHtmaWxsOiM5NmJmM2R9LkV7ZmlsbC1ydWxlOm5vbnplcm99XV0+PC9zdHlsZT48ZGVmcz48ZmlsdGVyIGlkPSJBIiB4PSItMS44MTgyJSIgeT0iLTIuNzIyOSUiIHdpZHRoPSIxMDQuMDU1OSUiIGhlaWdodD0iMTA2LjA3NDElIj48ZmVHYXVzc2lhbkJsdXIgaW49IlNvdXJjZUFscGhhIiBzdGREZXZpYXRpb249IjUiLz48ZmVPZmZzZXQgZHg9IjMiIGR5PSIzIiByZXN1bHQ9IkIiLz48ZmVGbG9vZCBmbG9vZC1jb2xvcj0iIzAwMCIgZmxvb2Qtb3BhY2l0eT0iLjUiLz48ZmVDb21wb3NpdGUgaW4yPSJCIiBvcGVyYXRvcj0iaW4iIHJlc3VsdD0iQyIvPjxmZU1lcmdlPjxmZU1lcmdlTm9kZSBpbj0iQyIvPjxmZU1lcmdlTm9kZSBpbj0iU291cmNlR3JhcGhpYyIvPjwvZmVNZXJnZT48L2ZpbHRlcj48ZmlsdGVyIGlkPSJCIiB4PSItNC40MDY4JSIgeT0iLTMuNjExMSUiIHdpZHRoPSIxMDkuODMwNSUiIGhlaWdodD0iMTA4LjA1NTYlIj48ZmVHYXVzc2lhbkJsdXIgaW49IlNvdXJjZUFscGhhIiBzdGREZXZpYXRpb249IjUiLz48ZmVPZmZzZXQgZHg9IjMiIGR5PSIzIiByZXN1bHQ9IkIiLz48ZmVGbG9vZCBmbG9vZC1jb2xvcj0iIzAwMCIgZmxvb2Qtb3BhY2l0eT0iLjUiLz48ZmVDb21wb3NpdGUgaW4yPSJCIiBvcGVyYXRvcj0iaW4iIHJlc3VsdD0iQyIvPjxmZU1lcmdlPjxmZU1lcmdlTm9kZSBpbj0iQyIvPjxmZU1lcmdlTm9kZSBpbj0iU291cmNlR3JhcGhpYyIvPjwvZmVNZXJnZT48L2ZpbHRlcj48bGluZWFyR3JhZGllbnQgaWQ9IkMiIHgxPSIwJSIgeTE9IjAlIiB4Mj0iMTAwJSIgeTI9IjEwMCUiPjxzdG9wIG9mZnNldD0iMCUiIHN0b3AtY29sb3I9IiNkN2Q3ZDciLz48c3RvcCBvZmZzZXQ9IjEwMCUiIHN0b3AtY29sb3I9IiM2MjYyNjIiLz48L2xpbmVhckdyYWRpZW50PjwvZGVmcz48ZyBmaWx0ZXI9InVybCgjQSkiIGZpbGw9IiNjMWMxYzEiIHRyYW5zZm9ybT0idHJhbnNsYXRlKDkuNSA0LjUpIiBjbGFzcz0iQiBFIj48cGF0aCBkPSJNMTYuNzUyNSAyODYuNzI5OEM2LjcwNjYgMjc1Ljc0NTUgMCAyNTMuODA5NyAwIDIzNC41OTA5YzAtMTkuMjA2MSA1LjAyNjYtMzcuMDMyIDE3LjU4OTEtNDYuNjMzNmgtLjgzNTdMMjE0LjQyOTIgMHYxMjcuNTk2NGMtMjEuNzc4NCAyMC41NzYyLTUxLjA5MzkgNDMuOTA1Ny0xMjQuODAyOCAxMDguMzg5MWwuODM1NyAxLjM1NTJjMzkuMzY3MyAyOC44MjIgODQuNTk4OCA3Mi43MTYzIDEyMy45NjYyIDExMS4xMjk3djEyOC45NjZ6Ii8+PGcgdHJhbnNmb3JtPSJ0cmFuc2xhdGUoNTAwLjU3MTYgLjAwMTcpIj48cGF0aCBkPSJNMTk3LjY3NjEgMTkwLjY5NTZjMTAuMDM4NSAxMC45ODUgMTYuNzUyMyAzMi45MzE3IDE2Ljc1MjMgNTIuMTM5NnMtNS4wMjY4IDM3LjAzMDgtMTcuNTk2MiA0Ni42MzM2aC44NDQzTDAgNDc3LjQyNjZWMzQ5LjgyOTdjMjEuNzc5My0yMC41NjQ4IDUxLjA5NC00My44OTM3IDEyNC44MDM0LTEwOC4zNzc3bC0uODM1Ny0xLjM1NTNDODQuNjA3IDIxMS4yNzQ3IDM5LjM2OTIgMTY3LjM3OTkuMDAwOSAxMjguOTY3NlYweiIvPjwvZz48L2c+PGcgZmlsdGVyPSJ1cmwoI0IpIiB0cmFuc2Zvcm09InRyYW5zbGF0ZSgyMTkuNSA1OS41KSIgY2xhc3M9IkIiPjxnIHRyYW5zZm9ybT0idHJhbnNsYXRlKDE0Ny4yMjkgOTIuNTk1MSkiPjxwYXRoIGQ9Ik0wIDI2MS45MjM4bDE0My4xNjk4LTg3LjQ1MzRWMEwwIDg3LjIxMDl2MTc0LjcxMjl6Ii8+PC9nPjxnIHRyYW5zZm9ybT0idHJhbnNsYXRlKDQuMzMwMiA5Mi43NDA1KSI+PHBhdGggZD0iTTAgMTc0LjI3NjRsMTQyLjk4OTQgODcuMzA4MVY4Ny4xMTQyTDAgMHYxNzQuMjc2NHoiLz48L2c+PGcgdHJhbnNmb3JtPSJ0cmFuc2xhdGUoNS4yMzI1IDYuMDE0NykiPjxwYXRoIGQ9Ik0yODQuMTc0MyA4Ni41ODA1TDE0Mi4wODcyIDAgMCA4Ni41ODA1bDE0Mi4wODcyIDg2LjcyNTcgMTQyLjA4NzEtODYuNzI1N3oiLz48L2c+PGcgdHJhbnNmb3JtPSJ0cmFuc2xhdGUoMTQ3LjMxOTYgOTIuNTk1MSkiPjxwYXRoIGQ9Ik0wIDgxLjU4NDVMMTMzLjgzMjcuMDk2NyAxMzMuNjk3NCAwIDAgODEuNTg0NXoiLz48L2c+PGcgdHJhbnNmb3JtPSJ0cmFuc2xhdGUoMTMuNDg3IDkyLjU5NTEpIj48cGF0aCBkPSJNLjEzNTMgMEwwIC4wOTY3bDEzMy44MzI3IDgxLjQ4NzhMLjEzNTMgMHoiLz48L2c+PGcgdHJhbnNmb3JtPSJ0cmFuc2xhdGUoMTQ3LjMxOTYgMTc0LjE3OTIpIj48cGF0aCBkPSJNMCAweiIvPjwvZz48cGF0aCBkPSJNMjkwLjEyODcgODcuMDE3TDE0Ny4zMTk2IDAgNC41MTA2IDg3LjAxNyAwIDg5Ljg3ODl2MTgwLjA0ODJMMTQ3LjUgMzYwbDQuNTEwNi0yLjc2NDhMMjk1IDI2OS45MjcxVjg5LjgzMDN6bS00LjUxMSAxNzcuMjgzN2wtMTMzLjc4NzUgODEuNzc4NlYxODIuNjE5NGwxMzMuOTY3OS04MS42MzMxem0tMTQyLjgwOSA4MS43Nzg2TDguODQwNyAyNjQuMjUyMVYxMDAuOTg2M2wxMzMuOTY4IDgxLjYzMzF6TTEzLjYyMjMgOTIuNjkxOWwxMzMuNjk3My04MS41MzYgMTMzLjY5NzQgODEuNTM2LTEzMy42OTc0IDgxLjQ4NzNMMTMuNDg3IDkyLjY5MTl6IiBmaWxsPSIjNDQ0Ii8+PGcgdHJhbnNmb3JtPSJ0cmFuc2xhdGUoMTQ3LjkwNTggMTMzLjQ4NDQpIiBjbGFzcz0iQyI+PHBhdGggZD0iTTAgMTQwLjU2Nmw3Ni45MDczLTQ2LjkwMzlWMEwwIDQ2Ljg1NTN2OTMuNzEwN3oiLz48L2c+PGcgdHJhbnNmb3JtPSJ0cmFuc2xhdGUoNjkuODI1NyAxMzMuNDg0NCkiIGNsYXNzPSJDIj48cGF0aCBkPSJNMCA5My42NjIxbDc2LjkwNzMgNDYuOTAzOVY0Ni44NTUzTDAgMHY5My42NjIxeiIvPjwvZz48ZyB0cmFuc2Zvcm09InRyYW5zbGF0ZSg3MC42MzczIDg1LjUxMykiIGNsYXNzPSJDIj48cGF0aCBkPSJNMTUzLjM2MzggNDYuNzFMNzYuNjgxOSAwIDAgNDYuNzFsNzYuNjgxOSA0Ni44NTU0TDE1My4zNjM4IDQ2LjcxeiIvPjwvZz48ZyB0cmFuc2Zvcm09InRyYW5zbGF0ZSgxNDcuMzE5NiAxMzIuMjIzKSIgY2xhc3M9IkQiPjxwYXRoIGQ9Ik0wIDQyLjEwMkw2OC45Njg1LjA5NjggNjguODc4NyAwIDAgNDIuMDUzNHYuMDQ4NnoiLz48L2c+PGcgdHJhbnNmb3JtPSJ0cmFuc2xhdGUoNzguMzUwNyAxMzIuMjIzKSIgY2xhc3M9IkQiPjxwYXRoIGQ9Ik0uMDkwMiAwTDAgLjA5NjggNjguOTY4NSA0Mi4xMDJ2LS4wNDg2TC4wOTAyIDB6Ii8+PC9nPjxnIHRyYW5zZm9ybT0idHJhbnNsYXRlKDE0Ny4zMTk2IDE3NC4yNzY0KSIgY2xhc3M9IkQiPjxwYXRoIGQ9Ik0wIDB6Ii8+PC9nPjxnIHRyYW5zZm9ybT0idHJhbnNsYXRlKDY0Ljc3MzYgNzkuMTU5KSI+PHBhdGggZD0iTTE2MC41ODExIDQ3LjQ4NThMODIuNTQ1NiAwIDQuNTEwNiA0Ny40ODU4IDAgNTAuMjk5MnYxMDAuOTM3N2w4Mi41NDU2IDUwLjQ0NDYgNC41MTEtMi43NjQ4IDc4LjEyNTMtNDcuNjc5OFY1MC4yOTkyem0tNC41MTA5IDk4LjA3NjJsLTY5LjAxMzYgNDIuMTk4N3YtODQuMjAzNWw2OS4xMDQyLTQyLjEwMnptLTc4LjAzNTEgNDIuMTk4N0w4LjkzMDkgMTQ1LjU2MlY2MS40NTUybDY5LjEwNDIgNDIuMTAyek0xMy42Njc0IDUzLjA2NGw2OC44NzgyLTQxLjkwOCA2OC44Nzg3IDQxLjk1NjYtNjguODc4NyA0Mi4wMDQ4LTY4Ljk2ODQtNDEuOTU2NnoiLz48L2c+PC9nPjwvc3ZnPg==");',
    },
    { content: 'LiveCodes', style: 'font-weight: bold; font-size: 1.2em;' },
    { content: ' - ', style: 'font-size: 1.2em;' },
    {
      content:
        window.deps.translateString('generic.tagline', 'A Code Playground That Just Works!') + '\n',
      style: 'font-style: italic; font-size: 1.2em;',
    },
    {
      content: window.deps.translateString(
        'app.consoleMessage.appVersion',
        'App version: {{APP_VERSION}}',
        {
          APP_VERSION: predefinedValues.APP_VERSION,
        },
      ),
      style: 'padding: 0.2em 0.4em; border-radius: 0.5em; background: hsl(0,0%,40%); color: white;',
    },
    { content: ' ', style: '' },
    {
      content: window.deps.translateString(
        'app.consoleMessage.sdkVersion',
        'SDK version: {{SDK_VERSION}}',
        {
          SDK_VERSION: predefinedValues.SDK_VERSION,
        },
      ),
      style: 'padding: 0.2em 0.4em; border-radius: 0.5em; background: hsl(0,0%,40%); color: white;',
    },
    { content: ' ', style: '' },
    {
      content: window.deps.translateString(
        'app.consoleMessage.commit',
        'Git commit: {{COMMIT_SHA}}',
        {
          COMMIT_SHA: predefinedValues.COMMIT_SHA,
        },
      ),
      style: 'padding: 0.2em 0.4em; border-radius: 0.5em; background: hsl(0,0%,40%); color: white;',
    },
    { content: '\n\n', style: '' },
    {
      content: window.deps.translateString(
        'app.consoleMessage.learnMore',
        'Learn more! {{docsUrl}} 🚀',
        { docsUrl },
      ),
      style: 'padding: 0.2em 0.4em; font-size: 1.1em;',
    },
  ];

  const message = items.reduce(
    (acc, item) => {
      acc[0] += `%c${item.content}`;
      acc.push(item.style);
      return acc;
    },
    [''],
  );

  parent.postMessage({ args: 'console-message', payload: message }, location.origin);
};

const resizeEditors = () => {
  Object.values(editors).forEach((editor: CodeEditor) => {
    setTimeout(() => {
      if (editor.layout) {
        editor.layout(); // resize monaco editor
      }
    });
  });
};

const handleTitleEdit = () => {
  const projectTitle = UI.getProjectTitleElement();
  if (!projectTitle) return;
  projectTitle.textContent = getConfig().title || defaultConfig.title;

  setWindowTitle();

  const blurOnEnter = (e: KeyboardEvent) => {
    if (e.which === 13) {
      /* Enter */
      e.preventDefault();
      projectTitle.blur();
    }
  };

  const removeFormatting = (e: any) => {
    e.preventDefault();
    const text = e.clipboardData.getData('text/plain');
    document.execCommand('insertHTML', false, text);
  };

  eventsManager.addEventListener(projectTitle, 'input', () => setProjectTitle(), false);
  eventsManager.addEventListener(projectTitle, 'blur', () => setProjectTitle(true), false);
  eventsManager.addEventListener(projectTitle, 'keypress', blurOnEnter as any, false);
  eventsManager.addEventListener(projectTitle, 'paste', removeFormatting, false);
};

const handleResize = () => {
  resizeEditors();
  setLayout(getConfig().layout);

  eventsManager.addEventListener(window, 'resize', () => setLayout(getConfig().layout), false);
  eventsManager.addEventListener(window, 'resize', resizeEditors, false);
  eventsManager.addEventListener(window, customEvents.resizeEditor, resizeEditors, false);
};

const handleIframeResize = () => {
  const gutter = UI.getGutterElement();
  if (!gutter) return;

  const sizeLabel = document.createElement('div');
  sizeLabel.id = 'size-label';
  gutter.appendChild(sizeLabel);

  const hideLabel = debounce(() => {
    setTimeout(() => {
      sizeLabel.classList.remove('visible');
      setTimeout(() => {
        sizeLabel.style.display = 'none';
      }, 100);
    }, 1000);
  }, 1000);

  eventsManager.addEventListener(window, 'message', (event: any) => {
    const iframe = UI.getResultIFrameElement();
    if (
      !sizeLabel ||
      !iframe ||
      event.source !== iframe.contentWindow ||
      event.data.type !== 'resize'
    ) {
      return;
    }

    const sizes = event.data.sizes;
    sizeLabel.innerHTML = `${sizes.width} x ${sizes.height}`;
    sizeLabel.style.display = 'block';
    sizeLabel.classList.add('visible');
    hideLabel();
  });
};

const handleIframeScroll = () => {
  eventsManager.addEventListener(window, 'message', (event: any) => {
    const iframe = UI.getResultIFrameElement();
    if (!iframe || event.source !== iframe.contentWindow || event.data.type !== 'scroll') {
      return;
    }

    const position = event.data.position;
    iframeScrollPosition.x = Number(position.x) || 0;
    iframeScrollPosition.y = Number(position.y) || 0;
  });
};

const handleSelectEditor = () => {
  UI.getEditorTitles().forEach((title) => {
    eventsManager.addEventListener(
      title,
      'click',
      () => {
        showEditor(title.dataset.editor as EditorId);
        setAppData({ language: getEditorLanguage(title.dataset.editor as EditorId) });
        setProjectRecover();
      },
      false,
    );
  });
};

const handleChangeLanguage = () => {
  if (getConfig().allowLangChange) {
    UI.getLanguageMenuLinks().forEach((menuItem) => {
      eventsManager.addEventListener(
        menuItem,
        'mousedown', // fire this event before unhover
        async () => {
          await changeLanguage(menuItem.dataset.lang as Language);
          setAppData({ language: menuItem.dataset.lang as Language });
        },
        false,
      );
    });
  } else {
    UI.getLanguageMenuButtons().forEach((menuButton) => {
      menuButton.style.display = 'none';
    });
  }
};

const handleChangeContent = () => {
  const contentChanged = async (editorId: EditorId, loading: boolean) => {
    updateConfig();
    const config = getConfig();
    addConsoleInputCodeCompletion();

    if (config.autoupdate && !loading) {
      await run(editorId);
    }

    if (config.markup.content !== getCache().markup.content) {
      await getResultPage({ sourceEditor: editorId });
    }

    for (const key of Object.keys(customEditors)) {
      if (config[editorId].language === key) {
        await customEditors[key]?.show(true, {
          baseUrl,
          editors,
          config,
          html: getCache().markup.compiled || config.markup.content || '',
          eventsManager,
        });
      }
    }

    if (config.autosave) {
      await save(/* notify = */ false, /* setTitle = */ true, /* isAutoSave = */ true);
    }

    dispatchChangeEvent();
    loadModuleTypes(editors, config);
  };

  const debouncecontentChanged = (editorId: EditorId) =>
    debounce(
      async () => {
        await contentChanged(editorId, changingContent);
      },
      () => getConfig().delay ?? defaultConfig.delay,
    );

  (Object.keys(editors) as EditorId[]).forEach((editorId) => {
    editors[editorId].onContentChanged(debouncecontentChanged(editorId));
    editors[editorId].onContentChanged(setSavedStatus);
  });
};

const handleKeyboardShortcuts = () => {
  let lastkeys = '';
  const ctrl = (e: KeyboardEvent) => (isMac() ? e.metaKey : e.ctrlKey);

  const hotKeys = async (e: KeyboardEvent) => {
    // Ctrl + P opens the command palette
    const activeEditor = getActiveEditor();
    if (ctrl(e) && e.code === 'KeyP' && activeEditor.monaco) {
      e.preventDefault();
      activeEditor.monaco.trigger('anyString', 'editor.action.quickCommand');
      lastkeys = 'Ctrl + P';
      return;
    }

    // Ctrl + D prevents browser bookmark dialog
    if (ctrl(e) && e.code === 'KeyD') {
      e.preventDefault();
      lastkeys = 'Ctrl + D';
      return;
    }

    // Ctrl + Alt + C: toggle console
    if (ctrl(e) && e.altKey && e.code === 'KeyC') {
      e.preventDefault();
      lastkeys = 'Ctrl + Alt + C';
      UI.getConsoleButton()?.dispatchEvent(new Event('touchstart'));
      return;
    }

    // Ctrl + Alt + C, F: maximize console
    if (ctrl(e) && e.altKey && e.code === 'KeyF' && lastkeys === 'Ctrl + Alt + C') {
      e.preventDefault();
      lastkeys = 'Ctrl + Alt + C, F';
      UI.getConsoleButton()?.dispatchEvent(new Event('dblclick'));
      return;
    }

    // Ctrl + Alt + T runs tests
    if (ctrl(e) && e.altKey && e.code === 'KeyT') {
      e.preventDefault();
      UI.getRunTestsButton()?.click();
      lastkeys = 'Ctrl + Alt + T';
      return;
    }

    // Shift + Enter triggers run
    if (e.shiftKey && e.key === 'Enter') {
      e.preventDefault();
      UI.getRunButton()?.click();
      lastkeys = 'Shift + Enter';
      return;
    }

    // Ctrl + Alt + R toggles result page
    if (ctrl(e) && e.altKey && e.code === 'KeyR') {
      e.preventDefault();
      UI.getResultButton()?.click();
      lastkeys = 'Ctrl + Alt + R';
      return;
    }

    // Ctrl + Alt + Z toggles result zoom
    if (ctrl(e) && e.altKey && e.code === 'KeyZ') {
      e.preventDefault();
      UI.getZoomButton()?.click();
      lastkeys = 'Ctrl + Alt + Z';
      return;
    }

    // Ctrl + Alt + E focuses active editor
    if (ctrl(e) && e.altKey && e.code === 'KeyE') {
      e.preventDefault();
      getActiveEditor().focus();
      lastkeys = 'Ctrl + Alt + E';
      return;
    }

    // Esc + Esc moves focus out of editor
    // Esc + Esc + Esc moves focus to logo
    if (e.code === 'Escape') {
      if (lastkeys === 'Esc') {
        e.preventDefault();
        UI.getFocusButton()?.focus();
        lastkeys = 'Esc + Esc';
        return;
      }
      if (lastkeys === 'Esc + Esc') {
        e.preventDefault();
        UI.getLogoLink()?.focus();
        lastkeys = 'Esc + Esc + Esc';
        return;
      }
      lastkeys = 'Esc';
      return;
    }

    // Ctrl + Alt + (1-3) activates editor 1-3
    // Ctrl + Alt + (ArrowLeft/ArrowRight) activates previous/next editor
    const editorIds = ['markup', 'style', 'script'];
    if (ctrl(e) && e.altKey && ['1', '2', '3', 'ArrowLeft', 'ArrowRight'].includes(e.key)) {
      e.preventDefault();
      split?.show('code');
      const index = ['1', '2', '3'].includes(e.key)
        ? Number(e.key) - 1
        : e.key === 'ArrowLeft'
          ? editorIds.findIndex((id) => id === getConfig().activeEditor) - 1 || 0
          : e.key === 'ArrowRight'
            ? editorIds.findIndex((id) => id === getConfig().activeEditor) + 1 || 0
            : 0;
      const editorIndex = index === 3 ? 0 : index === -1 ? 2 : index;
      showEditor(editorIds[editorIndex] as EditorId);
      lastkeys = 'Ctrl + Alt + ' + e.key;
      return;
    }

    if (isEmbed) return;

    // Ctrl + Alt + N: new project
    if (ctrl(e) && e.altKey && e.code === 'KeyN') {
      e.preventDefault();
      UI.getNewLink()?.click();
      lastkeys = 'Ctrl + Alt + N';
      return;
    }

    // Ctrl + O: open project
    if (ctrl(e) && e.code === 'KeyO') {
      e.preventDefault();
      UI.getOpenLink()?.click();
      lastkeys = 'Ctrl + O';
      return;
    }

    // Ctrl + Alt + I: import
    if (ctrl(e) && e.altKey && e.code === 'KeyI') {
      e.preventDefault();
      UI.getImportLink()?.click();
      lastkeys = 'Ctrl + Alt + I';
      return;
    }

    // Ctrl + Alt + S: share
    if (ctrl(e) && e.altKey && e.code === 'KeyS') {
      e.preventDefault();
      UI.getShareLink()?.click();
      lastkeys = 'Ctrl + Alt + S';
      return;
    }

    // Ctrl + Shift + S forks the project (save as...)
    if (ctrl(e) && e.shiftKey && e.code === 'KeyS') {
      e.preventDefault();
      UI.getForkLink()?.click();
      lastkeys = 'Ctrl + Shift + S';
      return;
    }

    // Ctrl + S saves the project
    if (ctrl(e) && e.code === 'KeyS') {
      e.preventDefault();
      UI.getSaveLink()?.click();
      lastkeys = 'Ctrl + S';
      return;
    }

    // Ctrl + Alt + F toggles focus mode
    if (ctrl(e) && e.altKey && e.code === 'KeyF') {
      e.preventDefault();
      UI.getFocusButton()?.click();
      lastkeys = 'Ctrl + Alt + F';
      return;
    }

    if (!ctrl(e) && !e.altKey && !e.shiftKey) {
      lastkeys = e.key;
      return;
    }
  };

  eventsManager.addEventListener(window, 'keydown', hotKeys, true);
};

const handleCommandMenu = async () => {
  if (isEmbed) return;

  const loadNinjaKeys = () => import(ninjaKeysUrl);
  loadStylesheet(fontInterUrl, 'font-inter');
  loadStylesheet(fontMaterialIconsUrl, 'material-icons');
  await loadNinjaKeys();

  const ninja = UI.getNinjaKeys() as any;
  if (!ninja) return;

  const header = ninja.shadowRoot.querySelector('ninja-header');
  const HomeBreadcrumb = header?.shadowRoot.querySelector('.breadcrumb-list .breadcrumb');

  const closeBtn = header?.shadowRoot.querySelector('.breadcrumb-list .breadcrumb--close');
  if (closeBtn) {
    closeBtn.hidden = true;
  }

  const footer = ninja.shadowRoot.querySelector('.modal-footer');
  if (footer) {
    footer.innerHTML = footer.innerHTML
      .replace('to select', window.deps.translateString('commandMenu.toSelect', 'to select'))
      .replace('to navigate', window.deps.translateString('commandMenu.toNavigate', 'to navigate'))
      .replace('to close', window.deps.translateString('commandMenu.toClose', 'to close'))
      .replace(
        'move to parent',
        window.deps.translateString('commandMenu.moveToParent', 'move to parent'),
      );
  }

  const changeLayout = (layout: Config['layout']) => {
    setUserConfig({ layout });
    setLayout(layout);
  };

  const openCommandMenu = (parent?: string) => {
    modal.close();
    ninja.close();
    const { actions, keyboardShortcuts, loginAction, logoutAction } = getCommandMenuActions({
      deps: {
        getConfig,
        loadStarterTemplate,
        changeEditorSettings,
        changeLayout,
      },
    });
    if (parent === 'Keyboard Shortcuts') {
      ninja.data = keyboardShortcuts;
      if (HomeBreadcrumb) {
        HomeBreadcrumb.innerText = window.deps.translateString(
          'commandMenu.keyboardShortcuts',
          'Keyboard Shortcuts',
        );
      }
    } else {
      const authAction = authService?.isLoggedIn() ? logoutAction : loginAction;
      ninja.data = [...actions, authAction];
      if (parent) {
        ninja.setParent(parent);
      }
      if (HomeBreadcrumb) {
        HomeBreadcrumb.innerText = window.deps.translateString('commandMenu.home', 'Home');
      }
    }
    requestAnimationFrame(() => ninja.open());
  };

  const onHotkey = async (e: KeyboardEvent) => {
    const ctrl = (e: KeyboardEvent) => (isMac() ? e.metaKey : e.ctrlKey);
    if (ctrl(e) && e.code === 'KeyK') {
      e.preventDefault();
      // eslint-disable-next-line no-underscore-dangle
      if (ninja.__visible == null) {
        await loadNinjaKeys();
      }
      // eslint-disable-next-line no-underscore-dangle
      if (ninja.__visible === false) {
        ninja.focus();
        requestAnimationFrame(() => openCommandMenu());
      }
    }
  };

  eventsManager.addEventListener(window, 'keydown', onHotkey, true);
  eventsManager.addEventListener(UI.getCommandMenuLink(), 'click', () => openCommandMenu(), true);
  eventsManager.addEventListener(
    UI.getKeyboardShortcutsMenuLink(),
    'click',
    () => openCommandMenu('Keyboard Shortcuts'),
    true,
  );
};

const handleLogoLink = () => {
  if (isEmbed || getConfig().mode === 'result') return;
  const logoLink = UI.getLogoLink();
  eventsManager.addEventListener(logoLink, 'click', async (event: Event) => {
    event.preventDefault();
    parent.postMessage({ args: 'home' }, location.origin);
  });
};

const handleRunButton = () => {
  const handleRun = async () => {
    split?.show('output');
    await run();
  };
  eventsManager.addEventListener(UI.getRunButton(), 'click', handleRun);
};

const handleResultButton = () => {
  eventsManager.addEventListener(UI.getResultButton(), 'click', () => split?.show('toggle', true));
};

const handleShareButton = () => {
  eventsManager.addEventListener(UI.getShareButton(), 'click', () => showScreen('share'));
};

const handleI18nMenu = () => {
  const menuContainer = UI.getI18nMenuContainer();
  const i18nMenu = document.createElement('ul');
  i18nMenu.id = 'app-menu-i18n';
  i18nMenu.className = 'dropdown-menu';
  Object.entries(appLanguages).forEach(([langCode, langLabel]) => {
    const li = document.createElement('li');
    li.classList.toggle('active', langCode === getConfig().appLanguage);
    const link = document.createElement('a');
    link.href = `#`;
    link.textContent = langLabel;
    link.dataset.lang = langCode;
    eventsManager.addEventListener(link, 'click', (ev) => {
      ev.preventDefault();
      if (langCode === getConfig().appLanguage) return;
      setUserConfig({ appLanguage: langCode as AppLanguage });
      changeAppLanguage(langCode as AppLanguage);
    });
    li.appendChild(link);
    i18nMenu.appendChild(li);
  });
  const sep = document.createElement('li');
  sep.role = 'separator';
  i18nMenu.appendChild(sep);
  const contributeLi = document.createElement('li');
  const contributeSpan = document.createElement('span');
  const contributeLink = document.createElement('a');
  contributeLink.href =
    'https://github.com/live-codes/livecodes/blob/develop/docs/docs/contribution/i18n.md';
  contributeLink.textContent = window.deps.translateString(
    'app.i18nMenu.helpTranslate',
    'Help Us Translate',
  );
  contributeLink.target = '_blank';
  contributeLink.rel = 'noopener noreferrer';
  contributeSpan.appendChild(contributeLink);
  contributeLi.appendChild(contributeSpan);
  i18nMenu.appendChild(contributeLi);

  const docsLi = document.createElement('li');
  const docsLink = document.createElement('a');
  docsLink.href = `${process.env.DOCS_BASE_URL}features/i18n`;
  docsLink.textContent = window.deps.translateString('app.i18nMenu.docs', 'i18n Documentation');
  docsLink.target = '_blank';
  docsLink.rel = 'noopener noreferrer';
  docsLi.appendChild(docsLink);
  i18nMenu.appendChild(docsLi);
  menuContainer.appendChild(i18nMenu);
  adjustFontSize(menuContainer);
};

const handleEditorTools = () => {
  if (!configureEditorTools(getActiveEditor().getLanguage())) return;
  const originalMode = getConfig().mode;
  eventsManager.addEventListener(UI.getFocusButton(), 'click', () => {
    const config = getConfig();
<<<<<<< HEAD
    const newMode = config.mode === 'full' ? 'focus' : 'full';
=======
    const currentMode = config.mode;
    const newMode = currentMode === originalMode ? 'focus' : originalMode;
>>>>>>> d055fc1f
    setConfig({
      ...config,
      mode: newMode,
    });
<<<<<<< HEAD
    showMode(newMode);
=======
    if (newMode === 'focus') {
      toolsPane?.setActiveTool('console');
    }
    showMode(newMode, config.view);
>>>>>>> d055fc1f
  });

  eventsManager.addEventListener(UI.getCopyButton(), 'click', () => {
    if (copyToClipboard(getActiveEditor().getValue())) {
      notifications.success(
        window.deps.translateString('core.copy.copied', 'Code copied to clipboard'),
      );
    } else {
      notifications.error(
        window.deps.translateString('core.error.failedToCopyCode', 'Failed to copy code'),
      );
    }
  });

  eventsManager.addEventListener(UI.getUndoButton(), 'click', () => {
    const activeEditor = getActiveEditor();
    activeEditor.undo();
    activeEditor.focus();
  });

  eventsManager.addEventListener(UI.getRedoButton(), 'click', () => {
    const activeEditor = getActiveEditor();
    activeEditor.redo();
    activeEditor.focus();
  });

  eventsManager.addEventListener(UI.getFormatButton(), 'click', async () => {
    await format(false);
  });

  eventsManager.addEventListener(UI.getCopyAsUrlButton(), 'click', () => {
    const currentEditor = getActiveEditor();
    const mimeType = 'text/' + currentEditor.getLanguage();
    const dataUrl = toDataUrl(currentEditor.getValue(), mimeType);
    if (copyToClipboard(dataUrl)) {
      notifications.success(
        window.deps.translateString('core.copy.copiedAsDataURL', 'Code copied as data URL'),
      );
    } else {
      notifications.error(
        window.deps.translateString('core.error.failedToCopyCode', 'Failed to copy code'),
      );
    }
  });

  eventsManager.addEventListener(UI.getCodeToImageButton(), 'click', () => {
    showScreen('code-to-image');
  });

  eventsManager.addEventListener(UI.getEditorStatus(), 'click', () => {
    showScreen('editor-settings', { scrollToSelector: 'label[data-name="editorMode"]' });
  });

  eventsManager.addEventListener(UI.getExternalResourcesBtn(), 'click', () => {
    showScreen('resources');
  });

  eventsManager.addEventListener(UI.getProjectInfoBtn(), 'click', () => {
    showScreen('info');
  });

  eventsManager.addEventListener(UI.getCustomSettingsBtn(), 'click', () => {
    showScreen('custom-settings');
  });

  eventsManager.addEventListener(UI.getEditorSettingsBtn(), 'click', () => {
    showScreen('editor-settings');
  });
};

const handleProcessors = () => {
  const styleMenu = UI.getstyleMenu();
  const processorList = processors
    .filter((p) => processorIsEnabled(p.name, getConfig()))
    .filter((p) => !p.hidden)
    .map((p) => ({ name: p.name, title: p.title }));

  if (!styleMenu || processorList.length === 0) {
    return;
  }

  processorList.forEach((processor) => {
    const processorItem = createProcessorItem(processor);
    styleMenu.append(processorItem);
    eventsManager.addEventListener(
      processorItem,
      'mousedown',
      async (event) => {
        event.preventDefault();
        event.stopPropagation();
        const toggle = processorItem.querySelector<HTMLInputElement>('input');
        if (!toggle) return;
        toggle.checked = !toggle.checked;

        const processorName = toggle.dataset.processor as Processor;
        if (!processorName || !processorList.find((p) => p.name === processorName)) return;

        setConfig({
          ...getConfig(),
          processors: [
            ...(toggle.checked
              ? [...getConfig().processors, processorName]
              : getConfig().processors.filter((p) => p !== processorName)),
          ],
        });
        if (getConfig().autoupdate) {
          await run();
        }
        dispatchChangeEvent();
      },
      false,
    );

    eventsManager.addEventListener(processorItem, 'click', async (event) => {
      event.preventDefault();
      event.stopPropagation();
    });
  });
};

const handleAppMenuProject = () => {
  const menuProjectContainer = UI.getAppMenuProjectScroller();
  const menuProjectButton = UI.getAppMenuProjectButton();
  if (!menuProjectContainer || !menuProjectButton) return;

  const html = isMac()
    ? menuProjectHTML.replace(/<kbd>Ctrl<\/kbd>/g, '<kbd>⌘</kbd>')
    : menuProjectHTML;
  menuProjectContainer.innerHTML = html;
  translateElement(menuProjectContainer);
  // adjustFontSize(menuProjectContainer);

  // This fixes the behaviour where :
  // clicking outside the settings menu but inside settings menu container,
  // hides the settings menu but not the container
  // on small screens the container covers most of the screen
  // which gives the effect of a non-responsive app
  eventsManager.addEventListener(menuProjectContainer, 'mousedown', (event) => {
    if (event.target === menuProjectContainer) {
      menuProjectContainer.classList.add('hidden');
    }
  });
  eventsManager.addEventListener(menuProjectButton, 'mousedown', () => {
    menuProjectContainer.classList.remove('hidden');
  });
};

const handleAppMenuSettings = () => {
  const menuSettingsContainer = UI.getAppMenuSettingsScroller();
  const menuSettingsButton = UI.getAppMenuSettingsButton();
  if (!menuSettingsContainer || !menuSettingsButton) return;

  const html = isMac()
    ? menuSettingsHTML.replace(/<kbd>Ctrl<\/kbd>/g, '<kbd>⌘</kbd>')
    : menuSettingsHTML;
  menuSettingsContainer.innerHTML = html;

  translateElement(menuSettingsContainer);
  adjustFontSize(menuSettingsContainer);

  // This fixes the behaviour where :
  // clicking outside the settings menu but inside settings menu container,
  // hides the settings menu but not the container
  // on small screens the container covers most of the screen
  // which gives the effect of a non-responsive app
  eventsManager.addEventListener(menuSettingsContainer, 'mousedown', (event) => {
    if (event.target === menuSettingsContainer) {
      menuSettingsContainer.classList.add('hidden');
    }
  });
  eventsManager.addEventListener(menuSettingsButton, 'mousedown', () => {
    menuSettingsContainer.classList.remove('hidden');
  });
};

const handleAppMenuHelp = () => {
  const menuHelpContainer = UI.getAppMenuHelpScroller();
  const menuHelpButton = UI.getAppMenuHelpButton();
  if (!menuHelpContainer || !menuHelpButton) return;

  const html = isMac() ? menuHelpHTML.replace(/<kbd>Ctrl<\/kbd>/g, '<kbd>⌘</kbd>') : menuHelpHTML;
  menuHelpContainer.innerHTML = html;
  translateElement(menuHelpContainer);
  // adjustFontSize(menuHelpContainer);

  // This fixes the behaviour where :
  // clicking outside the settings menu but inside settings menu container,
  // hides the settings menu but not the container
  // on small screens the container covers most of the screen
  // which gives the effect of a non-responsive app
  eventsManager.addEventListener(menuHelpContainer, 'mousedown', (event) => {
    if (event.target === menuHelpContainer) {
      menuHelpContainer.classList.add('hidden');
    }
  });
  eventsManager.addEventListener(menuHelpButton, 'mousedown', () => {
    menuHelpContainer.classList.remove('hidden');
  });
};

/**
 * decrease font size in menus when text is too wide (for different languages)
 */
const adjustFontSize = (container: HTMLElement) => {
  if (!i18n || i18n.getLanguage() === 'en') return;

  const adjustFont = (el: HTMLElement) =>
    new Promise<void>((resolve) => {
      const fontSize = Number(getComputedStyle(el).getPropertyValue('font-size').replace('px', ''));
      const maxWidth =
        Number(getComputedStyle(el).getPropertyValue('--label-max-width').replace('px', '')) || 188;
      if (el.clientWidth <= maxWidth || fontSize <= 0) return resolve();
      el.style.fontSize = fontSize - 1 + 'px';
      requestAnimationFrame(async () => {
        await adjustFont(el);
        resolve();
      });
    });

  const startAdjustment = async () => {
    container.style.display = 'block';
    container.style.visibility = 'hidden';
    (container.children[0] as HTMLElement).style.display = 'block';
    for (const el of container.querySelectorAll<HTMLElement>('span')) {
      await adjustFont(el);
    }
    container.style.display = '';
    container.style.visibility = '';
    (container.children[0] as HTMLElement).style.display = '';
  };

  setTimeout(startAdjustment, 1000);
  setTimeout(startAdjustment, 2000);
  setTimeout(startAdjustment, 3000);
};

const handleAppMenuButtonFocus = () => {
  // workaround for safari where click does not maintain focus!
  document.querySelectorAll<HTMLElement>('.app-menu-button').forEach((button) => {
    eventsManager.addEventListener(button, 'click', () => {
      button.focus();
    });
  });
};

const handleSettings = () => {
  const toggles = UI.getSettingToggles();
  toggles.forEach((toggle) => {
    eventsManager.addEventListener(toggle, 'change', async () => {
      const configKey = toggle.dataset.config as keyof Config | 'autosync';
      if (!configKey || (!(configKey in getConfig()) && configKey !== 'autosync')) return;

      if (configKey === 'theme') {
        setConfig({ ...getConfig(), theme: toggle.checked ? 'dark' : 'light' });
        setTheme(getConfig().theme, getConfig().editorTheme);
      } else if (configKey === 'layout') {
        const newLayout = toggle.readOnly ? 'vertical' : !toggle.checked ? 'horizontal' : undefined;
        setConfig({
          ...getConfig(),
          layout: newLayout,
        });
        setLayout(newLayout);
      } else if (configKey === 'autosync') {
        const syncData = (await getUserData())?.sync;
        if (syncData?.repo) {
          await setUserData({
            sync: {
              ...syncData,
              autosync: toggle.checked,
            },
          });
        }
        if (toggle.checked && !syncData?.repo) {
          toggle.checked = false;
          await showScreen('sync');
        }
      } else {
        setConfig({ ...getConfig(), [configKey]: toggle.checked });
      }
      setUserConfig(getUserConfig(getConfig()));

      if (configKey === 'autoupdate' && getConfig()[configKey]) {
        await run();
      }
      if (configKey === 'emmet') {
        await configureEmmet(getConfig());
      }
      if (configKey === 'welcome') {
        setUserConfig({
          welcome: toggle.checked,
        });
      }
      if (configKey === 'recoverUnsaved') {
        setUserConfig({
          recoverUnsaved: toggle.checked,
        });
        setProjectRecover();
      }
      if (configKey === 'showSpacing') {
        setUserConfig({
          showSpacing: toggle.checked,
        });
        if (getConfig().autoupdate) {
          await run();
        }
      }
    });
  });

  const delayRange = UI.getDelayRange();
  eventsManager.addEventListener(delayRange, 'input', () => {
    const delayValue = UI.getDelayValue();
    const value = Number(delayRange.value);
    delayValue.textContent = String(value / 1000);
    setConfig({ ...getConfig(), delay: value });
    setUserConfig(getUserConfig(getConfig()));
  });

  const themeColorSelector = UI.getThemeColorSelector()!;
  themeColors.forEach((colorItem) => {
    const customColor = colorItem.name === 'custom';
    const label = document.createElement('label');
    label.htmlFor = 'theme-color-' + colorItem.name;
    if (customColor) {
      label.title = window.deps.translateString('app.themeColors.custom', 'Custom');
    }
    if (colorItem.themeColor) {
      label.style.backgroundColor = colorItem.themeColor;
    }

    const input = document.createElement('input');
    input.type = customColor ? 'color' : 'radio';
    input.id = 'theme-color-' + colorItem.name;
    input.name = 'theme-color';

    label.appendChild(input);
    themeColorSelector.appendChild(label);

    eventsManager.addEventListener(input, 'input', () => {
      setUserConfig({ themeColor: customColor ? input.value : colorItem.themeColor });
      changeThemeColor();
    });
  });
};

const handleChangeTheme = () => {
  const lightThemeButton = UI.getLightThemeButton();
  const darkThemeButton = UI.getDarkThemeButton();
  if (lightThemeButton) {
    eventsManager.addEventListener(lightThemeButton, 'click', () => {
      setUserConfig({ theme: 'dark' });
      setTheme('dark', getConfig().editorTheme);
    });
  }
  if (darkThemeButton) {
    eventsManager.addEventListener(darkThemeButton, 'click', () => {
      setUserConfig({ theme: 'light' });
      setTheme('light', getConfig().editorTheme);
    });
  }
};

const handleLogin = () => {
  eventsManager.addEventListener(UI.getLoginLink(), 'click', login, false);
  registerScreen('login', login);
};

const handleLogout = () => {
  eventsManager.addEventListener(UI.getLogoutLink(), 'click', logout, false);
};

const handleNew = () => {
  const templatesContainer = createTemplatesContainer(eventsManager, () => loadUserTemplates());
  const userTemplatesScreen = UI.getUserTemplatesScreen(templatesContainer);

  const loadUserTemplates = async () => {
    const defaultTemplate = getAppData()?.defaultTemplate;
    const userTemplates = ((await stores.templates?.getList()) || []).sort((a, b) =>
      a.id === defaultTemplate ? -1 : b.id === defaultTemplate ? 1 : 0,
    );

    if (userTemplates.length === 0) {
      userTemplatesScreen.innerHTML = noUserTemplates();
      return;
    }
    userTemplatesScreen.innerHTML = '';

    const list = document.createElement('ul') as HTMLElement;
    list.classList.add('open-list');
    userTemplatesScreen.appendChild(list);

    userTemplates.forEach((item) => {
      const { link, deleteButton, setAsDefaultLink, removeDefaultLink } = createOpenItem(
        item,
        list,
        getLanguageTitle,
        getLanguageByAlias,
        true,
      );

      if (defaultTemplate === item.id) {
        link.parentElement?.classList.add('selected');
      }

      eventsManager.addEventListener(
        link,
        'click',
        async (event) => {
          event.preventDefault();
          const itemId = (link as HTMLElement).dataset.id || '';
          const template = (await stores.templates?.getItem(itemId))?.config;
          if (template) {
            await loadConfig({
              ...template,
              title: defaultConfig.title,
            });
            projectId = '';
          }
          modal.close();
        },
        false,
      );

      eventsManager.addEventListener(
        deleteButton,
        'click',
        async () => {
          notifications.confirm(
            window.deps.translateString('core.template.delete', 'Delete template "{{item}}"?', {
              item: item.title,
            }),
            async () => {
              if (!stores.templates) return;

              if (getAppData()?.defaultTemplate === item.id) {
                setAppData({ defaultTemplate: null });
              }
              await stores.templates.deleteItem(item.id);
              const li = deleteButton.parentElement as HTMLElement;
              li.classList.add('hidden');
              setTimeout(async () => {
                li.style.display = 'none';
                if (stores.templates && (await stores.templates.getList()).length === 0) {
                  list.remove();
                  userTemplatesScreen.innerHTML = noUserTemplates();
                }
              }, 500);
            },
          );
        },
        false,
      );

      eventsManager.addEventListener(
        setAsDefaultLink,
        'click',
        (ev) => {
          ev.stopPropagation();
          setAppData({ defaultTemplate: item.id });
          [...list.children].forEach((li) => {
            li.classList.remove('selected');
          });
          link.parentElement?.classList.add('selected');
        },
        false,
      );

      eventsManager.addEventListener(
        removeDefaultLink,
        'click',
        (ev) => {
          ev.stopPropagation();
          setAppData({ defaultTemplate: null });
          link.parentElement?.classList.remove('selected');
        },
        false,
      );
    });
  };

  let starterTemplatesCache: Template[];
  const createTemplatesUI = async () => {
    const starterTemplatesList = UI.getStarterTemplatesList(templatesContainer);
    const loadingText = starterTemplatesList?.firstElementChild;
    if (!starterTemplatesCache) {
      getTemplates()
        .then((starterTemplates) => {
          starterTemplatesCache = starterTemplates;
          loadingText?.remove();
          starterTemplates.forEach((template) => {
            const link = createStarterTemplateLink(template, starterTemplatesList, baseUrl);
            eventsManager.addEventListener(
              link,
              'click',
              (event) => {
                event.preventDefault();
                loadStarterTemplate(template.name, /* checkSaved= */ false);
              },
              false,
            );
          });
        })
        .catch(() => {
          loadingText?.remove();
          notifications.error(
            window.deps.translateString(
              'core.error.failedToLoadTemplates',
              'Failed loading starter templates',
            ),
          );
        });
    }

    setTimeout(() => UI.getStarterTemplatesTab(templatesContainer)?.click());
    modal.show(templatesContainer, { isAsync: true });
  };

  eventsManager.addEventListener(
    UI.getNewLink(),
    'click',
    checkSavedAndExecute(createTemplatesUI),
    false,
  );

  registerScreen('new', checkSavedAndExecute(createTemplatesUI));
};

const handleSave = () => {
  eventsManager.addEventListener(UI.getSaveLink(), 'click', async (event) => {
    (event as Event).preventDefault();
    await save(true);
  });
};

const handleFork = () => {
  eventsManager.addEventListener(UI.getForkLink(), 'click', async (event) => {
    (event as Event).preventDefault();
    await fork();
  });
};

const handleSaveAsTemplate = () => {
  eventsManager.addEventListener(UI.getSaveAsTemplateLink(), 'click', async (event) => {
    (event as Event).preventDefault();
    if (stores.templates) {
      await stores.templates.addItem(getConfig());
      notifications.success(
        window.deps.translateString('core.template.saved', 'Saved as a new template'),
      );
    }
  });
};

const handleOpen = () => {
  const createList = async () => {
    modal.show(loadingMessage(), { size: 'small' });
    const openModule: typeof import('./UI/open') = await import(baseUrl + '{{hash:open.js}}');
    await openModule.createSavedProjectsList({
      eventsManager,
      getContentConfig,
      getProjectId: () => projectId,
      loadConfig,
      modal,
      notifications,
      projectStorage: stores.projects || fakeStorage,
      setProjectId: (id: string) => (projectId = id),
      showScreen,
      languages,
      getLanguageTitle,
      getLanguageByAlias,
    });
  };

  eventsManager.addEventListener(
    UI.getOpenLink(),
    'click',
    checkSavedAndExecute(createList),
    false,
  );
  registerScreen('open', checkSavedAndExecute(createList));
};

const handleImport = () => {
  const createImportUI = async () => {
    modal.show(loadingMessage(), { size: 'small' });
    const importModule: typeof import('./UI/import') = await import(baseUrl + '{{hash:import.js}}');
    importModule.createImportUI({
      baseUrl,
      modal,
      notifications,
      eventsManager,
      getUser: authService?.getUser,
      loadConfig,
      populateConfig,
      projectStorage: stores.projects,
      showScreen,
    });
  };

  eventsManager.addEventListener(
    UI.getImportLink(),
    'click',
    checkSavedAndExecute(createImportUI),
    false,
  );
  registerScreen('import', checkSavedAndExecute(createImportUI));
};

const handleExport = () => {
  let exportModule: typeof import('./export/export');
  const loadModule = async () => {
    exportModule = exportModule || (await import(baseUrl + '{{hash:export.js}}'));
  };

  eventsManager.addEventListener(
    UI.getExportJSONLink(),
    'click',
    (event: Event) => {
      event.preventDefault();
      updateConfig();
      exportJSON(getConfig());
    },
    false,
  );

  eventsManager.addEventListener(
    UI.getExportResultLink(),
    'click',
    async (event: Event) => {
      event.preventDefault();
      updateConfig();
      await loadModule();
      exportModule.exportConfig(
        getConfig(),
        baseUrl,
        'html',
        await getResultPage({ forExport: true }),
      );
    },
    false,
  );

  eventsManager.addEventListener(
    UI.getExportSourceLink(),
    'click',
    async (event: Event) => {
      event.preventDefault();
      updateConfig();
      const html = await getResultPage({ forExport: true });
      await loadModule();
      exportModule.exportConfig(getConfig(), baseUrl, 'src', {
        html,
        deps: { getLanguageExtension },
      });
    },
    false,
  );

  eventsManager.addEventListener(
    UI.getExportCodepenLink(),
    'click',
    async () => {
      updateConfig();
      if (!cacheIsValid(getCache(), getContentConfig(getConfig()))) {
        await getResultPage({});
      }
      const cache = getCachedCode();
      const compiled = {
        markup: cache.markup.compiled,
        style: cache.style.compiled,
        script: cache.script.compiled,
      };
      await loadModule();
      exportModule.exportConfig(getConfig(), baseUrl, 'codepen', {
        baseUrl,
        compiled,
        deps: {
          getLanguageExtension,
          getLanguageCompiler,
        },
      });
    },
    false,
  );

  eventsManager.addEventListener(
    UI.getExportJsfiddleLink(),
    'click',
    async () => {
      updateConfig();
      if (!cacheIsValid(getCache(), getContentConfig(getConfig()))) {
        await getResultPage({});
      }
      const cache = getCachedCode();
      const compiled = {
        markup: cache.markup.compiled,
        style: cache.style.compiled,
        script: cache.script.compiled,
      };
      await loadModule();
      exportModule.exportConfig(getConfig(), baseUrl, 'jsfiddle', {
        baseUrl,
        compiled,
        deps: {
          getLanguageExtension,
          getLanguageCompiler,
        },
      });
    },
    false,
  );

  eventsManager.addEventListener(
    UI.getExportGithubGistLink(),
    'click',
    async () => {
      updateConfig();
      const user = await getUser();
      if (!user) return;
      notifications.info(
        window.deps.translateString('core.export.gist', 'Creating a public GitHub gist...'),
      );
      await loadModule();
      exportModule.exportConfig(getConfig(), baseUrl, 'githubGist', {
        user,
        deps: { getLanguageExtension },
      });
    },
    false,
  );
};

const handleShare = () => {
  const createShareUI = async () => {
    modal.show(loadingMessage(), { size: 'small' });
    const importModule: typeof import('./UI/share') = await import(baseUrl + '{{hash:share.js}}');
    const shareFn = (shortUrl = false, permanentUrl = false): Promise<ShareData> =>
      share(
        shortUrl,
        /* contentOnly= */ true,
        /* urlUpdate= */ false,
        /* includeResult= */ true,
        permanentUrl,
      );
    const shareContainer = await importModule.createShareContainer(shareFn, baseUrl, eventsManager);
    modal.show(shareContainer, { size: 'small' });
  };
  eventsManager.addEventListener(
    UI.getShareLink(),
    'click',
    async (event: Event) => {
      event.preventDefault();
      await createShareUI();
    },
    false,
  );
  registerScreen('share', createShareUI);
};

const handleDeploy = () => {
  const createDeployUI = async () => {
    const user = await getUser();
    if (!user) {
      notifications.error(
        window.deps.translateString('generic.error.authentication', 'Authentication error!'),
      );
      return;
    }
    modal.show(loadingMessage(), { size: 'small' });

    const getProjectDeployRepo = async () => {
      if (!projectId) return;
      return (await getUserData())?.deploys?.[projectId];
    };

    const setProjectDeployRepo = async (repo: string) => {
      if (!projectId) return;
      await setUserData({
        deploys: {
          ...(await getUserData())?.deploys,
          [projectId]: repo,
        },
      });
    };

    const deployModule: typeof import('./UI/deploy') = await import(baseUrl + '{{hash:deploy.js}}');
    deployModule.createDeployUI({
      modal,
      notifications,
      eventsManager,
      user,
      deployRepo: await getProjectDeployRepo(),
      deps: {
        getResultPage,
        getCache,
        getConfig,
        getContentConfig,
        getLanguageExtension,
        getLanguageCompiler,
        setProjectDeployRepo,
      },
    });
  };

  eventsManager.addEventListener(UI.getDeployLink(), 'click', createDeployUI, false);
  registerScreen('deploy', createDeployUI);
};

const handleSync = () => {
  if (isEmbed) return;

  const createSyncUI = async () => {
    const user = await getUser();
    if (!user) {
      notifications.error(
        window.deps.translateString('generic.error.authentication', 'Authentication error!'),
      );
      return;
    }
    modal.show(loadingMessage(), { size: 'small' });

    const syncUIModule: typeof import('./UI/sync-ui') = await import(
      baseUrl + '{{hash:sync-ui.js}}'
    );
    syncUIModule.createSyncUI({
      baseUrl,
      modal,
      notifications,
      eventsManager,
      user,
      deps: {
        getSyncData: async () => (await getUserData())?.sync || null,
        setSyncData: async (syncData: UserData['data']['sync']) => {
          await setUserData({ sync: syncData });
          loadSettings(getConfig());
        },
      },
    });
  };

  eventsManager.addEventListener(UI.getSyncLink(), 'click', createSyncUI, false);
  registerScreen('sync', createSyncUI);
};

const handleAutosync = async () => {
  if (isEmbed) return;

  const minute = 1000 * 60;
  const syncFrequency = 30 * minute;
  let syncInterval: number;
  const sync = async () => {
    if (isDestroyed) {
      clearInterval(syncInterval);
      return;
    }

    const syncData = (await getUserData())?.sync;
    if (!syncData?.autosync) return;
    if (Date.now() - syncData.lastSync < syncFrequency) return;
    const user = await authService?.getUser();
    const repo = syncData.repo;
    if (!user || !repo) return;

    const syncModule: typeof import('./sync/sync') = await import(baseUrl + '{{hash:sync.js}}');
    syncModule.init(baseUrl);

    const syncResult = await syncModule.sync({
      user,
      repo,
      newRepo: false,
    });
    if (syncResult) {
      setUserData({
        sync: {
          ...syncData,
          lastSync: Date.now(),
        },
      });
    }
  };

  const triggerSync = () => {
    setTimeout(() => {
      sync();
      syncInterval = window.setInterval(sync, syncFrequency);
    }, minute);
  };

  triggerSync();
};

const handlePersistentStorage = async () => {
  if (isEmbed) return;

  let alreadyRequested = false;

  const unsubscribe = () => {
    projectSubscription?.unsubscribe();
    templateSubscription?.unsubscribe();
    assetSubscription?.unsubscribe();
  };

  const requestPersistence = () => {
    if (alreadyRequested) return unsubscribe();
    setTimeout(async () => {
      alreadyRequested = true;
      if (navigator.storage && navigator.storage.persist) {
        await navigator.storage.persist();
      }
    }, 2000);
  };

  const updateRecentProjects = (allProjects: StorageItem[]) => {
    const recentProjects =
      allProjects
        ?.slice(0, 5)
        .map((p) => ({ id: p.id, title: p.config.title, description: p.config.description })) || [];
    setAppData({ recentProjects });
  };

  const projectSubscription = stores.projects?.subscribe(requestPersistence);
  const templateSubscription = stores.templates?.subscribe(requestPersistence);
  const assetSubscription = stores.assets?.subscribe(requestPersistence);

  stores.projects?.subscribe(updateRecentProjects);
};

const handleBackup = () => {
  const createBackupUI = async () => {
    modal.show(loadingMessage(), { size: 'small' });
    const backupModule: typeof import('./UI/backup') = await import(baseUrl + '{{hash:backup.js}}');
    backupModule.createBackupUI({
      baseUrl,
      modal,
      notifications,
      eventsManager,
      stores,
      deps: {
        loadUserConfig,
      },
    });
  };

  eventsManager.addEventListener(UI.getBackupLink(), 'click', createBackupUI, false);
  registerScreen('backup', createBackupUI);
};

const handleBroadcast = () => {
  if (isEmbed) return;

  const createBroadcastUI = async () => {
    modal.show(loadingMessage(), { size: 'small' });

    const syncUIModule: typeof import('./UI/broadcast') = await import(
      baseUrl + '{{hash:broadcast.js}}'
    );
    syncUIModule.createBroadcastUI({
      modal,
      notifications,
      eventsManager,
      deps: {
        getBroadcastData: () => ({
          ...broadcastInfo,
          serverUrl: getAppData()?.broadcast?.serverUrl || '',
        }),
        setBroadcastData: (broadcastData) => {
          setBroadcastStatus(broadcastData);
          setAppData({
            broadcast: {
              ...getAppData()?.broadcast,
              serverUrl: broadcastData.serverUrl,
            },
          });
        },
        broadcast,
      },
    });
  };

  eventsManager.addEventListener(UI.getBroadcastLink(), 'click', createBroadcastUI, false);
  registerScreen('broadcast', createBroadcastUI);
};

const handleWelcome = () => {
  if (isEmbed) return;

  const createWelcomeUI = async () => {
    modal.show(loadingMessage(), { size: 'small' });

    const div = document.createElement('div');
    div.innerHTML = welcomeScreen.replace(/{{baseUrl}}/g, baseUrl);
    const welcomeContainer = div.firstChild as HTMLElement;
    modal.show(welcomeContainer);

    const showWelcomeCheckbox = UI.getModalShowWelcomeCheckbox(welcomeContainer);
    showWelcomeCheckbox.checked = getConfig().welcome;

    eventsManager.addEventListener(UI.getWelcomeLinkNew(welcomeContainer), 'click', () => {
      showScreen('new');
    });
    eventsManager.addEventListener(UI.getWelcomeLinkOpen(welcomeContainer), 'click', () => {
      showScreen('open');
    });
    eventsManager.addEventListener(UI.getWelcomeLinkImport(welcomeContainer), 'click', () => {
      showScreen('import');
    });
    eventsManager.addEventListener(UI.getWelcomeLinkRecentOpen(welcomeContainer), 'click', () => {
      showScreen('open');
    });
    eventsManager.addEventListener(UI.getWelcomeLinkTemplates(welcomeContainer), 'click', () => {
      showScreen('new');
    });
    eventsManager.addEventListener(showWelcomeCheckbox, 'change', () => {
      setUserConfig({ welcome: showWelcomeCheckbox.checked });
      loadSettings(getConfig());
    });

    if (!initialized) {
      checkRecoverStatus(/* isWelcomeScreen= */ true);
    }

    const loadRecentProject = async (pId: string) => {
      modal.show(loadingMessage(), { size: 'small' });
      const savedProject = (await stores.projects?.getItem(pId))?.config;
      if (savedProject) {
        await loadConfig(savedProject);
        projectId = pId;
      }
      modal.close();
    };

    const recentProjects = getAppData()?.recentProjects?.slice(0, 5).reverse() || [];

    const welcomeModalScreen = UI.getModalWelcomeScreen(welcomeContainer);
    const welcomeRecent = UI.getModalWelcomeRecent(welcomeContainer);

    if (recentProjects.length === 0 && welcomeModalScreen && welcomeRecent) {
      welcomeRecent.style.display = 'none';
      welcomeModalScreen.classList.add('no-recent');
    } else {
      const list = UI.getModalWelcomeRecentList(welcomeContainer);
      recentProjects.forEach((p) => {
        const item = document.createElement('li');
        item.classList.add('overflow-ellipsis');

        const link = document.createElement('a');
        link.textContent = p.title;
        link.title = p.description.trim() || p.title;
        link.href = '#';

        item.appendChild(link);
        list?.prepend(item);

        eventsManager.addEventListener(link, 'click', () =>
          checkSavedStatus().then((confirmed) => {
            if (confirmed) {
              loadRecentProject(p.id);
            }
          }),
        );
      });
    }

    const defaultTemplateId = getAppData()?.defaultTemplate;
    if (!defaultTemplateId) {
      UI.getWelcomeLinkNoDefaultTemplate(welcomeContainer).style.display = 'inline-block';
    } else {
      const loadTemplateLink = UI.getWelcomeLinkLoadDefault(welcomeContainer);
      eventsManager.addEventListener(
        loadTemplateLink,
        'click',
        async (event) => {
          event.preventDefault();
          modal.show(loadingMessage(), { size: 'small' });
          await loadTemplate(defaultTemplateId);
          modal.close();
        },
        false,
      );
      loadTemplateLink.style.display = 'inline-block';
    }
    UI.getWelcomeLinkDefaultTemplateLi(welcomeContainer).style.visibility = 'visible';

    const defaultTemplates: Array<{ name: Template['name']; title: string }> = [
      {
        name: 'blank',
        title: window.deps.translateString('core.template.blank', 'Blank Project'),
      },
      {
        name: 'javascript',
        title: window.deps.translateString('core.template.javascript', 'JavaScript Starter'),
      },
      {
        name: 'typescript',
        title: window.deps.translateString('core.template.typescript', 'TypeScript Starter'),
      },
      {
        name: 'react',
        title: window.deps.translateString('core.template.react', 'React Starter'),
      },
      {
        name: 'vue',
        title: window.deps.translateString('core.template.vue', 'Vue 3 Starter'),
      },
    ];
    const savedRecentTemplates = getAppData()?.recentTemplates || [];
    const recentTemplates = [
      ...savedRecentTemplates,
      ...defaultTemplates.filter((t) => !savedRecentTemplates.map((r) => r.name).includes(t.name)),
    ]
      .slice(0, 5)
      .reverse();

    const templateList = UI.getModalWelcomeTemplateList(welcomeContainer);
    recentTemplates.forEach((t) => {
      const item = document.createElement('li');

      const link = document.createElement('a');
      link.textContent = t.title;
      link.href = '#';

      item.appendChild(link);
      templateList?.prepend(item);

      eventsManager.addEventListener(link, 'click', () =>
        checkSavedStatus().then((confirmed) => {
          if (confirmed) {
            loadStarterTemplate(t.name);
          }
        }),
      );
    });
  };

  eventsManager.addEventListener(UI.getWelcomeLink(), 'click', createWelcomeUI);
  registerScreen('welcome', createWelcomeUI);
};

const handleAbout = () => {
  if (isEmbed) return;

  const createAboutUI = async () => {
    const versions = getVersion(/* log= */ false);
    const repoUrl = process.env.REPO_URL || '';
    const div = document.createElement('div');
    div.innerHTML = aboutScreen
      .replace(/{{COMMIT_URL}}/g, `${repoUrl}/commit/${versions.commitSHA}`)
      .replace(/{{APP_URL}}/g, versions.appUrl)
      .replace(/{{SDK_URL}}/g, versions.sdkUrl)
      .replace('livecodes-text-logo-nowrap.svg', () =>
        getConfig().theme === 'dark'
          ? 'livecodes-text-logo-nowrap-light.svg'
          : 'livecodes-text-logo-nowrap.svg',
      );
    const aboutContainer = div.firstChild as HTMLElement;
    modal.show(aboutContainer);
  };

  eventsManager.addEventListener(UI.getAboutLink(), 'click', createAboutUI);
  registerScreen('about', createAboutUI);
};

const handleProjectInfo = () => {
  const onUpdate = async (
    title: string,
    description: string,
    head: string,
    htmlAttrs: string,
    tags: string[],
  ) => {
    let attrs = '';
    try {
      attrs = JSON.parse(stringToValidJson(htmlAttrs));
    } catch {
      attrs = htmlAttrs;
    }
    setConfig({
      ...getConfig(),
      title,
      description,
      head,
      htmlAttrs: attrs,
      tags,
    });
    if (getConfig().autoupdate) {
      await run();
    }
    dispatchChangeEvent();
  };
  const createProjectInfo = () =>
    createProjectInfoUI(getConfig(), stores.projects || fakeStorage, modal, onUpdate);

  eventsManager.addEventListener(UI.getProjectInfoLink(), 'click', createProjectInfo, false);
  registerScreen('info', createProjectInfo);
};

const handleEmbed = () => {
  const getUrlFn = async (permanentUrl = false) =>
    (
      await share(
        /* shortUrl= */ true,
        /* contentOnly= */ true,
        /* urlUpdate= */ false,
        /* includeResult= */ false,
        permanentUrl,
      )
    ).url;
  const config = getConfig();

  const createEditorFn = async (container: HTMLElement) =>
    createEditor({
      baseUrl,
      container,
      editorId: 'embed',
      getLanguageExtension,
      isEmbed,
      isHeadless,
      language: 'html',
      mapLanguage,
      readonly: true,
      value: '',
      ...getEditorConfig(config),
      editor: 'codejar',
      getFormatterConfig: () => getFormatterConfig(getConfig()),
      getFontFamily,
    });
  const createEmbedUI = async () => {
    modal.show(loadingMessage(), { size: 'small' });

    const embedModule: typeof import('./UI/embed-ui') = await import(
      baseUrl + '{{hash:embed-ui.js}}'
    );
    await embedModule.createEmbedUI({
      config: getContentConfig(getConfig()),
      editorLanguages: {
        markup: getLanguageTitle(getConfig().markup.language),
        style: getLanguageTitle(getConfig().style.language),
        script: getLanguageTitle(getConfig().script.language),
      },
      modal,
      notifications,
      eventsManager,
      createEditorFn,
      getUrlFn,
    });
  };

  eventsManager.addEventListener(UI.getEmbedLink(), 'click', createEmbedUI, false);
  registerScreen('embed', createEmbedUI);
};

const changeEditorSettings = (newConfig: Partial<UserConfig> | null) => {
  if (!newConfig) return;
  const shouldReload = newConfig.editor != null && newConfig.editor !== getConfig().editor;

  setUserConfig(newConfig);
  const updatedConfig = getConfig();
  setTheme(updatedConfig.theme, updatedConfig.editorTheme);
  if (shouldReload) {
    reloadEditors(updatedConfig);
  } else {
    getAllEditors().forEach((editor) => {
      editor.changeSettings(updatedConfig);
    });
  }
  showEditorModeStatus(updatedConfig.activeEditor || 'markup');
  getActiveEditor().focus();
};

const handleEditorSettings = () => {
  const createEditorSettingsUI = async ({
    scrollToSelector = '',
  }: { scrollToSelector?: string } = {}) => {
    modal.show(loadingMessage(), { size: 'small' });

    const editorSettingsModule: typeof import('./UI/editor-settings') = await import(
      baseUrl + '{{hash:editor-settings.js}}'
    );
    await editorSettingsModule.createEditorSettingsUI({
      baseUrl,
      modal,
      eventsManager,
      scrollToSelector,
      deps: {
        getUserConfig: () => getUserConfig(getConfig()),
        createEditor,
        loadTypes: async (code: string) => typeLoader.load(code, {}),
        getFormatFn: () => formatter.getFormatFn('jsx'),
        changeSettings: changeEditorSettings,
      },
    });
  };

  eventsManager.addEventListener(
    UI.getEditorSettingsLink(),
    'click',
    () => createEditorSettingsUI(),
    false,
  );
  registerScreen('editor-settings', createEditorSettingsUI);
};

const handleCodeToImage = () => {
  const getSavedPreset = () => getAppData()?.codeToImagePreset;

  const savePreset = (preset: AppData['codeToImagePreset']) => {
    setAppData({ codeToImagePreset: preset });
  };

  const createCodeToImageUI = async () => {
    modal.show(loadingMessage());

    const activeEditor = getActiveEditor();

    const createPreviewEditor = (
      options: Pick<
        EditorOptions,
        'container' | 'editorTheme' | 'fontFamily' | 'fontSize' | 'lineNumbers'
      >,
    ) =>
      createEditor({
        ...getEditorConfig(getConfig()),
        baseUrl,
        editor: 'codejar',
        theme: 'dark',
        wordWrap: true,
        language: activeEditor.getLanguage(),
        value: activeEditor.getValue(),
        readonly: false,
        editorId: 'codeToImage',
        isEmbed: false,
        isHeadless: false,
        getLanguageExtension,
        mapLanguage,
        getFormatterConfig: () => getFormatterConfig(getConfig()),
        getFontFamily,
        ...options,
      });

    const currentUrl = (location.origin + location.pathname).split('/').slice(0, -1).join('/');

    const getShareUrl = async (config: Partial<Config>) => {
      const param = '/?x=id/' + (await shareService.shareProject(config));
      return currentUrl + param;
    };

    const codeToImageModule: typeof import('./UI/code-to-image') = await import(
      baseUrl + '{{hash:code-to-image.js}}'
    );
    const title = getConfig().title;
    const fileName = title.trim() !== '' && title !== defaultConfig.title ? title : 'code-to-image';
    await codeToImageModule.createCodeToImageUI({
      baseUrl,
      currentUrl,
      fileName: safeName(fileName, '-').toLowerCase(),
      editorId: getLanguageEditorId(activeEditor.getLanguage()) || 'script',
      modal,
      notifications,
      eventsManager,
      deps: {
        createEditor: createPreviewEditor,
        getFormatFn: () => formatter.getFormatFn(activeEditor.getLanguage()),
        getShareUrl,
        getSavedPreset,
        savePreset,
      },
    });
  };

  registerScreen('code-to-image', createCodeToImageUI);
};

const handleAssets = () => {
  let assetsModule: typeof import('./UI/assets');
  const loadModule = async () => {
    modal.show(loadingMessage(), { size: 'small' });
    assetsModule = assetsModule || (await import(baseUrl + '{{hash:assets.js}}'));
  };

  const createList = async () => {
    await loadModule();
    await assetsModule.createAssetsList({
      eventsManager,
      modal,
      notifications,
      assetsStorage: stores.assets || fakeStorage,
      showScreen,
      baseUrl,
    });
  };

  const createAddAsset = async (activeTab: number) => {
    await loadModule();

    const deployModule: typeof import('./UI/deploy') = await import(baseUrl + '{{hash:deploy.js}}');
    const deployAsset = async (user: User, file: GitHubFile) =>
      deployModule.deployFile({
        file,
        user,
        repo: 'livecodes-assets',
        branch: 'gh-pages',
        message: 'add ' + file.path,
        description: 'LiveCodes assets',
        readmeContent: '#LiveCodes assets',
      });
    modal.show(
      assetsModule.createAddAssetContainer({
        eventsManager,
        notifications,
        assetsStorage: stores.assets || fakeStorage,
        showScreen,
        deployAsset,
        getUser,
        baseUrl,
        activeTab,
      }),
      {
        isAsync: true,
      },
    );
  };

  eventsManager.addEventListener(UI.getAssetsLink(), 'click', createList, false);
  registerScreen('assets', createList);
  registerScreen('add-asset', (tab: number) => {
    setTimeout(() => createAddAsset(tab));
  });
};

const handleSnippets = () => {
  let snippetsModule: typeof import('./UI/snippets');
  const loadModule = async () => {
    modal.show(loadingMessage(), { size: 'small' });
    snippetsModule = snippetsModule || (await import(baseUrl + '{{hash:snippets.js}}'));
  };

  const createEditorFn = async (options: Partial<EditorOptions>) =>
    createEditor({
      baseUrl,
      container: null,
      editorId: 'snippet',
      getLanguageExtension,
      isEmbed,
      isHeadless,
      language: 'html',
      value: '',
      readonly: getConfig().readonly,
      mapLanguage,
      getFormatterConfig: () => getFormatterConfig(getConfig()),
      getFontFamily,
      ...getEditorConfig(getConfig()),
      ...options,
    });

  const createList = async () => {
    await loadModule();
    await snippetsModule.createSnippetsList({
      eventsManager,
      modal,
      notifications,
      snippetsStorage: stores.snippets || fakeStorage,
      deps: { createEditorFn, showScreen },
    });
  };

  const createAddSnippet = async (snippetId?: string) => {
    await loadModule();
    const snippetContainer = await snippetsModule.createAddSnippetContainer({
      snippetId,
      eventsManager,
      notifications,
      snippetsStorage: stores.snippets || fakeStorage,
      showScreen,
      deps: {
        createEditorFn,
        getAppData,
        setAppData,
      },
    });

    modal.show(snippetContainer, {
      isAsync: true,
    });
  };

  eventsManager.addEventListener(UI.getSnippetsLink(), 'click', createList, false);
  registerScreen('snippets', createList);
  registerScreen('add-snippet', (snippetId?: string) => {
    setTimeout(() => createAddSnippet(snippetId));
  });
};

const handleExternalResources = () => {
  const createExrenalResourcesUI = async () => {
    const loadResources = async () => {
      setExternalResourcesMark();
      await setSavedStatus();
      if (getConfig().autoupdate) {
        await run();
      }
      dispatchChangeEvent();
    };

    modal.show(loadingMessage(), { size: 'small' });
    const resourcesModule: typeof import('./UI/resources') = await import(
      baseUrl + '{{hash:resources.js}}'
    );
    resourcesModule.createExternalResourcesUI({
      baseUrl,
      modal,
      eventsManager,
      deps: {
        getConfig,
        setConfig,
        loadResources,
      },
    });
  };

  eventsManager.addEventListener(
    UI.getExternalResourcesLink(),
    'click',
    createExrenalResourcesUI,
    false,
  );
  registerScreen('resources', createExrenalResourcesUI);
};

const handleCustomSettings = () => {
  const createCustomSettingsUI = async () => {
    const config = getConfig();
    // eslint-disable-next-line prefer-const
    let customSettingsEditor: CodeEditor | undefined;
    const div = document.createElement('div');
    div.innerHTML = customSettingsScreen;
    const customSettingsContainer = div.firstChild as HTMLElement;
    modal.show(customSettingsContainer, { onClose: () => customSettingsEditor?.destroy() });

    const options: EditorOptions = {
      baseUrl,
      mode: config.mode,
      readonly: config.readonly,
      editorId: 'customSettings',
      container: UI.getCustomSettingsEditor(),
      language: 'json' as Language,
      value: stringify({ imports: {}, ...config.customSettings }, true),
      isEmbed,
      isHeadless,
      mapLanguage,
      getLanguageExtension,
      getFormatterConfig: () => getFormatterConfig(getConfig()),
      getFontFamily,
      ...getEditorConfig(config),
    };
    customSettingsEditor = await createEditor(options);
    customSettingsEditor?.focus();

    eventsManager.addEventListener(UI.getLoadCustomSettingsButton(), 'click', async () => {
      let customSettings: CustomSettings = {};
      const editorContent = customSettingsEditor?.getValue() || '{}';
      try {
        customSettings = JSON.parse(editorContent);
      } catch {
        try {
          customSettings = JSON.parse(stringToValidJson(editorContent));
        } catch {
          notifications.error(
            window.deps.translateString(
              'core.error.failedToParseSettings',
              'Failed parsing settings as JSON',
            ),
          );
          return;
        }
      }
      if (JSON.stringify(customSettings) !== JSON.stringify(getConfig().customSettings)) {
        compiler.clearCache();
        setConfig({
          ...getConfig(),
          customSettings,
        });
        setCustomSettingsMark();
        await setSavedStatus();
        if (customSettings.types) {
          loadModuleTypes(editors, getConfig(), /* loadAll = */ true, /* force */ true);
        }
      }
      customSettingsEditor?.destroy();
      modal.close();
      if (getConfig().autoupdate) {
        await run();
      }
      dispatchChangeEvent();
    });
  };
  eventsManager.addEventListener(
    UI.getCustomSettingsLink(),
    'click',
    createCustomSettingsUI,
    false,
  );
  registerScreen('custom-settings', async () => setTimeout(createCustomSettingsUI));
};

const handleConsole = () => {
  eventsManager.addEventListener(window, 'message', (event: any) => {
    if (event.origin !== sandboxService.getOrigin() || event.data.type !== 'console') {
      return;
    }

    let consoleEvent: CustomEvent<{ method: string; args: any[] } | void>;
    if (sdkWatchers.console.hasSubscribers()) {
      const message = event.data;
      const args: any[] =
        message.method === 'clear'
          ? []
          : message.args?.map?.((arg: any) => arg.content ?? '') ?? [];
      consoleEvent = new CustomEvent(customEvents.console, {
        detail: { method: message.method, args },
      });
    } else {
      consoleEvent = new CustomEvent(customEvents.console);
    }

    document.dispatchEvent(consoleEvent);
    parent.dispatchEvent(consoleEvent);
  });
};

const handleTestResults = () => {
  eventsManager.addEventListener(window, 'message', (ev: any) => {
    if (ev.origin !== sandboxService.getOrigin()) return;
    if (ev.data.type !== 'testResults') return;

    let results = ev.data.payload?.results;
    const error = ev.data.payload?.error;
    if (Array.isArray(results)) {
      results = results.map((result) => {
        if (result.status === 'done') {
          result.status = result.errors?.length === 0 ? 'pass' : 'fail';
        }
        return result;
      });
    }

    toolsPane?.tests?.showResults({ results, error });
    sdkWatchers.tests.notify({ results, error });

    let testResultsEvent: CustomEvent<{ results: TestResult[]; error?: string } | void>;
    if (sdkWatchers.tests.hasSubscribers()) {
      testResultsEvent = new CustomEvent(customEvents.testResults, {
        detail: JSON.parse(JSON.stringify({ results, error })),
      });
    } else {
      testResultsEvent = new CustomEvent(customEvents.testResults);
    }

    document.dispatchEvent(testResultsEvent);
    parent.dispatchEvent(testResultsEvent);
    setLoading(false);
  });
};

const handleTests = () => {
  if (getConfig().autotest) {
    UI.getWatchTestsButton()?.classList.remove('disabled');
  }

  eventsManager.addEventListener(
    UI.getRunTestsButton(),
    'click',
    (ev: Event) => {
      ev.preventDefault();
      if (!toolsPane?.tests) return;
      // in case it is triggered by keyboard shortcut or command menu
      split?.show('output');
      toolsPane.setActiveTool('tests');
      if (toolsPane.getStatus() === 'closed') {
        toolsPane.open();
      }
      runTests();
    },
    false,
  );

  eventsManager.addEventListener(
    UI.getWatchTestsButton(),
    'click',
    (ev: Event) => {
      ev.preventDefault();
      setUserConfig({ autotest: !getConfig().autotest });
      if (getConfig().autotest) {
        UI.getWatchTestsButton()?.classList.remove('disabled');
        runTests();
      } else {
        UI.getWatchTestsButton()?.classList.add('disabled');
      }
    },
    false,
  );
};

const handleTestEditor = () => {
  const createTestEditorUI = async () => {
    const config = getConfig();
    // eslint-disable-next-line prefer-const
    let testEditor: CodeEditor | undefined;
    const div = document.createElement('div');
    div.innerHTML = testEditorScreen;
    const testEditorContainer = div.firstChild as HTMLElement;
    modal.show(testEditorContainer, { onClose: () => testEditor?.destroy() });

    const testLanguage: Language = config.tests?.language || 'tsx';
    const editorLanguage: Language = 'jsx';
    const options: EditorOptions = {
      baseUrl,
      mode: config.mode,
      readonly: config.readonly,
      editorId: 'tests',
      container: UI.getTestEditor(),
      language: editorLanguage,
      value: config.tests?.content || '',
      isEmbed,
      isHeadless,
      mapLanguage,
      getLanguageExtension,
      getFormatterConfig: () => getFormatterConfig(getConfig()),
      getFontFamily,
      ...getEditorConfig(config),
    };
    testEditor = await createEditor(options);
    formatter.getFormatFn(editorLanguage).then((fn) => testEditor?.registerFormatter(fn));
    testEditor?.focus();

    if (typeof testEditor?.addTypes === 'function') {
      const testTypes: Types = {
        jest: {
          url: jestTypesUrl,
          autoload: true,
          declareAsGlobal: true,
        },
      };
      let forceLoadTypes = true;
      const loadTestTypes = () => {
        typeLoader.load(testEditor?.getValue() || '', testTypes, forceLoadTypes).then((libs) => {
          libs.forEach((lib) => testEditor?.addTypes?.(lib));
        });
        forceLoadTypes = false;
      };
      testEditor.onContentChanged(
        debounce(loadTestTypes, () => getConfig().delay ?? defaultConfig.delay),
      );
      loadTestTypes();
    }

    eventsManager.addEventListener(UI.getLoadTestsButton(), 'click', async () => {
      const editorContent = testEditor?.getValue() || '';
      if (editorContent !== getConfig().tests?.content) {
        compiler.clearCache();
        setConfig({
          ...getConfig(),
          tests: {
            language: testLanguage,
            content: editorContent,
          },
        });
        await setSavedStatus();
      }
      modal.close();
      toolsPane?.tests?.resetTests();
      await runTests();
      dispatchChangeEvent();
    });
  };

  eventsManager.addEventListener(
    UI.getEditTestsButton(),
    'click',
    (ev: Event) => {
      ev.preventDefault();
      createTestEditorUI();
    },
    false,
  );

  registerScreen('test-editor', createTestEditorUI);
};

const handleResultLoading = () => {
  eventsManager.addEventListener(window, 'message', (event: any) => {
    const iframe = UI.getResultIFrameElement();
    if (!iframe || event.source !== iframe.contentWindow) {
      return;
    }
    if (event.data.type === 'loading') {
      setLoading(event.data.payload);
    }
    const language = event.data.payload?.language;
    if (event.data.type === 'compiled' && language && getEditorLanguages().includes(language)) {
      const editorId = getLanguageEditorId(language);
      if (!editorId) return;
      updateCache(editorId, language, event.data.payload.content || '');
      updateCompiledCode();
    }
  });

  const showResultModeDrawer = (event: MessageEvent) => {
    const iframe = UI.getResultIFrameElement();
    if (
      !iframe ||
      event.source !== iframe.contentWindow ||
      event.data.type !== 'loading' ||
      event.data.payload !== false ||
      getConfig().mode !== 'result'
    ) {
      return;
    }
    const drawer = UI.getResultModeDrawer();
    drawer.classList.remove('hidden');
    eventsManager.removeEventListener(window, 'message', showResultModeDrawer);
  };
  eventsManager.addEventListener(window, 'message', showResultModeDrawer);
};

const handleResultPopup = () => {
  const popupBtn = document.createElement('div');
  popupBtn.id = 'result-popup-btn';
  popupBtn.classList.add('tool-buttons');
  popupBtn.title = window.deps.translateString('core.result.hint', 'Show result in new window');
  popupBtn.style.pointerEvents = 'all'; //  override setting to 'none' on toolspane bar
  const iconCSS = '<i class="icon-window-new"></i>';
  popupBtn.innerHTML = `<button id="show-result">${iconCSS}</button>`;
  let url: string | undefined;
  const openWindow = async () => {
    if (resultPopup && !resultPopup.closed) {
      resultPopup.focus();
      return;
    }
    popupBtn.classList.add('loading');
    url = url || URL.createObjectURL(new Blob([resultPopupHTML], { type: 'text/html' }));
    // add a notice to URL that it is a temporary URL to prevent users from sharing it.
    // revoking the URL after opening the window prevents viewing the page source.
    const notice = '#---TEMPORARY-URL---';
    resultPopup = window.open(url + notice, 'livecodes-result', `width=800,height=400`);
    eventsManager.addEventListener(window, 'message', async (ev: MessageEvent) => {
      if (ev.source !== resultPopup) return;
      if (ev.data.type === 'loaded') {
        resultPopup?.postMessage({ url: sandboxService.getResultUrl() }, location.origin);
      }
      if (ev.data.type === 'ready') {
        resultPopup?.postMessage(
          { result: await getResultPage({ singleFile: true }) },
          location.origin,
        );
      }
    });
    popupBtn.classList.remove('loading');
  };
  eventsManager.addEventListener(popupBtn, 'click', openWindow);
  eventsManager.addEventListener(popupBtn, 'touchstart', openWindow);
  UI.getToolspaneTitles()?.appendChild(popupBtn);
};

const handleResultZoom = () => {
  const zoomBtn = document.createElement('div');
  zoomBtn.id = 'zoom-button';
  zoomBtn.classList.add('tool-buttons');
  zoomBtn.title = window.deps.translateString('core.zoom.hint', 'Zoom') + ' (Ctrl/Cmd + Alt + Z)';
  zoomBtn.style.pointerEvents = 'all'; //  override setting to 'none' on toolspane bar
  zoomBtn.innerHTML = `
  <button class="text">
    <span id="zoom-value">${String(Number(getConfig().zoom))}</span>
    &times;
  </button>`;

  const toggleZoom = () => {
    const config = getConfig();
    const currentZoom = config.zoom;
    const newZoom = currentZoom === 1 ? 0.5 : currentZoom === 0.5 ? 0.25 : 1;
    setConfig({
      ...config,
      zoom: newZoom,
    });
    zoom(newZoom);
  };

  eventsManager.addEventListener(zoomBtn, 'click', toggleZoom);
  eventsManager.addEventListener(zoomBtn, 'touchstart', toggleZoom);
  UI.getToolspaneTitles()?.appendChild(zoomBtn);
};

const handleBroadcastStatus = () => {
  const broadcastStatusBtn = document.createElement('div');
  broadcastStatusBtn.id = 'broadcast-status-btn';
  broadcastStatusBtn.classList.add('tool-buttons');
  broadcastStatusBtn.title = window.deps.translateString('core.broadcast.heading', 'Broadcast');
  broadcastStatusBtn.style.pointerEvents = 'all'; //  override setting to 'none' on toolspane bar
  const iconCSS = '<i class="icon-broadcast"></i>';
  broadcastStatusBtn.innerHTML = `<button id="broadcast-status">${iconCSS}<span class="mark"></span></button>`;

  const showBroadcast = () => {
    showScreen('broadcast');
  };
  eventsManager.addEventListener(broadcastStatusBtn, 'click', showBroadcast);
  eventsManager.addEventListener(broadcastStatusBtn, 'touchstart', showBroadcast);
  UI.getToolspaneTitles()?.appendChild(broadcastStatusBtn);
};

const handleFullscreen = async () => {
  const fullscreenButton = getFullscreenButton();
  const buttonImg = fullscreenButton.querySelector('img');
  const fscreen = (await import(fscreenUrl)).default;
  if (!fscreen.fullscreenEnabled) {
    fullscreenButton.style.visibility = 'hidden';
    return;
  }

  eventsManager.addEventListener(fscreen, 'fullscreenchange', async () => {
    if (!buttonImg) return;
    if (!fscreen.fullscreenElement) {
      buttonImg.src = buttonImg.src.replace('collapse.svg', 'expand.svg');
      fullscreenButton.title = window.deps.translateString('core.fullScreen.enter', 'Full Screen');
      return;
    }
    buttonImg.src = buttonImg.src.replace('expand.svg', 'collapse.svg');
    fullscreenButton.title = window.deps.translateString(
      'core.fullScreen.exit',
      'Exit Full Screen',
    );
  });

  eventsManager.addEventListener(fullscreenButton, 'click', async () => {
    if (fscreen.fullscreenElement) {
      await fscreen.exitFullscreen();
      return;
    }
    await fscreen.requestFullscreen(document.body);
  });
};

const handleDropFiles = () => {
  if (isEmbed) return;

  eventsManager.addEventListener(document, 'drop', (event: DragEvent) => {
    event.preventDefault();
    const files = event.dataTransfer?.files;
    if (!files?.length) return;

    importFromFiles(files, populateConfig, eventsManager)
      .then(loadConfig)
      .catch((message) => {
        notifications.error(message);
      });
  });

  eventsManager.addEventListener(document, 'dragover', (event: DragEvent) => {
    event.preventDefault();
  });
};

const handleResultMode = () => {
  const drawer = UI.getResultModeDrawer();
  const drawerLink = drawer.querySelector('a') as HTMLAnchorElement;
  const closeBtn = drawer.querySelector('#drawer-close') as HTMLButtonElement;

  drawer.style.display = 'flex';

  eventsManager.addEventListener(drawerLink, 'click', async (event: Event) => {
    event.preventDefault();
    window.open(
      (await share(/* shortUrl= */ false, /* contentOnly= */ true, /* urlUpdate= */ false)).url,
      '_blank',
    );
  });

  eventsManager.addEventListener(closeBtn, 'click', async () => {
    drawer.classList.add('hidden');
  });
};

const handleUnload = () => {
  window.onbeforeunload = () => {
    if (!isSaved) {
      return window.deps.translateString(
        'core.unload.notSaved',
        'Changes you made may not be saved.',
      );
    } else {
      return;
    }
  };
};

const loadToolsPane = async () => {
  if (isLite) return;
  const updateConfigTools = debounce((tools: Config['tools']) => {
    setConfig({
      ...getConfig(),
      tools,
    });
  }, 100);
  toolsPane = createToolsPane(
    getConfig(),
    baseUrl,
    editors,
    eventsManager,
    isEmbed,
    runTests,
    updateConfigTools,
  );
  await toolsPane.load();
  handleTests();
  handleResultZoom();
  getResultElement().classList.remove('full');
};

const configureToolsPane = (
  tools: Config['tools'] | undefined,
  mode: Config['mode'] | undefined,
) => {
  if (!toolsPane) return;
  if (mode === 'result' && (!tools || tools.status === '' || tools.status === 'none')) {
    toolsPane.hide();
    return;
  }
  if (tools?.active) {
    toolsPane.setActiveTool(tools.active);
  }
  if (!tools) {
    toolsPane.close();
    return;
  }
  if (tools.status === 'none') {
    toolsPane.hide();
    return;
  }
  if (tools.status === 'full') {
    toolsPane.maximize();
  }
  if (tools.status === 'open') {
    toolsPane.open();
  }
  if (tools.status === 'closed' || tools.status === '') {
    toolsPane.close();
  }
  // TODO: handle tools.enabled
};

const loadI18n = async (appLanguage: AppLanguage | undefined) => {
  const userLang =
    appLanguage && appLanguage !== 'auto' ? appLanguage : (navigator.language as AppLanguage);
  if (
    isHeadless ||
    (isEmbed && !appLanguage) ||
    !userLang ||
    userLang.startsWith('en') ||
    !Object.keys(appLanguages).find((lang) => lang.startsWith(userLang))
  ) {
    return;
  }
  setConfig({ ...getConfig(), appLanguage: userLang });
  const i18nModule: typeof import('./i18n') = await import(baseUrl + '{{hash:i18n.js}}');
  i18n = await i18nModule.init(userLang, baseUrl);
  window.deps.translateString = i18n.translateString;
};

const handleI18n = () => {
  if (!i18n) return;
  eventsManager.addEventListener(document.body, customEvents.i18n, (e) => {
    const elem = e.target as HTMLElement;
    i18n?.translate(elem);
  });
  translateElement(document.body);
};

/**
 * Dispatch a translation event to the given element.
 * @param elem The element to dispatch the event to.
 */
const translateElement = (elem: HTMLElement) => {
  elem.dispatchEvent(new CustomEvent(customEvents.i18n, { bubbles: true }));
};

const translateStringMock = <Key extends I18nKeyType, Value extends string>(
  _key: Key,
  value: I18nValueType<Key, Value>,
  ...args: I18nInterpolationType<I18nValueType<Key, Value>>
) => {
  const rawInterpolation = args[0];
  const { isHTML, ...interpolation } = rawInterpolation ?? {};
  if (!interpolation) return value as string;
  let result: string = value as string;
  for (const [k, v] of Object.entries({ ...interpolation, ...predefinedValues })) {
    result = result.replaceAll(`{{${k}}}`, v as string);
  }
  return result;
};

const setAppLanguage = ({
  appLanguage,
  reload = false,
  url,
}: {
  appLanguage?: AppLanguage;
  reload?: boolean;
  url?: string;
} = {}) => {
  const lang = (appLanguage ?? i18n?.getLanguage() ?? 'en') as AppLanguage;
  document.documentElement.lang = lang;
  document.documentElement.dir = i18n?.getLanguageDirection() ?? 'ltr';
  if (!reload && (isEmbed || params.appLanguage)) return;

  const flatten = (obj: I18nTranslationTemplate, prefix = ''): { [k: string]: string } =>
    Object.keys(obj).reduce((acc, key) => {
      const value = obj[key];
      if (typeof value === 'object') {
        return { ...acc, ...flatten(value, `${prefix}${key}.`) };
      }
      return { ...acc, [`${prefix}${key}`]: value };
    }, {});

  const i18nSplashData =
    !isEmbed && i18n ? flatten(i18n.translateKey('splash', { returnObjects: true })) : {};

  parent.postMessage(
    {
      args: 'i18n',
      payload: {
        data: i18nSplashData,
        reload,
        lang,
        url,
      },
    },
    location.origin,
  );
};

const changeAppLanguage = async (appLanguage: AppLanguage) => {
  if (!i18n && appLanguage !== 'en') {
    modal.show(loadingMessage(), { size: 'small' });
    await loadI18n(appLanguage);
  }
  await i18n?.changeLanguage(appLanguage);
  const url = (await share(/* shortUrl = */ false, /* contentOnly = */ false)).url;
  isSaved = true;
  setAppLanguage({ appLanguage, reload: true, url });
};

const basicHandlers = () => {
  notifications = createNotifications();
  modal = createModal(translateElement);
  split = createSplitPanes();
  typeLoader = createTypeLoader(baseUrl);

  handleLogoLink();
  handleResize();
  handleIframeResize();
  handleIframeScroll();
  handleSelectEditor();
  handleChangeLanguage();
  handleChangeContent();
  handleKeyboardShortcuts();
  handleRunButton();
  handleResultButton();
  handleShareButton();
  handleEditorTools();
  handleProcessors();
  handleResultLoading();
  handleTestResults();
  handleConsole();
  handleI18n();
  handleFullscreen();
  if (isEmbed) {
    handleExternalResources();
  }
};

const extraHandlers = async () => {
  handleTitleEdit();
  handleAppMenuProject();
  handleAppMenuSettings();
  handleAppMenuHelp();
  handleSettings();
  handleI18nMenu();
  handleAppMenuButtonFocus();
  handleChangeTheme();
  handleProjectInfo();
  handleCustomSettings();
  handleTestEditor();
  handleLogin();
  handleLogout();
  handleNew();
  handleSave();
  handleFork();
  handleSaveAsTemplate();
  handleOpen();
  handleShare();
  handleEmbed();
  handleImport();
  handleExport();
  handleDeploy();
  handleAssets();
  handleSnippets();
  handleEditorSettings();
  handleCodeToImage();
  handleSync();
  handleAutosync();
  handlePersistentStorage();
  handleExternalResources();
  handleBackup();
  handleBroadcast();
  handleWelcome();
  handleAbout();
  handleResultPopup();
  handleBroadcastStatus();
  handleDropFiles();
  handleCommandMenu();
  handleUnload();
  showConsoleMessage();
};

const configureEmbed = (config: Config, eventsManager: ReturnType<typeof createEventsManager>) => {
  document.body.classList.add('embed');
  if (config.mode === 'result') {
    document.body.classList.add('result');
    handleResultMode();
  }
  if (config.mode === 'editor' || config.mode === 'codeblock') {
    document.body.classList.add('no-result');
  }

  const logoLink = UI.getLogoLink();
  logoLink.title = window.deps.translateString('generic.embed.logoHint', 'Edit on LiveCodes 🡕');

  eventsManager.addEventListener(logoLink, 'click', async (event: Event) => {
    event.preventDefault();
    window.open(
      (await share(/* shortUrl= */ false, /* contentOnly= */ true, /* urlUpdate= */ false)).url,
      '_blank',
    );
  });
};

const configureLite = () => {
  setConfig({
    ...getConfig(),
    editor: 'codejar',
    emmet: false,
    tools: {
      enabled: [],
      active: '',
      status: 'none',
    },
  });
  UI.getFormatButton().style.display = 'none';
};

const configureSimpleMode = (config: Config) => {
  setConfig({
    ...config,
    tools: {
      enabled: ['console'],
      active: 'console',
      status: config.tools?.status || 'closed',
    },
  });
};

const configureModes = ({
  config,
  isEmbed,
  isLite,
}: {
  config: Config;
  isEmbed: boolean;
  isLite: boolean;
}) => {
  if (config.mode === 'codeblock') {
    setConfig({ ...config, readonly: true });
  }
  if (isLite) {
    configureLite();
  }
  if (isEmbed || config.mode === 'result') {
    configureEmbed(config, eventsManager);
  }
  if (config.mode === 'simple') {
    configureSimpleMode(config);
  }
};

const importExternalContent = async (options: {
  config?: Config;
  configUrl?: string;
  template?: string;
  url?: string;
}): Promise<boolean> => {
  const { config = defaultConfig, configUrl, template, url } = options;
  const editorIds: EditorId[] = ['markup', 'style', 'script'];
  const hasContentUrls = (conf: Partial<Config>) =>
    editorIds.filter(
      (editorId) =>
        (conf[editorId]?.contentUrl && !conf[editorId]?.content) ||
        (conf[editorId]?.hiddenContentUrl && !conf[editorId]?.hiddenContent),
    ).length > 0;

  if (!configUrl && !template && !url && !hasContentUrls(config)) return false;

  const loadingMessage = document.createElement('div');
  loadingMessage.classList.add('modal-message');
  loadingMessage.innerHTML = window.deps.translateString(
    'core.import.loading',
    'Loading Project...',
  );
  modal.show(loadingMessage, { size: 'small', isAsync: true });

  let templateConfig: Partial<Config> = {};
  let urlConfig: Partial<Config> = {};
  let contentUrlConfig: Partial<Config> = {};
  let configUrlConfig: Partial<Config> = {};

  if (template) {
    const templateObj = await getTemplate(template, config, baseUrl);
    if (templateObj) {
      templateConfig = upgradeAndValidate(templateObj);
    } else {
      notifications.error(
        window.deps.translateString(
          'core.error.couldNotLoadTemplate',
          'Could not load template: {{template}}',
          {
            template,
          },
        ),
      );
    }
  }

  if (url) {
    let validUrl = url;
    if (url.startsWith('http') || url.startsWith('data')) {
      try {
        validUrl = new URL(url).href;
      } catch {
        validUrl = decodeURIComponent(url);
      }
    }
    // import code from hash: code / github / github gist / url html / ...etc
    let user;
    if (isGithub(validUrl) && !isEmbed) {
      await initializeAuth();
      user = await authService?.getUser();
    }

    const importModule: typeof import('./UI/import') = await import(baseUrl + '{{hash:import.js}}');
    urlConfig = await importModule.importCode(validUrl, getParams(), getConfig(), user, baseUrl);

    if (Object.keys(urlConfig).length === 0) {
      notifications.error(
        window.deps.translateString('core.error.invalidImport', 'Invalid import URL'),
      );
    }
  }

  if (hasContentUrls(config)) {
    // load content from config contentUrl
    const editorsContent = await Promise.all(
      editorIds.map(async (editorId) => {
        const contentUrl = config[editorId].contentUrl;
        const hiddenContentUrl = config[editorId].hiddenContentUrl;
        const [content, hiddenContent] = await Promise.all([
          contentUrl && getValidUrl(contentUrl) && !config[editorId].content
            ? fetch(contentUrl).then((res) => res.text())
            : Promise.resolve(''),
          hiddenContentUrl && getValidUrl(hiddenContentUrl) && !config[editorId].hiddenContent
            ? fetch(hiddenContentUrl).then((res) => res.text())
            : Promise.resolve(''),
        ]);
        return {
          ...config[editorId],
          ...(content ? { content } : {}),
          ...(hiddenContent ? { hiddenContent } : {}),
        };
      }),
    );
    contentUrlConfig = {
      markup: editorsContent[0],
      style: editorsContent[1],
      script: editorsContent[2],
    };
  }

  const validConfigUrl = getValidUrl(configUrl);
  if (validConfigUrl) {
    configUrlConfig = upgradeAndValidate(
      await fetch(validConfigUrl)
        .then((res) => res.json())
        .catch(() => ({})),
    );
    if (hasContentUrls(configUrlConfig)) {
      return importExternalContent({ config: { ...config, ...configUrlConfig } });
    }
  }

  await loadConfig(
    buildConfig({
      ...config,
      ...templateConfig,
      ...urlConfig,
      ...contentUrlConfig,
      ...configUrlConfig,
    }),
    parent.location.href,
    false,
  );

  const screenLoaded = loadSelectedScreen();
  if (!screenLoaded) {
    modal.close();
  }

  return true;
};

const loadDefaults = async () => {
  if (
    isEmbed ||
    params['no-defaults'] ||
    params.languages ||
    params.template ||
    params.config ||
    params.active ||
    params.activeEditor ||
    getLanguageByAlias(params.lang) ||
    getLanguageByAlias(params.language)
  ) {
    return;
  }

  for (const param of Object.keys(params)) {
    if (getLanguageByAlias(param)) return;
  }

  if (
    (getConfig().welcome && !params.screen && getConfig().mode === 'full') ||
    params.screen === 'welcome'
  ) {
    showScreen('welcome');
    return;
  }

  const defaultTemplateId = getAppData()?.defaultTemplate;
  if (defaultTemplateId) {
    notifications.info(
      window.deps.translateString('core.loadDefaults.template', 'Loading default template'),
    );
    await loadTemplate(defaultTemplateId);
    return;
  }

  const lastUsedLanguage = getAppData()?.language;
  if (lastUsedLanguage) {
    changingContent = true;
    await changeLanguage(lastUsedLanguage);
    changingContent = false;
  }
  setProjectRecover(/* reset = */ true);
};

const bootstrap = async (reload = false) => {
  if (reload) {
    await updateEditors(editors, getConfig());
  }
  phpHelper({ editor: editors.script });
  setLoading(true);
  window.deps?.showMode?.(getConfig().mode, getConfig().view);
  zoom(getConfig().zoom);
  await setActiveEditor(getConfig());
  loadSettings(getConfig());
  // TODO: Fix
  toolsPane?.console?.clear(/* silent= */ true);
  if (!isEmbed) {
    setTimeout(() => getActiveEditor().focus());
  }
  setExternalResourcesMark();
  setCustomSettingsMark();
  updateCompiledCode();
  loadModuleTypes(editors, getConfig(), /* loadAll = */ true);
  compiler.load(Object.values(editorLanguages || {}), getConfig()).then(() => {
    if (!getConfig().autoupdate) {
      setLoading(false);
      return;
    }
    setTimeout(() => {
      if (
        toolsPane?.getActiveTool() === 'tests' &&
        ['open', 'full'].includes(toolsPane?.getStatus())
      ) {
        run(undefined, true);
      } else {
        run();
      }
    });
  });
  if (!isEmbed) {
    // @ts-ignore
    if (window.requestIdleCallback) {
      requestIdleCallback(
        () => {
          formatter.load(getEditorLanguages());
        },
        { timeout: 15_000 },
      );
    } else {
      setTimeout(() => {
        formatter.load(getEditorLanguages());
      }, 10_000);
    }
  }
  if (isEmbed && !getConfig().tests?.content?.trim()) {
    toolsPane?.disableTool('tests');
  } else {
    toolsPane?.enableTool('tests');
  }

  if (!reload) {
    await loadDefaults();

    // re-run changing theme color after the UI is ready
    // in case the previous one failed (e.g. in firefox)
    requestAnimationFrame(() => {
      changeThemeColor();
    });
  }

  parent.dispatchEvent(new Event(customEvents.ready));
};

const initializePlayground = async (
  options?: {
    config?: Partial<Config>;
    baseUrl?: string;
    isEmbed?: boolean;
    isHeadless?: boolean;
  },
  initializeFn?: () => void | Promise<void>,
) => {
  const appConfig = options?.config ?? {};
  baseUrl = options?.baseUrl ?? '/livecodes/';
  isHeadless = options?.isHeadless ?? false;
  isLite =
    params.mode === 'lite' ||
    (params.lite != null && params.lite !== false) || // for backward compatibility
    appConfig.mode === 'lite' ||
    false;
  isEmbed =
    isHeadless ||
    isLite ||
    (options?.isEmbed ?? false) ||
    appConfig.mode === 'simple' ||
    params.mode === 'simple';

  window.history.replaceState(null, '', './'); // fix URL from "/app" to "/"
  await initializeStores(stores, isEmbed);
  loadUserConfig(/* updateUI = */ false);
  setConfig(buildConfig({ ...getConfig(), ...appConfig }));
  configureModes({ config: getConfig(), isEmbed, isLite });
  compiler = await getCompiler({ config: getConfig(), baseUrl, eventsManager });
  (window as any).compiler = compiler;
  formatter = getFormatter(getConfig(), baseUrl, isEmbed);
  customEditors = createCustomEditors({ baseUrl, eventsManager });
  await loadI18n(getConfig().appLanguage);
  createLanguageMenus(
    getConfig(),
    baseUrl,
    eventsManager,
    showLanguageInfo,
    loadStarterTemplate,
    importExternalContent,
  );
  await createEditors(getConfig());
  await initializeFn?.();
  loadUserConfig(/* updateUI = */ true);
  loadStyles();
  await createIframe(UI.getResultElement());
  setTheme(getConfig().theme, getConfig().editorTheme);
  if (!isEmbed) {
    initializeAuth().then(() => showSyncStatus());
    checkRecoverStatus();
  }
  importExternalContent({
    config: getConfig(),
    configUrl: params.config,
    template: params.template,
    url: params.x || parent.location.hash.substring(1),
  }).then(async (contentImported) => {
    if (!contentImported) {
      loadSelectedScreen();
      await bootstrap();
    }
    initialized = true;
  });
  configureEmmet(getConfig());
  setAppLanguage();
};

const createApi = (): API => {
  const apiGetShareUrl = async (shortUrl = false) => (await share(shortUrl, true, false)).url;

  const apiGetConfig = async (contentOnly = false): Promise<Config> => {
    updateConfig();
    const config = contentOnly ? getContentConfig(getConfig()) : getConfig();
    return JSON.parse(JSON.stringify(config));
  };

  const apiSetConfig = async (newConfig: Partial<Config>): Promise<Config> => {
    const newAppConfig = buildConfig({ ...getConfig(), ...newConfig });
    const hasNewAppLanguage =
      newConfig.appLanguage && newConfig.appLanguage !== i18n?.getLanguage();
    setConfig(newAppConfig);
    if (hasNewAppLanguage) {
      changeAppLanguage(newConfig.appLanguage!);
      return newAppConfig;
    }
    await applyConfig(newConfig);
    const content = getContentConfig(newConfig as Config);
    const hasContent = Object.values(content).some((value) => value != null);
    if (hasContent) {
      await loadConfig(newAppConfig);
    }
    return newAppConfig;
  };

  const apiGetCode = async (): Promise<Code> => {
    updateConfig();
    if (!cacheIsValid(getCache(), getContentConfig(getConfig()))) {
      await getResultPage({ forExport: true });
    }
    return JSON.parse(JSON.stringify(getCachedCode()));
  };

  const apiShow: API['show'] = async (
    panel,
    { full = false, line, column, zoom: zoomLevel } = {},
  ) => {
    if (panel === 'toggle-result') {
      UI.getResultButton()?.click();
      if (zoomLevel) {
        zoom(zoomLevel);
      }
    } else if (panel === 'result') {
      split?.show('output', full);
      if (getConfig().tools.status !== 'none') {
        setTimeout(() => toolsPane?.close(), 350);
      }
      if (zoomLevel) {
        zoom(zoomLevel);
      }
    } else if (panel === 'code') {
      split?.show('code', full);
    } else if (panel === 'console' || panel === 'compiled' || panel === 'tests') {
      split?.show('output');
      toolsPane?.setActiveTool(panel);
      if (full) {
        toolsPane?.maximize();
      } else {
        toolsPane?.open();
      }
    } else if (Object.keys(editors).includes(panel)) {
      showEditor(panel);
      split?.show('code', full);
      if (typeof line === 'number' && line > 0) {
        const col = typeof column === 'number' && column > -1 ? column : 0;
        getActiveEditor().setPosition({ lineNumber: line, column: col });
        getActiveEditor().focus();
      }
    } else {
      throw new Error(window.deps.translateString('core.error.invalidPanelId', 'Invalid panel id'));
    }
  };

  const apiRunTests: API['runTests'] = () =>
    new Promise((resolve) => {
      const watcher = sdkWatchers.tests.subscribe((testResults) => {
        resolve(testResults);
        watcher.unsubscribe();
      });
      runTests();
    });

  const apiWatch: API['watch'] = (sdkEvent: SDKEvent, fn: any) => {
    if (!(sdkEvent in sdkWatchers)) return { remove: () => undefined };
    if (fn === 'unsubscribe') {
      sdkWatchers[sdkEvent].unsubscribeAll();
      return { remove: () => undefined };
    }
    const callback = typeof fn === 'function' ? fn : () => undefined;
    const sub = sdkWatchers[sdkEvent].subscribe(callback);
    return { remove: sub.unsubscribe };
  };

  const apiExec: API['exec'] = async (command: APICommands, ...args: any[]) => {
    if (command === 'setBroadcastToken') {
      if (isEmbed) {
        return {
          error: window.deps.translateString(
            'core.error.unavailableForEmbeds',
            'Command unavailable for embeds',
          ),
        };
      }
      const broadcastData = getAppData()?.broadcast;
      if (!broadcastData) {
        return {
          error: window.deps.translateString('core.error.unavailable', 'Command unavailable'),
        };
      }
      const token = args[0];
      if (typeof token !== 'string') {
        return { error: window.deps.translateString('core.error.invalidToken', 'Invalid token!') };
      }
      setAppData({
        broadcast: {
          ...broadcastData,
          userToken: token,
        },
      });
      return {
        output: window.deps.translateString(
          'core.broadcast.successSetToken',
          'Broadcast user token set successfully',
        ),
      };
    }
    if (command === 'showVersion') {
      const output = getVersion();
      return { output };
    }
    return { error: window.deps.translateString('core.error.invalidCommand', 'Invalid command!') };
  };

  const apiDestroy = async () => {
    getAllEditors().forEach((editor) => editor?.destroy());
    eventsManager.removeEventListeners();
    Object.values(stores).forEach((store) => store?.unsubscribeAll?.());
    Object.values(sdkWatchers).forEach((watcher) => watcher?.unsubscribeAll?.());
    parent.dispatchEvent(new Event(customEvents.destroy));
    formatter?.destroy();
    document.body.innerHTML = '';
    document.head.innerHTML = '';
    isDestroyed = true;
  };

  const alreadyDestroyedMessage = 'Cannot call API methods after calling `destroy()`.';
  const reject = () => Promise.reject(alreadyDestroyedMessage);
  const throwError = () => {
    throw new Error(alreadyDestroyedMessage);
  };
  const call = <T>(fn: () => Promise<T>) => (!isDestroyed ? fn() : reject());
  const callSync = <T>(fn: () => T) => (!isDestroyed ? fn() : throwError());
  return {
    run: () => call(() => run()),
    format: (allEditors) => call(() => format(allEditors)),
    getShareUrl: (shortUrl) => call(() => apiGetShareUrl(shortUrl)),
    getConfig: (contentOnly) => call(() => apiGetConfig(contentOnly)),
    setConfig: (config) => call(() => apiSetConfig(config)),
    getCode: () => call(() => apiGetCode()),
    show: (pane, options) => call(() => apiShow(pane, options)),
    runTests: () => call(() => apiRunTests()),
    onChange: (fn) => callSync(() => apiWatch('code', fn)),
    watch: (sdkEvent, fn) => callSync(() => apiWatch(sdkEvent as any, fn as any)),
    exec: (command, ...args) => call(() => apiExec(command, ...args)),
    destroy: () => call(() => apiDestroy()),
  };
};

const initApp = async (config: Partial<Config>, baseUrl: string) => {
  window.deps = {
    showMode,
    translateString: translateStringMock,
  };
  await initializePlayground({ config, baseUrl }, async () => {
    basicHandlers();
    await loadToolsPane();
    await extraHandlers();
  });
  return createApi();
};

const initEmbed = async (config: Partial<Config>, baseUrl: string) => {
  window.deps = {
    showMode,
    translateString: translateStringMock,
  };
  await initializePlayground({ config, baseUrl, isEmbed: true }, async () => {
    basicHandlers();
    if (config.mode !== 'lite') {
      await loadToolsPane();
    }
  });
  return createApi();
};
const initHeadless = async (config: Partial<Config>, baseUrl: string) => {
  window.deps = {
    showMode: () => undefined,
    translateString: translateStringMock,
  };
  await initializePlayground({ config, baseUrl, isEmbed: true, isHeadless: true }, () => {
    notifications = {
      info: () => undefined,
      success: () => undefined,
      warning: () => undefined,
      error: () => undefined,
      confirm: () => undefined,
    };
    modal = { show: () => undefined, close: () => undefined };
    typeLoader = { load: async () => [] };
    handleConsole();
    handleTestResults();
  });
  return createApi();
};

export { initApp, initEmbed, initHeadless };<|MERGE_RESOLUTION|>--- conflicted
+++ resolved
@@ -402,12 +402,8 @@
   }
   editorTitleContainer.style.display = '';
   highlightSelectedLanguage(editorId, language);
-<<<<<<< HEAD
   const shortcut = ` (Ctrl/⌘ + Alt + ${editorIds.indexOf(editorId) + 1})`;
-  const customTitle = getConfig()[editorId].title;
-=======
   const customTitle = config[editorId].title;
->>>>>>> d055fc1f
   if (customTitle) {
     editorTitle.textContent = customTitle;
     if (!isEmbed) {
@@ -2748,24 +2744,20 @@
   const originalMode = getConfig().mode;
   eventsManager.addEventListener(UI.getFocusButton(), 'click', () => {
     const config = getConfig();
-<<<<<<< HEAD
-    const newMode = config.mode === 'full' ? 'focus' : 'full';
-=======
     const currentMode = config.mode;
     const newMode = currentMode === originalMode ? 'focus' : originalMode;
->>>>>>> d055fc1f
     setConfig({
       ...config,
       mode: newMode,
     });
-<<<<<<< HEAD
-    showMode(newMode);
-=======
-    if (newMode === 'focus') {
+    const consoleIsEnabled =
+      config.tools.enabled?.includes('console') ||
+      config.tools.enabled === 'all' ||
+      config.tools.enabled == null;
+    if (newMode === 'focus' && consoleIsEnabled) {
       toolsPane?.setActiveTool('console');
     }
     showMode(newMode, config.view);
->>>>>>> d055fc1f
   });
 
   eventsManager.addEventListener(UI.getCopyButton(), 'click', () => {
