// ATTENTION: This file is auto-generated from source code. Do not edit manually!

import type { I18nLangInfoTranslation } from '../models';

const languageInfo: I18nLangInfoTranslation = {
  artTemplate: {
    desc: '高性能 JavaScript 模板引擎。',
    link: '<1> <2> art-template 官方网站</2> </1> <3> <4> art-template 文档</4> </3>',
    name: 'art-template',
  },
  asciidoc: {
    desc: '使用 Asciidoctor 编译为 HTML 的 AsciiDoc。',
    link: '<1> <2>AsciiDoc 官方网站</2> </1> <3> <4>Asciidoctor 官方网站</4> </3> <5> <6>Asciidoctor 文档</6> </5> <7> <8>在 Y 分钟内学习 X，其中 X=asciidoc</8> </7>',
    name: 'AsciiDoc',
  },
  assemblyscript: {
    desc: '一种类似于 TypeScript 的 WebAssembly 语言。',
    link: '<1> <2>AssemblyScript 官方网站</2> </1> <3> <4>AssemblyScript 文档</4> </3> <5> <6>加载启动模板</6> </5>',
    name: 'AssemblyScript',
  },
  astro: {
    desc: '使用更少的客户端侧 Javascript 构建更快的网站。（仍处于 Beta 阶段）',
    link: '<1> <2>Astro 官网</2> </1> <3> <4>Astro 文档</4> </3> <5> <6>加载启动模板</6> </5>',
    name: 'Astro',
  },
  babel: {
    desc: 'JavaScript 编译器。',
    link: '<1><2>官方网站</2></1> <3> <4>Babel 文档</4> </3>',
    name: 'Babel',
  },
  bbcode: {
    desc: 'BBCode（"Bulletin Board Code"，即 “公告板代码”）是一种轻量级标记语言，在许多互联网论坛软件中用于格式化消息。',
    link: '<1><2>bbcode.org</2></1> <3> <4>BBCode 指南</4> </3> <5> <6>维基百科上的 BBCode</6> </5>',
    name: 'BBCode',
  },
  blockly: {
    desc: '用于构建可视化编程编辑器的 JavaScript 库。',
    link: '<1> <2>官方网站</2> </1> <3> <4>指南</4> </3> <5> <6>参考</6> </5> <7> <8>样例</8> </7> <9> <10>加载启动模板</10> </9>',
    name: 'Blockly',
  },
  civet: {
    desc: 'Civet 是一种可编译为 TypeScript 或 JavaScript 的编程语言，因此您可以在保留现有工具链的同时，享受简洁而强大的语法。',
    link: '<1> <2>Civet 官方网站</2> </1> <3> <4>Civet 速查册</4> </3> <5> <6>加载启动模板</6> </5>',
    name: 'Civet',
  },
  clio: {
    desc: 'Clio 是一种快速、分布式的函数式编程语言，可被编译为 JavaScript。',
    link: '<1> <2> Clio 官方网站</2> </1> <3> <4> Clio 文档</4> </3> <5> <6>加载启动模板</6> </5>',
    name: 'Clio',
  },
  clojurescript: {
    link: '<1> <2>ClojureScript 官方网站</2> </1> <3> <4>Clojure 官方网站</4> </3> <5> <6>Cherry 仓库</6> </5> <7> <8>在 Y 分钟内学习 X，其中 X=clojure</8> </7> <9> <10>LiveCodes 文档</10> </9> <11> <12>加载启动模板</12> </11>',
    name: 'ClojureScript（CLJS）',
  },
  coffeescript: {
    desc: '不花哨的 JavaScript。',
    link: '<1> <2>CoffeeScript 官方网站</2> </1> <3> <4>在 Y 分钟内学习 X，其中 X=CoffeeScript</4> </3> <5> <6>加载启动模板</6> </5>',
    name: 'CoffeeScript',
  },
  commonlisp: {
    desc: '使用 JSCL（从 Common Lisp 启动的 Lisp 到 Javascript 编译器）在 Javascript 上实现的 Common Lisp。',
    link: '<1> <2>Common-Lisp.net</2> </1> <3> <4>JSCL 项目</4> </3> <5> <6>Common Lisp 资源</6> </5> <7> <8>在 Y 分钟内学习 X，其中 X=Common Lisp</8> </7> <9> <10>加载启动模板</10> </9>',
    name: 'Common Lisp',
  },
  cpp: {
    desc1: '由 JSCPP（使用 JavaScript 编写的简单 C++ 解释器）提供的 C++ 支持。',
    desc2: '它并非 C++ 的完整实现。请查看 <1>JSCPP 文档</1> 以了解详情。',
    link: '<1> <2>标准 C++ 基金会</2> </1> <3> <4>JSCPP</4> </3> <5> <6>在 Y 分钟内学习 X，其中 X=C++</6> </5> <7> <8>加载启动模板</8> </7>',
    name: 'C++',
  },
  cppWasm: {
    link: '<1> <2>标准 C++ 基金会</2> </1> <3> <4>Clang 官网</4> </3> <5> <6>在 Y 分钟内学习 X，其中 X=C++</6> </5> <7> <8>加载启动模板</8> </7>',
    name: 'C/C++（WASM）',
  },
  diagrams: {
    desc1: '（实验性）',
    desc2: '使用代码绘制图表。支持：',
    desc3:
      '<1> <2>Cytoscape</2> </1> <3> <4>ELK</4>（使用 <5>elkjs</5>） </3> <6> <7>Gnuplot</7>（使用 <8>gnuplot-JS</8>） </6> <9> <10>Graphviz</10>（使用 <11>@hpcc-js/wasm</11>） </9> <12> <13>Mermaid</13> </12> <14> <15>Nomnoml</15> </14> <16> <17>Pintora</17> </16> <18> <19>Plotly</19> </18> <20> <21>Svgbob</21> </20><22> <23>Vega</23> </22> <24> <25>VegaLite</25> </24> <26> <27>WaveDrom</27> </26>',
    link: '<1> <2>加载启动模板</2> </1> <3> <4>LiveCodes 文档</4> </3>',
    name: '图表',
  },
  dot: {
    desc: '适用于 Node.js 和浏览器的最快、最简洁的 JavaScript 模板引擎。',
    link: '<1><2>官方网站</2></1> <3> <4>LiveCodes 文档</4> </3>',
    name: 'doT.js',
  },
  ejs: {
    desc: '嵌入式 JavaScript 模板。',
    link: '<1><2>官方网站</2></1> <3> <4>LiveCodes 文档</4> </3>',
    name: 'EJS',
  },
  eta: {
    desc: '用于 Node、Deno 和浏览器的嵌入式 JS 模板引擎。轻巧、快速且可插拔。使用 TypeScript 编写。',
    link: '<1><2>官方网站</2></1> <3> <4>文档</4> </3> <5> <6>LiveCodes 文档</6> </5>',
    name: 'Eta',
  },
  fennel: {
    desc: 'Fennel 是一种编程语言，它结合了 Lua 的快速、简洁和广泛性以及 Lisp 语法和宏系统的灵活性。',
    link: '<1> <2>Fennel 官方网站</2> </1> <3> <4>Fennel 入门</4> </3> <5> <6>LiveCodes 文档</6> </5> <7> <8>加载启动模板</8> </7>',
    name: 'Fennel',
  },
  flow: {
    desc: 'Flow 是 JavaScript 的静态类型检查器。',
    link: '<1> <2>Flow 官方网站</2> </1> <3> <4>Flow 文档</4> </3>',
    name: 'Flow',
  },
  gleam: {
    desc1: 'Gleam 是一种对构建可扩展的类型安全系统友好的编程语言！',
    desc2: 'Gleam 是一种静态类型的函数式编程语言，可编译为 Erlang 或 JavaScript。',
    link: '<1><2>Gleam 官方网站</2></1> <3> <4>Gleam 文档</4> </3> <5> <6>Gleam 语言导览</6> </5> <7> <8>加载启动模板</8> </7>',
    name: 'Gleam',
  },
  go: {
    desc1: 'Go（Golang）是一种开源编程语言，可以轻松构建简单、可靠、高效的软件。',
    desc2: '此处使用 GopherJS 将其编译为 JavaScript。',
    name: 'Go',
  },
  haml: {
    desc: '使用 clientside-haml-js 的 Haml 编译器，用于编写客户端侧 JavaScript 视图模板。',
    link: '<1><2>Haml 官网</2></1> <3> <4>Haml 文档</4> </3> <5> <6>clientside-haml-js GitHub 仓库</6> </5> <7> <8>在 Y 分钟内学习 X，其中 X=haml</8> </7> <9> <10>LiveCodes 文档</10> </9>',
    name: 'Haml',
  },
  handlebars: {
    desc: '极简模板引擎的增强版。',
    link: '<1><2>官方网站</2></1> <3> <4>LiveCodes 文档</4> </3>',
    name: 'Handlebars',
  },
  imba: {
    desc: '友好的全栈语言。',
    link: '<1><2>官方网站</2></1>',
    name: 'Imba',
  },
  jsx: {
    desc: '在 LiveCodes 中，JSX 使用 TypeScript 编译器编译为 JavaScript。默认情况下，React 将作为 JSX 运行时。',
    link: '<1> <2>React 官方网站</2> </1> <3> <4>React 文档中的 JSX</4> </3> <5> <6>LiveCodes 文档</6> </5> <7> <8>加载启动模板</8> </7>',
    name: 'JSX',
  },
  julia: {
<<<<<<< HEAD
=======
    desc1: 'LiveCodes 中的 Julia 语言支持仍处于实验阶段。',
    desc2:
      '在 WASM 上运行的 Julia 编译器和 Julia Base，使用由 <2>polylang.io</2> 适配的 <1>julia-wasm</1> 。',
>>>>>>> 88e05dab
    link: '<1> <2>Julia 官方网站</2> </1> <3> <4>Julia 文档</4> </3> <5> <6>在 Y 分钟内学习 X，其中 X=Julia</6> </5> <7> <8>加载启动模板</8> </7>',
    name: 'Julia',
  },
  less: {
    desc: '只多了一点点内容的 CSS。',
    link: '<1><2>Less 官方网站</2></1> <3> <4>在 Y 分钟内学习 X，其中 X=less</4> </3>',
    name: 'Less',
  },
  liquid: {
    desc: '一个简单、富有表现力且安全的模板引擎。',
    link: '<1> <2>LiquidJS 官方网站</2> </1> <3> <4>LiquidJS 文档</4> </3> <5> <6>LiveCodes 文档</6> </5>',
    name: 'LiquidJS',
  },
  livescript: {
    desc: '一种可编译为 JavaScript 的语言。',
    link: '<1> <2>LiveScript 官方网站</2> </1> <3> <4>在 Y 分钟内学习 X，其中 X=LiveScript</4> </3> <5> <6>加载启动模板</6> </5>',
    name: 'LiveScript',
  },
  lua: {
    desc: '使用 fengari-web 在浏览器中运行的 Lua。',
    name: 'Lua',
  },
  luaWasm: {
    desc: '使用 Wasmoon 在浏览器中运行的 Lua。Wasmoon 是一个真正的 Lua 5.4 虚拟机，附带使用 WebAssembly 制作的 JS 绑定。',
    link: '<1><2>Lua 官方网站</2></1> <3> <4>Lua 文档</4> </3> <5> <6>Wasmoon GitHub 仓库</6> </5> <7> <8>在 Y 分钟内学习 X，其中 X=Lua</8> </7> <9> <10>LiveCodes 文档</10> </9> <11> <12>加载启动模板</12> </11>',
    name: 'Lua（WASM）',
  },
  malina: {
    desc: '前端编译器，受到 Svelte 的启发。',
    link: '<1> <2>Malina.js 仓库</2> </1> <3> <4>Malina.js 文档</4> </3> <5> <6>加载启动模板</6> </5>',
    name: 'Malina.js',
  },
  markdown: {
    desc: '使用 Marked 编译为 HTML 的 Markdown。',
    link: '<1> <2>Markdown 官方网站</2> </1> <3> <4>Marked 文档</4> </3> <5> <6>在 Y 分钟内学习 X，其中 X=Markdown</6> </5> <7> <8>加载启动模板</8> </7>',
    name: 'Markdown',
  },
  mdx: {
    desc: '组件时代的 Markdown。 <1> </1> MDX 让您可以在 Markdown 文档中无缝编写 JSX。',
<<<<<<< HEAD
=======
    link: '<1><2>MDX 文档</2></1> <3><4>加载启动模板</4> </3>',
>>>>>>> 88e05dab
    name: 'MDX',
  },
  mjml: {
    desc: 'MJML 是一种标记语言，旨在减轻编写响应式电子邮件的痛苦。',
    link: '<1><2>MJML 官方网站</2></1> <3> <4>MJML 文档</4> </3> <5> <6>MJML 官方模板</6> </5> <7> <8>LiveCodes 文档</8> </7>',
    name: 'MJML',
  },
  mustache: {
    desc: '无逻辑的模板。',
    link: '<1> <2>官方网站</2> </1> <3> <4>Mustache 5 手册</4> </3> <5> <6>JavaScript 实现</6> </5> <7> <8>LiveCodes 文档</8> </7>',
    name: 'Mustache',
  },
  nunjucks: {
    link: '<1> <2>官方网站</2> </1> <3> <4>LiveCodes 文档</4> </3>',
    name: 'Nunjucks',
  },
  ocaml: {
    desc1: 'OCaml 是一种工业级编程语言，支持函数式、命令式和面向对象编程范式。',
    desc2: 'ReScript 编译器将用于把 OCaml 编译为 JavaScript。',
    link: '<1><2>OCaml 官方网站</2></1> <3> <4>OCaml 文档</4> </3> <5> <6>ReScript 网站</6> </5> <7> <8>在 Y 分钟内学习 X，其中 X=OCaml</8> </7> <9> <10>加载启动模板</10> </9>',
    name: 'OCaml',
  },
  perl: {
    desc: '使用 Perlito 在浏览器中运行的 Perl。',
    link: '<1> <2>Perl 官网</2> </1> <3> <4>Perl 文档</4> </3> <5> <6>Perlito5 自述文件</6> </5> <7> <8>在 Y 分钟内学习 X，其中 X=Perl</8> </7> <9> <10>加载启动模板</10> </9>',
    name: 'Perl',
  },
  php: {
    desc: '使用 Uniter 在浏览器中运行的 PHP。',
    name: 'PHP',
  },
  phpWasm: {
    desc: '浏览器中的 PHP，由 WebAssembly 提供支持，使用 php-wasm。',
    link: '<1><2>PHP 官方网站</2></1> <3> <4>PHP 文档</4> </3> <5> <6>php-wasm GitHub 仓库</6> </5> <7> <8>在 Y 分钟内学习 X，其中 X=PHP</8> </7> <9> <10>LiveCodes 文档</10> </9> <11> <12>加载启动模板</12> </11>',
    name: 'PHP（WASM）',
  },
  postgresql: {
    desc: '使用 PGlite 打包为 WASM 的 PostgreSQL。',
    link: '<1> <2>PostgreSQL官网</2> </1> <3> <4>PostgreSQL文档</4> </3> <5> <6>PGlite GitHub 仓库</6> </5> <7> <8>在 Y 分钟内学习 X，其中 X=SQL</8> </7> <9> <10>加载启动模板</10> </9>',
    name: 'PostgreSQL',
  },
  prolog: {
    desc: 'JavaScript 中的开源 Prolog 解释器。',
    link: '<1> <2>Tau Prolog 官方网站</2> </1> <3> <4>Tau Prolog 文档</4> </3> <5> <6>SWI-Prolog</6> </5> <7> <8>在 Y 分钟内学习 X，其中 X=Prolog</8> </7> <9> <10>加载启动模板</10> </9>',
    name: 'Tau Prolog',
  },
  pug: {
    desc: '强大、优雅、功能丰富的模板引擎。',
    link: '<1> <2>Pug 文档</2> </1> <3> <4>在 Y 分钟内学习 X，其中 X=Pug</4> </3> <5> <6>LiveCodes 文档</6> </5>',
    name: 'Pug',
  },
  python: {
    desc: '使用 Brython 在浏览器中运行的 Python。',
    link: '<1> <2>Python 官网</2> </1> <3> <4>Python 文档</4> </3> <5> <6>Brython 文档</6> </5> <7> <8>在 Y 分钟内学习 X，其中 X=Python</8> </7> <9> <10>LiveCodes 文档</10> </9> <11> <12>加载启动模板</12> </11>',
    name: 'Python',
  },
  pythonWasm: {
    desc1: '支持科学技术栈的 Python，使用 Pyodide 编译为 WebAssembly。',
    desc2:
      'Pyodide 允许使用包括 NumPy, Pandas, Matplotlib, SciPy, scikit-learn 等库在内的 Python 科学技术栈。此外，还可以从 PyPI 安装纯 Python Wheel。',
    link: '<1> <2>Python 官方网站</2> </1> <3> <4>Python 文档</4> </3> <5><6>Pyodide 文档</6></5> <7> <8>在 Y 分钟内学习 X，其中 X=Python</8> </7> <9> <10>LiveCodes 文档</10> </9> <11> <12>加载启动模板</12> </11>',
    name: 'Python（WASM）',
  },
  r: {
    desc: '使用 WebR 在浏览器中运行的 R。',
    link: '<1> <2>R 项目官方网站</2> </1> <3> <4>R 手册</4> </3> <5> <6>R for Data Science（2e）</6> </5> <7> <8>WebR 文档</8> </7> <9> <10>在 Y 分钟内学习 X，其中 X=R</10> </9> <11> <12>LiveCodes 文档</12> </11> <13> <14>加载启动模板</14> </13>',
    name: 'R',
  },
  reactNative: {
    desc: 'React Native for Web 是 React Native 的组件和 API 的可访问实现，可与 React DOM 互操作。',
    link: '<1> <2>React 官方网站</2> </1> <3> <4>React Native 官方网站</4> </3> <5> <6>React Native for Web 官方网站</6> </5> <7> <8>React Native 文档</8> </7> <9> <10>LiveCodes 文档</10> </9> <11> <12>加载启动模板</12> </11>',
    name: 'React Native for Web',
  },
  reactNativeTsx: {
    desc: 'React Native for Web 是 React Native 的组件和 API 的可访问实现，可与 React DOM 互操作。',
    link: '<1> <2>React 官方网站</2> </1> <3> <4>React Native 官方网站</4> </3> <5> <6>React Native for Web 官方网站</6> </5> <7> <8>React Native 文档</8> </7> <9> <10>TypeScript 网站</10> </9> <11> <12>TypeScript 文档</12> </11> <13> <14>LiveCodes 文档</14> </13> <15> <16>加载启动模板（JSX）</16> </15>',
    name: 'React Native for Web（TypeScript 支持）',
  },
  reason: {
    desc1: 'Reason 可让您利用 JavaScript 和 OCaml 生态系统编写简单、快速和高质量的类型安全代码。',
    desc2: 'ReScript 编译器将用于把 Reason 编译为 JavaScript。',
    link: '<1><2>Reason 官方网站</2></1> <3> <4>Reason 文档</4> </3> <5> <6>ReasonReact</6> </5> <7> <8>ReScript 网站</8> </7> <9> <10>在 Y 分钟内学习 X，其中 X=reason</10> </9> <11> <12>加载启动模板</12> </11>',
    name: 'Reason',
  },
  rescript: {
    desc: 'ReScript 是一种强类型语言，可以编译为高效且人类可读的 JavaScript。',
    link: '<1> <2>ReScript 官方网站</2> </1> <3> <4>ReScript / React</4> </3> <5> <6>加载启动模板</6> </5>',
    name: 'ReScript',
  },
  richtext: {
    desc1: '使用 Quill：',
    desc2: '您功能强大的富文本编辑器。',
    link: '<1> <2>Quill 官方网站</2> </1>',
    name: '富文本编辑器',
  },
  riot: {
    desc: '简单而优雅的、基于组件的 UI 库。',
    link: '<1> <2>Riot.js 官方网站</2> </1> <3> <4>Riot.js 文档</4> </3> <5> <6>加载启动模板</6> </5>',
    name: 'Riot.js',
  },
  ruby: {
    desc: '使用 Opal 在浏览器中运行的 Ruby。',
    link: '<1> <2>Ruby 官方网站</2> </1> <3> <4>Ruby 文档</4> </3> <5><6>Opal 官方网站</6></5> <7> <8>Opal 标准库 CDN</8> </7> <9> <10>在 Y 分钟内学习 X，其中 X=ruby</10> </9> <11> <12>LiveCodes 文档</12> </11> <13> <14>加载启动模板</14> </13>',
    name: 'Ruby',
  },
  rubyWasm: {
    desc: '使用 ruby-wasm（移植到 WebAssembly 中的 CRuby 集合）在浏览器中运行的 Ruby。',
    link: '<1> <2>Ruby 官方网站</2> </1> <3> <4>Ruby 文档</4> </3> <5> <6>ruby.wasm 网站</6> </5> <7><8>CRuby</8></7> <9> <10>在 Y 分钟内学习 X，其中 X=ruby</10> </9> <11> <12>LiveCodes 文档</12> </11> <13> <14>加载启动模板</14> </13>',
    name: 'Ruby（WASM）',
  },
  sass: {
    desc: '语法超赞的样式表。',
    link: '<1> <2>Sass 官方网站</2> </1> <3> <4>Sass 文档</4> </3> <5> <6>Sass（缩进）语法</6> </5> <7> <8>在 Y 分钟内学习 X，其中 X=sass</8> </7>',
    name: 'Sass',
  },
  scheme: {
    desc: '使用 biwascheme 在浏览器中运行的 Scheme。',
    link: '<1> <2>Scheme 编程语言</2> </1> <3> <4>BiwaScheme 官方网站</4> </3> <5> <6>BiwaScheme 参考</6> </5> <7> <8>加载启动模板</8> </7>',
    name: 'Scheme',
  },
  scss: {
    desc: '语法超赞的样式表。',
    link: '<1> <2>Sass 官方网站</2></1> <3> <4>Sass 文档</4> </3> <5> <6>SCSS 语法</6> </5> <7> <8>在 Y 分钟内学习 X，其中 X=Sass</8> </7>',
    name: 'SCSS',
  },
  solid: {
    desc: '用于构建用户界面的声明式、高效且灵活的 JavaScript 库。',
    link: '<1><2>官方网站</2></1> <3><4>文档</4></3> <5> <6>LiveCodes 文档</6> </5> <7> <8>加载启动模板（TSX）</8> </7>',
    name: 'Solid',
    tsx: {
      desc: '用于构建用户界面的声明式、高效且灵活的 JavaScript 库。',
      link: '<1><2>官方网站</2></1> <3> <4>Solid 文档</4> </3> <5> <6>TypeScript 官方网站</6> </5> <7> <8>TypeScript 文档</8> </7> <9> <10>LiveCodes 文档</10> </9> <11> <12>加载启动模板</12> </11>',
      name: 'Solid（TypeScript 支持）',
    },
  },
  sql: {
    desc: '使用 SQL.js 编译为 JavaScript 的 SQLite。',
<<<<<<< HEAD
=======
    link: '<1> <2>SQLite 官方网站</2> </1> <3> <4>SQLite 语法文档</4> </3> <5> <6>SQL.js 官方网站</6> </5> <7> <8>在 Y 分钟内学习 X，其中 X=SQL</8> </7> <9><10>加载启动模板</10> </9>',
>>>>>>> 88e05dab
    name: 'SQLite',
  },
  stencil: {
    desc: '用于 Web 组件和高性能 Web 应用程序的编译器。',
    link: '<1> <2>Stencil 官方网站</2> </1> <3> <4>Stencil 文档</4> </3> <5> <6>加载启动模板</6> </5>',
    name: 'Stencil',
  },
  styleProcessors: {
    link: '<1> <2>Tailwind CSS</2> </1> <3> <4>Windi CSS</4> </3> <5> <6>UnoCSS</6> </5> <7> <8>Lightning CSS</8> </7> <9> <10>PostCSS</10> 插件：<11> <12> <13>Autoprefixer</13> </12> <14> <15>postcss-preset-env</15> </14> <16> <17>postcss-import-url</17> </16> <18> <19>postcss-modules</19> </18> </11> </9>',
    name: 'CSS 框架及处理器',
  },
  stylis: {
    desc: '轻量级 CSS 预处理器。',
    link: '<1> <2>Stylis 官方网站</2> </1>',
    name: 'Stylis',
  },
  stylus: {
    desc: '富有表现力、动态、健壮的 CSS。',
    link: '<1> <2>Stylus 官方网站</2> </1> <3> <4>在 Y 分钟内学习 X，其中 X=stylus</4> </3>',
    name: 'Stylus',
  },
  sucrase: {
    desc: '针对现代 JS 运行时的 Babel 的超快速替代品。',
    link: '<1> <2>Sucrase 官方网站</2> </1> <3> <4>Sucrase GitHub 仓库</4> </3> <5> <6>LiveCodes 文档</6> </5>',
    name: 'Sucrase',
  },
  svelte: {
    desc: '通过控制论增强的 Web 应用程序。',
    link: '<1> <2>Svelte 官方网站</2> </1> <3> <4>Svelte 文档</4> </3> <5> <6>加载启动模板</6> </5>',
    name: 'Svelte',
  },
  tcl: {
    desc: '使用 <1>wacl</1> 在浏览器中运行的 Tcl。',
    link: '<1> <2>Tcl 官方网站</2> </1> <3> <4>wacl 仓库</4> </3> <5> <6>在 Y 分钟内学习 X，其中 X=Tcl</6> </5> <7> <8>加载启动模板</8> </7>',
    name: 'Tcl（工具命令语言）',
  },
  teal: {
    desc: 'Lua 的一种类型化方言。',
    link: '<1> <2>Teal GitHub 仓库</2> </1> <3> <4>Teal 文档</4> </3> <5> <6>Teal 教程</6> </5> <7> <8>LiveCodes 文档</8> </7> <9> <10>加载启动模板</10> </9>',
    name: 'Teal',
  },
  tsx: {
    desc: 'JSX 中的 TypeScript。在 LiveCodes 中，TSX 使用 TypeScript 编译器编译为 JavaScript。默认情况下，React 将作为 JSX 运行时。',
    link: '<1> <2>React 官方网站</2> </1> <3> <4>React 中的 JSX 文档</4> </3> <5> <6>Typescript 文档</6> </5> <7> <8>LiveCodes 文档</8> </7>',
    name: 'TSX',
  },
  twig: {
    link: '<1> <2>Twig 官方网站</2> </1> <3> <4>Twig 文档</4> </3> <5> <6>Twig.js 仓库</6> </5> <7> <8>Twig.js 文档</8> </7> <9> <10>LiveCodes 文档</10> </9>',
    name: 'Twig',
  },
  typescript: {
    desc: 'JavaScript 的类型化超集。',
    link: '<1> <2>官方网站</2> </1> <3> <4>TypeScript 文档</4> </3> <5> <6>在 Y 分钟内学习 X，其中 X=TypeScript</6> </5> <7> <8>加载启动模板</8> </7>',
    name: 'TypeScript',
  },
  vue: {
<<<<<<< HEAD
=======
    link: '<1> <2>Vue.js v3 官方网站</2> </1> <3> <4>Vue3 文档</4> </3> <5> <6>Vue3 单文件组件</6> </5> <7> <8>LiveCodes 文档</8> </7> <9><10>加载启动模板</10> </9>',
>>>>>>> 88e05dab
    name: 'Vue3 单文件组件',
  },
  vue2: {
    desc: '使用 vue3-sfc-loader 加载。',
    link: '<1><2>Vue.js 官方网站</2></1> <3> <4>Vue2 文档</4> </3> <5> <6>Vue2 单文件组件</6> </5> <7> <8>vue3-sfc-loader GitHub 仓库</8> </7> <9> <10>LiveCodes 文档</10> </9>',
    name: 'Vue2 单文件组件',
  },
  wat: {
    desc1: 'WebAssembly（wasm）二进制格式的低级文本表示。',
    desc2: '使用 wabt.js 将其转换为 wasm。',
<<<<<<< HEAD
=======
    link: '<1><2>WebAssembly.org</2></1> <3> <4> WebAssembly 文本规范</4> </3> <5> <6> MDN 上的 WebAssembly</6> </5> <7> <8> 理解 WebAssembly 文本格式</8> </7> <9> <10> wabt.js 文档</10> </9> <11> <12> 在 Y 分钟内学习 X，其中 X=WebAssembly</12> </11> <13> <14> 加载启动模板</14> </13>',
>>>>>>> 88e05dab
    name: 'WebAssembly 文本格式',
  },
};

export default languageInfo;<|MERGE_RESOLUTION|>--- conflicted
+++ resolved
@@ -137,12 +137,9 @@
     name: 'JSX',
   },
   julia: {
-<<<<<<< HEAD
-=======
     desc1: 'LiveCodes 中的 Julia 语言支持仍处于实验阶段。',
     desc2:
       '在 WASM 上运行的 Julia 编译器和 Julia Base，使用由 <2>polylang.io</2> 适配的 <1>julia-wasm</1> 。',
->>>>>>> 88e05dab
     link: '<1> <2>Julia 官方网站</2> </1> <3> <4>Julia 文档</4> </3> <5> <6>在 Y 分钟内学习 X，其中 X=Julia</6> </5> <7> <8>加载启动模板</8> </7>',
     name: 'Julia',
   },
@@ -182,10 +179,7 @@
   },
   mdx: {
     desc: '组件时代的 Markdown。 <1> </1> MDX 让您可以在 Markdown 文档中无缝编写 JSX。',
-<<<<<<< HEAD
-=======
     link: '<1><2>MDX 文档</2></1> <3><4>加载启动模板</4> </3>',
->>>>>>> 88e05dab
     name: 'MDX',
   },
   mjml: {
@@ -323,10 +317,7 @@
   },
   sql: {
     desc: '使用 SQL.js 编译为 JavaScript 的 SQLite。',
-<<<<<<< HEAD
-=======
     link: '<1> <2>SQLite 官方网站</2> </1> <3> <4>SQLite 语法文档</4> </3> <5> <6>SQL.js 官方网站</6> </5> <7> <8>在 Y 分钟内学习 X，其中 X=SQL</8> </7> <9><10>加载启动模板</10> </9>',
->>>>>>> 88e05dab
     name: 'SQLite',
   },
   stencil: {
@@ -383,10 +374,7 @@
     name: 'TypeScript',
   },
   vue: {
-<<<<<<< HEAD
-=======
     link: '<1> <2>Vue.js v3 官方网站</2> </1> <3> <4>Vue3 文档</4> </3> <5> <6>Vue3 单文件组件</6> </5> <7> <8>LiveCodes 文档</8> </7> <9><10>加载启动模板</10> </9>',
->>>>>>> 88e05dab
     name: 'Vue3 单文件组件',
   },
   vue2: {
@@ -397,10 +385,7 @@
   wat: {
     desc1: 'WebAssembly（wasm）二进制格式的低级文本表示。',
     desc2: '使用 wabt.js 将其转换为 wasm。',
-<<<<<<< HEAD
-=======
     link: '<1><2>WebAssembly.org</2></1> <3> <4> WebAssembly 文本规范</4> </3> <5> <6> MDN 上的 WebAssembly</6> </5> <7> <8> 理解 WebAssembly 文本格式</8> </7> <9> <10> wabt.js 文档</10> </9> <11> <12> 在 Y 分钟内学习 X，其中 X=WebAssembly</12> </11> <13> <14> 加载启动模板</14> </13>',
->>>>>>> 88e05dab
     name: 'WebAssembly 文本格式',
   },
 };
