// ATTENTION: This file is auto-generated from source code. Do not edit manually!

import type { I18nTranslation } from '../models';

const translation: I18nTranslation = {
  about: {
    blog: {
      text: 'Blog',
      title: 'LiveCodes Blog',
    },
    configuration: 'Konfiguration',
    credits: {
      heading: 'Kredite',
      para1:
        'LiveCodes wird durch Open-Source-Projekte, Webdienste und Mitwirkende ermöglicht. <1> Credits anzeigen </1>',
      para2: '© 2024 Hatem Hosny. LiveCodes ist unter der MIT-Lizenz lizenziert.',
    },
    documentations: {
      heading: 'Dokumentationen',
    },
    gettingStarted: 'Erste Schritte',
    github: {
      text: 'GitHub',
      title: 'GitHub',
    },
    heading: 'Über LiveCodes',
    livecodes: {
      aboutUs: 'Über LiveCodes',
      para1:
        '<1><2>LiveCodes</2></1> ist ein <3>Open-Source</3>, <4>funktionsreiches</4>, <5>clientseitiger</5> Code-Spielplatz. Derzeit werden <6>über 90 Sprachen/<7></7>Frameworks</6> unterstützt. Es kann als eigenständige App verwendet oder in jede Webseite <8>eingebettet</8> werden. Es gibt viele Möglichkeiten, Spielplätze mit Code <9>vorzufüllen</9>.',
      para2:
        'Eine breite Palette von <1>Konfigurationsoptionen</1> macht es sehr flexibel. Ein leistungsstarkes <2>SDK</2> (für <3>JS/TS</3>, <4>React</4>, <5>Vue</5> und <6>Svelte</6>) erleichtert das <7>Einbetten</7> und die <8>Kommunikation</8> mit Spielplätzen. <9>umfassende Dokumentationen</9> sind mit Codebeispielen, Live-Demos und Screenshots verfügbar.',
    },
    sdk: 'LiveCodes SDK',
    sponsor: {
      text: 'Sponsor',
      title: 'LiveCodes sponsern',
    },
    twitter: {
      text: '𝕏 / Twitter',
      title: '𝕏 / Twitter',
    },
    version: {
      app: 'App-Version: <1> {{APP_VERSION}} </1>',
      appPermanentUrl: 'Permanente App-URL',
      commit: 'Git-Commit: <1> {{COMMIT_SHA}} </1>',
      heading: 'Version',
      sdk: 'SDK-Version: <1> {{SDK_VERSION}} </1>',
      sdkPermanentUrl: 'Permanente SDK-URL',
    },
  },
  app: {
    changeTheme: {
      hint: 'Thema ändern',
    },
    consoleMessage: {
      appVersion: 'App-Version: {{APP_VERSION}}',
      commit: 'Git-Commit: {{COMMIT_SHA}}',
      learnMore: 'Erfahren Sie mehr! {{docsUrl}} 🚀',
      sdkVersion: 'SDK-Version: {{SDK_VERSION}}',
    },
    copy: {
      hint: 'Kopieren (Strg/Cmd + A, Strg/Cmd + C)',
    },
    copyAsUrl: {
      hint: 'Code als Daten-URL kopieren',
    },
    customSettings: {
      hint: 'Benutzerdefinierte Einstellungen',
    },
    editorSettings: {
      hint: 'Editor-Einstellungen',
    },
    externalResources: {
      hint: 'Externe Ressourcen',
    },
    focus: {
      hint: 'Fokusmodus umschalten',
    },
    format: {
      hint: 'Formatieren (Alt + Umschalt + F)',
    },
    fullscreen: {
      hint: 'Vollbild',
    },
    i18nButton: {
      hint: 'App-Benutzeroberflächen-Sprache',
    },
    i18nMenu: {
      docs: 'i18n-Dokumentation',
      helpTranslate: 'Helfen Sie uns beim Übersetzen',
    },
    logo: {
      title: 'LiveCodes: Ein Code-Spielplatz, Der Einfach Funktioniert!',
    },
    projectInfo: {
      hint: 'Projektinformationen',
    },
    redo: {
      hint: 'Wiederholen (Strg/Cmd + Umschalt + Z)',
    },
    run: {
      hint: 'Ausführen (Umschalt + Enter)',
    },
    share: {
      hint: 'Teilen',
    },
    themeColors: {
      custom: 'Benutzerdefiniert',
    },
    undo: {
      hint: 'Rückgängig machen (Strg/Cmd + Z)',
    },
    untitledProject: 'Unbenanntes Projekt',
  },
  assets: {
    action: {
      delete: 'Löschen',
    },
    add: {
      dataURL: {
        desc: 'Asset als Base64-kodierte <1>Daten-URL</1> hinzufügen.',
        heading: 'Daten-URL',
        label: 'Datei hinzufügen',
      },
      githubPages: {
        desc: 'Asset auf GitHub Pages bereitstellen. Die Datei wird in den <1>gh-pages</1>-Branch des Repos <2>livecodes-assets</2> in Ihrem GitHub-Konto gepusht. Wenn das Repo noch nicht existiert, wird ein öffentliches Repo erstellt.',
        heading: 'GitHub Pages',
        label: 'Datei hochladen',
      },
      heading: 'Asset hinzufügen',
    },
    delete: {
      all: '{{assets}} Assets löschen?',
      one: 'Asset löschen: {{asset}}?',
    },
    deleteAll: 'Alle löschen',
    generic: {
      clickToCopyURL: 'Klicken, um URL zu kopieren',
    },
    heading: 'Assets',
    link: {
      date: 'Datum: {{modified}}',
      type: 'Typ: {{type}}',
      url: 'URL: {{url}}',
    },
    loadFile: {
      error: {
        failedToUpload: 'Fehler: Datei konnte nicht hochgeladen werden',
        unauthenticated: 'Fehler: Nicht authentifizierter Benutzer',
      },
      upload: 'Datei hochladen',
      uploading: 'Wird hochgeladen...',
    },
    noMatch: 'Keine Assets entsprechen diesen Filtern.',
    noSavedAssets: 'Sie haben keine gespeicherten Assets.',
    processAsset: {
      addFile: 'Datei hinzugefügt: ',
      deployNotice: 'Das Asset sollte bald unter dieser URL verfügbar sein (~1 Min).',
      success: 'Datei zu Assets hinzugefügt!',
      urlLabel: 'URL: ',
    },
    resetFilters: 'Zurücksetzen',
    search: 'Suchen',
    sort: {
      date: 'Datum',
      fileName: 'Dateiname',
      heading: 'Sortieren nach:',
    },
    type: {
      archive: 'Archiv',
      audio: 'Audio',
      csv: 'CSV',
      font: 'Schriftart',
      html: 'HTML',
      icon: 'Symbol',
      image: 'Bild',
      json: 'JSON',
      other: 'Andere',
      script: 'Skript',
      stylesheet: 'Stylesheet',
      text: 'Text',
      video: 'Video',
      xml: 'XML',
    },
    types: {
      all: 'Alle Typen',
    },
    url: {
      fail: 'URL konnte nicht kopiert werden.',
      success: 'URL wurde in die Zwischenablage kopiert.',
    },
  },
  backup: {
    backup: {
      assets: 'Assets',
      button: 'Sichern',
      desc: 'Sichern Sie LiveCodes-Daten, damit sie später auf diesem oder anderen Geräten wiederhergestellt werden können. <1></1> Bitte besuchen Sie die <2>Dokumentation</2> für Details.',
      heading: 'Sicherung',
      projects: 'Projekte',
      settings: 'Benutzereinstellungen',
      snippets: 'Code-Snippets',
      templates: 'Benutzervorlagen',
    },
    backupBtn: 'Sichern',
    error: {
      atLeastOneStore: 'Bitte wählen Sie mindestens einen Speicher zum Sichern aus',
      incorrectFileType: 'Fehler: Falscher Dateityp',
    },
    fileInputLabel: 'Aus Datei wiederherstellen',
    heading: 'Sichern / Wiederherstellen',
    inProgress: 'In Bearbeitung...',
    restore: {
      desc: 'Stellen Sie zuvor gesicherte LiveCodes-Daten wieder her. <1></1> Wenn Sie sich dafür entscheiden, den aktuellen Inhalt zu ersetzen, sollten Sie diesen möglicherweise zuerst sichern. <2></2> Bitte besuchen Sie die <3>Dokumentation</3> für Details.',
      fromFile: 'Aus Datei wiederherstellen',
      heading: 'Wiederherstellen',
      mode: {
        merge: 'Mit aktuellem Inhalt zusammenführen',
        replace: 'Aktuellen Inhalt ersetzen',
      },
      success: 'Erfolgreich wiederhergestellt!',
    },
  },
  broadcast: {
    broadcastBtn: {
      start: 'Übertragen',
      stop: 'Übertragung beenden',
    },
    broadcasting: 'Übertragung läuft...',
    channelURL: 'Kanal-URL',
    connecting: 'Verbindung wird hergestellt...',
    desc: 'Übertragen Sie die Ergebnisseite in Echtzeit an andere Browser/Geräte. Bitte besuchen Sie die <1>Dokumentation</1> für Details.',
    error: {
      generic: 'Übertragung fehlgeschlagen!',
      serverURLRequired: 'Server-URL ist erforderlich!',
    },
    heading: 'Übertragung',
    includeSourceCode: 'Quellcode einbeziehen',
    serverURL: {
      heading: 'Server-URL',
    },
  },
  core: {
    broadcast: {
      heading: 'Übertragung',
      successSetToken: 'Übertragungsbenutzertoken erfolgreich gesetzt',
    },
    changeLanguage: {
      hint: 'Sprache ändern',
      message: 'Lade {{lang}}. Dies kann eine Weile dauern!',
    },
    copy: {
      copied: 'Code in die Zwischenablage kopiert',
      copiedAsDataURL: 'Code als Daten-URL kopiert',
      hint: 'Kopiert!',
      title: 'Kopieren',
    },
    error: {
      couldNotLoadTemplate: 'Konnte Vorlage nicht laden: {{template}}',
      failedToCopyCode: 'Code konnte nicht kopiert werden',
      failedToLoadTemplate: 'Fehler beim Laden der Vorlage',
      failedToLoadTemplates: 'Fehler beim Laden der Startvorlagen',
      failedToParseSettings: 'Fehler beim Parsen der Einstellungen als JSON',
      invalidCommand: 'Ungültiger Befehl!',
      invalidImport: 'Ungültige Import-URL',
      invalidPanelId: 'Ungültige Panel-ID',
      invalidToken: 'Ungültiges Token!',
      login: 'Anmeldefehler!',
      logout: 'Abmeldefehler!',
      noResultContainer: 'Ergebniscontainer nicht gefunden',
      unavailable: 'Befehl nicht verfügbar',
      unavailableForEmbeds: 'Befehl für Einbettungen nicht verfügbar',
    },
    export: {
      gist: 'Erstelle einen öffentlichen GitHub Gist...',
    },
    fork: {
      success: 'Als neues Projekt abgezweigt',
    },
    fullScreen: {
      enter: 'Vollbild',
      exit: 'Vollbild beenden',
    },
    import: {
      loading: 'Projekt wird geladen...',
    },
    layout: {
      horizontal: 'Horizontales Layout',
      responsive: 'Responsives Layout',
      vertical: 'Vertikales Layout',
    },
    loadDefaults: {
      template: 'Lade Standardvorlage',
    },
    login: {
      success: 'Erfolgreich angemeldet',
      successWithName: 'Angemeldet als: {{name}}',
    },
    logout: {
      success: 'Erfolgreich abgemeldet',
    },
    result: {
      hint: 'Ergebnis in neuem Fenster anzeigen',
    },
    save: {
      success: 'Projekt lokal auf dem Gerät gespeichert!',
      successWithName: 'Projekt "{{name}}" auf dem Gerät gespeichert.',
    },
    template: {
      blank: 'Leeres Projekt',
      delete: 'Vorlage "{{item}}" löschen?',
      javascript: 'JavaScript-Starter',
      react: 'React-Starter',
      saved: 'Als neue Vorlage gespeichert',
      typescript: 'TypeScript-Starter',
      vue: 'Vue 3-Starter',
    },
    unload: {
      notSaved: 'Änderungen, die Sie vorgenommen haben, werden möglicherweise nicht gespeichert.',
    },
    zoom: {
      hint: 'Zoom',
    },
  },
  customSettings: {
    JSON: 'Benutzerdefinierte Einstellungen JSON',
    desc: '<1></1> Weitere Einzelheiten entnehmen Sie bitte der <2>dokumentation</2>',
    heading: 'Benutzerdefinierte Einstellungen',
    load: 'Laden',
  },
  deploy: {
    create: {
      desc: 'Ein neues <1>öffentliches</1> Repository wird erstellt. Die Ergebnisseite wird in den <2>gh-pages</2> Branch gepusht.',
      heading: 'Neues Repository erstellen',
      repoName: 'Repository-Name <1></1>',
    },
    error: {
      generic: 'Bereitstellung fehlgeschlagen!',
      repoNameExists: 'Repository-Name existiert bereits',
      repoNameRequired: 'Repository-Name ist erforderlich',
    },
    existing: {
      desc: 'Ein neuer Commit wird zum <1>gh-pages</1> Branch hinzugefügt.',
      heading: 'Bestehendes Repository',
      repoName: 'Repository-Name',
    },
    generic: {
      commitMessage: 'Commit-Nachricht',
      commitSourceCodePublic: 'Quellcode committen (öffentlich)',
      deployBtn: 'Bereitstellen',
      deploying: 'Wird bereitgestellt...',
    },
    heading: 'Auf GitHub Pages bereitstellen',
    searchRepo: 'Durchsuchen Sie Ihre öffentlichen Repositories...',
  },
  editorSettings: {
    closeBrackets: 'Klammern und Anführungszeichen automatisch schließen',
    default: 'Standard',
    editor: {
      codejar: 'CodeJar',
      codemirror: 'CodeMirror',
      heading: 'Editor',
      monaco: 'Monaco',
    },
    editorMode: {
      emacs: 'Emacs',
      heading: 'Editor-Modus *',
      vim: 'Vim',
    },
    editorTheme: 'Editor-Theme',
    emmet: 'Emmet aktivieren *',
    enableAI: {
      heading: 'KI-Code-Assistent aktivieren',
      note: 'Unterstützt von <1><2></2></1>',
    },
    fontFamily: 'Schriftart',
    fontSize: 'Schriftgröße',
    format: 'Format',
    heading: 'Editor-Einstellungen',
    lineNumbers: 'Zeilennummern anzeigen',
    notAvailableInCodeJar: 'Nicht verfügbar in CodeJar',
    preview: 'Vorschau',
    semicolons: 'Format: Semikolons verwenden',
    singleQuote: 'Format: Einfache Anführungszeichen verwenden',
    tabSize: 'Tabulator-Größe',
    theme: 'Dunkler Modus',
    trailingComma: 'Format: Nachgestellte Kommas verwenden',
    useTabs: {
      heading: 'Einrückung',
      spaces: 'Leerzeichen',
      tabs: 'Tabulatoren',
    },
    wordWrap: 'Zeilenumbruch',
  },
  embed: {
    activeEditor: {
      heading: 'Aktiver Editor',
      markup: '{{markup}}',
      script: '{{script}}',
      style: '{{style}}',
    },
    activeTool: {
      compiled: 'Kompiliert',
      console: 'Konsole',
      heading: 'Aktives Werkzeug',
      tests: 'Tests',
    },
    code: {
      copy: 'Code kopieren',
      heading: 'Code',
    },
    codeEditor: {
      codeJar: 'CodeJar',
      codeMirror: 'CodeMirror',
      default: 'Standard',
      heading: 'Code-Editor',
      monaco: 'Monaco',
    },
    desc: 'Bitte lesen Sie die <1>Dokumentation</1> für erweiterte Konfigurationen.',
    embedType: {
      cdn: 'Skript (CDN)',
      heading: 'Einbettungstyp',
      html: 'HTML',
      iframe: 'Iframe',
      npm: 'JS (npm)',
      react: 'React',
      svelte: 'Svelte',
      vue: 'Vue',
    },
    heading: 'Projekt einbetten',
    layout: {
      heading: 'Layout',
      horizontal: 'Horizontal',
      responsive: 'Ansprechbar',
      vertical: 'Vertikal',
    },
    lite: 'Lite-Modus',
    loading: {
      click: 'Beim Klicken',
      eager: 'Sofort',
      heading: 'Laden',
      lazy: 'Verzögert',
    },
    mode: {
      codeblock: 'Code-Block',
      editor: 'Editor',
      full: 'Vollständig',
      heading: 'Anzeigemodus',
      result: 'Ergebnis',
      simple: 'Einfach',
    },
    permanentUrl: 'Permanente URL',
    preview: 'Vorschau',
    previewLoading: 'Vorschau wird geladen...',
    readonly: 'Schreibgeschützt',
    theme: {
      dark: 'Dunkel',
      heading: 'Theme',
      light: 'Hell',
    },
    tools: {
      closed: 'Geschlossen',
      full: 'Vollständig',
      heading: 'Werkzeuge',
      none: 'Keine',
      open: 'Offen',
    },
    view: {
      editor: 'Editor',
      heading: 'Standardansicht',
      result: 'Ergebnis',
      split: 'Geteilt',
    },
  },
  generic: {
    about: {
      blog: 'Blog',
      configuration: 'Konfiguration',
      gettingStarted: 'Erste Schritte',
      github: 'GitHub',
<<<<<<< HEAD
=======
      sdk: 'SDK',
      sponsor: 'Sponsern',
>>>>>>> a20598b7
      twitter: '𝕏 / Twitter',
    },
    clickForInfo: 'Klicken für Informationen...',
    close: 'Schließen',
    embed: {
      logoHint: 'Bearbeiten auf LiveCodes 🡕',
    },
    error: {
      authentication: 'Authentifizierungsfehler!',
      exceededSize: 'Fehler: Größe von {{size}} MB überschritten',
      failedToReadFile: 'Fehler: Datei konnte nicht gelesen werden',
    },
    loading: 'Wird geladen...',
    more: 'Mehr...',
    optional: 'Optional',
    required: 'Erforderlich',
    tagline: 'Ein Code-Spielplatz, Der Einfach Funktioniert!',
  },
  import: {
    bulk: {
      desc: 'Massen-Import mehrerer Projekte in Ihre gespeicherten Projekte. Projekte können aus dem Bildschirm <1>Gespeicherte Projekte</1> exportiert werden.',
      fromFile: 'Massen-Import aus lokaler Datei',
      fromURL: 'Massen-Import von URL',
      heading: 'Massen-Import',
      started: 'Massen-Import gestartet...',
    },
    code: {
      desc: 'Unterstützte Quellen: <1> <2>GitHub Gist</2> <3>GitHub-Datei</3> <4>Verzeichnis in einem GitHub-Repository</4> <5>Gitlab-Snippet</5> <6>Gitlab-Datei</6> <7>Verzeichnis in einem Gitlab-Repository</7> <8>JS Bin</8> <9>Rohcode</9> <10>Code im Webseiten-DOM</10> <11>Code in ZIP-Datei</11> <12>Offizielle Playgrounds<13></13>(TypeScript, Vue und Svelte)</12> </1> Bitte besuchen Sie die <14>Dokumentation</14> für Details.',
      fromFile: 'Lokale Dateien importieren',
      fromURL: 'Von URL importieren',
      heading: 'Code importieren',
    },
    error: {
      failedToLoadURL: 'Fehler: URL konnte nicht geladen werden',
      invalidConfigFile: 'Ungültige Konfigurationsdatei',
      invalidFile: 'Fehler: Ungültige Datei',
    },
    generic: {
      file: 'Lokale Datei',
      url: 'URL',
    },
    heading: 'Importieren',
    json: {
      desc: 'Importieren Sie eine einzelne Projekt-JSON in den Editor. Ein Projekt kann aus dem App-Menü → Exportieren → Projekt exportieren (JSON) exportiert werden.',
      fromFile: 'Projekt aus lokaler Datei importieren',
      fromURL: 'Projekt von URL importieren',
      heading: 'Projekt-JSON importieren',
    },
    success: 'Import erfolgreich!',
  },
  login: {
    accessAllowed: 'Zugriff erlauben auf:',
    desc: '<1>Durch die Anmeldung stimmen Sie zu, dass <2>Cookies</2> auf Ihrem Gerät gespeichert werden dürfen.</1> <3> <4>Warum werden diese Berechtigungen benötigt?</4> </3> <5> <6>Wie ändere/widerrufe ich Berechtigungen?</6> </5>',
    gist: 'Gists',
    heading: 'Mit GitHub anmelden',
    loginAs: 'Angemeldet als {{name}}',
    loginBtn: 'Anmelden',
    logout: 'Abmelden',
    privateRepo: 'Private Repos',
    publicRepo: 'Repos',
  },
  menu: {
    about: 'Über',
    appHelp: {
      heading: 'Hilfe',
      hint: 'Hilfe',
    },
    appProject: {
      heading: 'Projekt',
      hint: 'Projekt',
    },
    appSettings: {
      heading: 'Einstellungen',
      hint: 'App-Einstellungen',
    },
    assets: 'Assets …',
    autoSave: 'Automatisches Speichern',
    autoUpdate: 'Automatisches Aktualisieren',
    backup: 'Sichern / Wiederherstellen …',
    blog: 'LiveCodes Blog',
    broadcast: 'Übertragen …',
    config: 'Konfiguration',
    customSettings: 'Benutzerdefinierte Einstellungen …',
    delay: {
      heading: 'Verzögerung: <1>1,5</1>s',
      hint: 'Verzögerung vor automatischer Aktualisierung',
    },
    deploy: 'Bereitstellen …',
    docs: 'Dokumentation',
    editorSettings: 'Editor-Einstellungen …',
    embed: 'Einbetten …',
    export: {
      codepen: 'In CodePen bearbeiten',
      gist: 'Als GitHub Gist exportieren',
      heading: 'Exportieren',
      jsfiddle: 'In JSFiddle bearbeiten',
      json: 'Projekt exportieren (JSON)',
      result: 'Ergebnis exportieren (HTML)',
      src: 'Quellcode exportieren (ZIP)',
    },
    features: 'Funktionen',
    formatOnsave: 'Beim Speichern formatieren',
    getstart: 'Erste Schritte',
    import: 'Importieren …',
    layout: 'Vertikales Layout',
    license: 'Lizenz',
    login: 'Anmelden …',
    logout: 'Abmelden',
    new: 'Neu …',
    open: 'Öffnen …',
    project: 'Projektinfo …',
    recoverUnsaved: 'Ungespeichertes wiederherstellen',
    report: 'Ein Problem melden',
    resources: 'Externe Ressourcen …',
    save: 'Speichern',
    saveAs: {
      fork: 'Abzweigen (Neues Projekt)',
      heading: 'Speichern unter',
      template: 'Vorlage',
    },
    sdk: 'SDK',
    share: 'Teilen …',
    showSpacing: {
      heading: 'Abstände anzeigen',
      hint: 'Drücken Sie Alt/Option und bewegen Sie den Cursor über die Ergebnisseite',
    },
    showWelcome: {
      title: 'Willkommensbildschirm beim Start anzeigen',
    },
    snippets: 'Code-Snippets …',
    source: 'Quellcode auf GitHub',
    sync: 'Synchronisieren (Beta) … <1> ⏳</1>',
    theme: 'Dunkles Theme',
    themeColor: 'Farbe',
    welcome: {
      heading: 'Willkommen …',
    },
  },
  open: {
    action: {
      delete: 'Löschen',
    },
    defaultTemplate: 'Standardvorlage ',
    delete: {
      all: '{{projects}} Projekte löschen?',
      deleting: 'Projekte werden gelöscht...',
      one: 'Projekt löschen: {{project}}?',
    },
    deleteAll: 'Alle löschen',
    exportAll: 'Alle exportieren',
    filter: {
      language: 'nach Sprache filtern',
      tag: 'nach Tag filtern',
    },
    heading: 'Gespeicherte Projekte',
    import: 'Importieren',
    lastModified: 'Zuletzt geändert: {{modified}}',
    noData: {
      desc: 'Sie können ein Projekt über (Einstellungsmenü&nbsp;&gt;&nbsp;Speichern) oder mit der Tastenkombination (Strg/Cmd&nbsp;+&nbsp;S) speichern.',
      heading: 'Sie haben keine gespeicherten Projekte.',
    },
    noMatch: 'Keine Projekte entsprechen diesen Filtern.',
    placeholder: {
      allLanguages: 'Alle Sprachen',
      filterByTags: 'Nach Tags filtern',
      search: 'Suchen',
    },
    removeDefault: '(zurücksetzen)',
    reset: 'Zurücksetzen',
    setAsDefault: 'Als Standard festlegen',
    sort: {
      heading: 'Sortieren nach:',
      lastModified: 'Zuletzt geändert',
      title: 'Titel',
    },
  },
  project: {
    desc: 'Beschreibung',
    head: 'Zu &lt;head&gt; hinzufügen',
    heading: 'Projektinfo',
    htmlAttr: 'Attribute für &lt;html&gt;',
    tags: 'Tags',
    title: 'Projekttitel',
  },
  recoverPrompt: {
    desc: 'Ihr letztes Projekt hat ungespeicherte Änderungen!',
    heading: 'Ungespeichertes Projekt wiederherstellen?',
    meta: 'Titel: <1></1> <2></2> Zuletzt geändert: <3></3>',
    notShowAgain: 'Dies nicht mehr anzeigen.',
    prompt: {
      discard: 'Ungespeichertes Projekt verwerfen',
      heading: '<1></1>Möchten Sie es jetzt wiederherstellen?',
      recover: 'Projekt im Editor wiederherstellen',
      save: 'Auf Gerät speichern und fortfahren',
    },
  },
  resources: {
    browseOnJsDelivr: 'Paketdateien auf jsDelivr durchsuchen',
    cssPresets: {
      heading: 'CSS-Voreinstellungen',
      none: 'Keine',
      normalizeCss: 'Normalize.css',
      resetCss: 'Reset CSS',
    },
    error: {
      failedToLoadResults: 'Ergebnisse konnten nicht geladen werden!',
      noResultsFound: 'Keine Ergebnisse gefunden für: ',
    },
    fonts: {
      add: 'Hinzufügen',
      heading: 'Schriftarten <1>(bereitgestellt von Google Fonts)</1>',
      select: 'Schriftart auswählen ...',
    },
    heading: 'Externe Ressourcen',
    scripts: 'Externe Skripte',
    search: {
      heading: 'Pakete suchen <1>(bereitgestellt von jsDelivr)</1>',
      placeholder: 'z.B. jquery, lodash@4, bootstrap@5.2.3, ...',
    },
    stylesheets: 'Externe Stylesheets',
    urlDesc:
      'Fügen Sie Stylesheet/Skript-URLs hinzu. Jede URL sollte in einer separaten Zeile stehen.',
  },
  resultMode: {
    linkText: 'Bearbeiten auf LiveCodes',
  },
  savePrompt: {
    heading: 'Ungespeicherte Änderungen',
    prompt: {
      cancel: 'Abbrechen',
      discard: 'Nicht speichern',
      heading:
        'Die von Ihnen vorgenommenen Änderungen werden möglicherweise nicht gespeichert. <1></1> Möchten Sie jetzt speichern?',
      save: 'Speichern',
    },
  },
  share: {
    characters: '{{urlLength}} Zeichen',
    copy: {
      clickToCopy: 'Zum Kopieren klicken',
      copied: 'URL in die Zwischenablage kopiert',
    },
    encodedURL: 'Kodierte URL erhalten',
    error: {
      failedToCopy: 'Kopieren in die Zwischenablage fehlgeschlagen!',
      failedToGenerateURL: 'Kurz-URL konnte nicht generiert werden!',
    },
    expireInOneYear: 'Läuft in 1 Jahr ab',
    generateURL: 'URL wird generiert …',
    heading: 'Teilen',
    permanentURL: 'Permanente URL',
    qrcode: {
      clickToDownload: 'Zum Herunterladen klicken',
      generating: 'Wird generiert...',
    },
    services: {
      devTo: 'Dev.to',
      email: 'E-Mail',
      facebook: 'Facebook',
      hackerNews: 'Hacker News',
      linkedIn: 'LinkedIn',
      pinterest: 'Pinterest',
      pocket: 'Pocket',
      qrCode: 'QR-Code',
      reddit: 'Reddit',
      share: 'Teilen über …',
      telegram: 'Telegram',
      tumblr: 'Tumblr',
      twitter: '𝕏 / Twitter',
      whatsApp: 'WhatsApp',
    },
    shortURL: 'Kurz-URL erhalten',
  },
  snippets: {
    action: {
      copy: 'Kopieren',
      delete: 'Löschen',
      edit: 'Bearbeiten',
    },
    add: {
      code: 'Code',
      desc: 'Beschreibung',
      heading: 'Snippet hinzufügen',
      language: 'Sprache',
      save: 'Speichern',
      snippets: 'Snippets',
      title: 'Titel',
    },
    copy: {
      clickToCopySnippet: 'Zum Kopieren des Snippets klicken',
      copied: 'Snippet wurde in die Zwischenablage kopiert.',
    },
    delete: {
      all: '{{snippets}} Snippets löschen?',
      one: 'Snippet löschen: {{snippet}}?',
    },
    deleteAll: 'Alle löschen',
    error: {
      failedToCopy: 'URL konnte nicht kopiert werden.',
      noTitle: 'Bitte fügen Sie einen Snippet-Titel hinzu.',
    },
    filter: {
      language: 'nach Sprache filtern',
    },
    heading: 'Code-Snippets',
    lastModified: 'Zuletzt geändert: {{modified}}',
    noMatch: 'Keine Snippets entsprechen diesen Filtern.',
    noSavedSnippets: 'Sie haben keine gespeicherten Snippets.',
    placeholder: {
      allLanguages: 'Alle Sprachen',
      search: 'Suchen',
    },
    reset: 'Zurücksetzen',
    save: {
      success: 'Snippet lokal auf dem Gerät gespeichert!',
    },
    sort: {
      date: 'Datum',
      heading: 'Sortieren nach:',
      title: 'Titel',
    },
    text: 'Klartext',
  },
  splash: {
    loading: 'LiveCodes wird geladen…',
  },
  sync: {
    autoSync: 'Automatische Synchronisierung',
    create: {
      desc: 'Ein neues <1>privates</1> Repository wird erstellt. Ihre lokalen LiveCodes-Daten werden mit dem <2>main</2>-Branch synchronisiert.',
      heading: 'Neues Repository erstellen',
      repoName: 'Repository-Name',
    },
    error: {
      generic: 'Synchronisierung fehlgeschlagen!',
      repoNameRequired: 'Repository-Name ist erforderlich',
    },
    existing: {
      desc: 'Ihre lokalen LiveCodes-Daten werden mit dem <1>main</1>-Branch synchronisiert.',
      heading: 'Bestehendes Repository',
      repoName: 'Repository-Name',
    },
    heading: 'Mit GitHub-Repository synchronisieren',
    searchRepos: 'Ihre Repositories durchsuchen...',
    success: 'Synchronisierung abgeschlossen!',
    syncBtn: 'Synchronisieren',
    syncInProgress: 'Synchronisierung läuft...',
    syncStarted: 'Synchronisierung gestartet...',
  },
  templates: {
    heading: 'Neues Projekt',
    noUserTemplates: {
      desc: 'Sie können ein Projekt als Vorlage speichern unter <1></1>(App-Menü&nbsp;&gt;&nbsp;Speichern&nbsp;unter&nbsp;&gt; Vorlage).',
      heading: 'Sie haben keine gespeicherten Vorlagen.',
    },
    starter: {
      angular: 'Angular-Starter',
      assemblyscript: 'AssemblyScript-Starter',
      astro: 'Astro-Starter',
      backbone: 'Backbone-Starter',
      blank: 'Leeres Projekt',
      blockly: 'Blockly-Starter',
      bootstrap: 'Bootstrap-Starter',
      civet: 'Civet-Starter',
      clio: 'Clio-Starter',
      clojurescript: 'ClojureScript-Starter',
      coffeescript: 'CoffeeScript-Starter',
      commonlisp: 'Common Lisp-Starter',
      cpp: 'C++-Starter',
      diagrams: 'Diagramm-Starter',
      fennel: 'Fennel-Starter',
      gleam: 'Gleam-Starter',
      go: 'Go-Starter',
      heading: 'Starter-Vorlagen',
      imba: 'Imba-Starter',
      javascript: 'JavaScript-Starter',
      jest: 'Jest-Starter',
      'jest-react': 'Jest/React-Starter',
      jquery: 'jQuery-Starter',
      julia: 'Julia-Starter',
      knockout: 'Knockout-Starter',
      lit: 'Lit-Starter',
      livescript: 'LiveScript-Starter',
      loading: 'Lade Starter-Vorlagen...',
      lua: 'Lua-Starter',
      'lua-wasm': 'Lua (Wasm)-Starter',
      malina: 'Malina.js-Starter',
      markdown: 'Markdown-Starter',
      mdx: 'MDX-Starter',
      ocaml: 'OCaml-Starter',
      perl: 'Perl-Starter',
      php: 'PHP-Starter',
      'php-wasm': 'PHP (Wasm)-Starter',
      postgresql: 'PostgreSQL-Starter',
      preact: 'Preact-Starter',
      prolog: 'Prolog-Starter',
      python: 'Python-Starter',
      r: 'R-Starter',
      react: 'React-Starter',
      'react-native': 'React Native-Starter',
      reason: 'Reason-Starter',
      rescript: 'ReScript-Starter',
      riot: 'Riot.js-Starter',
      ruby: 'Ruby-Starter',
      'ruby-wasm': 'Ruby (Wasm)-Starter',
      scheme: 'Scheme-Starter',
      solid: 'Solid-Starter',
      sql: 'SQL-Starter',
      stencil: 'Stencil-Starter',
      svelte: 'Svelte-Starter',
      tailwindcss: 'Tailwind CSS-Starter',
      tcl: 'Tcl-Starter',
      teal: 'Teal-Starter',
      typescript: 'TypeScript-Starter',
      vue: 'Vue 3 SFC-Starter',
      vue2: 'Vue 2-Starter',
      wat: 'WebAssembly Text-Starter',
    },
    user: {
      heading: 'Meine Vorlagen',
      loading: 'Lade Benutzervorlagen...',
    },
  },
  testEditor: {
    heading: 'Tests bearbeiten',
    load: 'Laden',
    tests: 'Tests',
  },
  testSettings: {
    desc: '<1></1> Weitere Einzelheiten entnehmen Sie bitte der <2>dokumentation</2>',
  },
  toolspane: {
    close: 'Schließen',
    compiled: {
      title: 'Kompiliert',
    },
    console: {
      clear: 'Konsole leeren',
      title: 'Konsole',
    },
    test: {
      edit: 'Bearbeiten',
      error: '<1><2>Testfehler!</2></1>',
      loading: '<1>Lade Tests...</1>',
      noTest: '<1>Dieses Projekt hat keine Tests!</1>',
      reset: 'Zurücksetzen',
      run: {
        desc: 'Strg/Cmd + Alt + T',
        heading: 'Ausführen',
      },
      summary: {
        desc: 'Tests: {{failed}}\n       {{passed}}\n       {{skipped}}\n       {{total}}<1></1>\nZeit: {{duration}}s',
        failed: '{{failedNum}} fehlgeschlagen',
        passed: '{{passedNum}} bestanden',
        skipped: '{{skippedNum}} übersprungen',
        total: '{{totalNum}} insgesamt',
      },
      title: 'Tests',
      watch: {
        desc: 'Tests ausführen, wenn sich der Code ändert',
        heading: 'Beobachten',
      },
    },
  },
  welcome: {
    about: {
      heading: 'Über LiveCodes',
    },
    heading: 'Willkommen',
    recent: {
      heading: 'Zuletzt verwendet',
    },
    recover: {
      cancel: 'Abbrechen',
      heading: 'Wiederherstellen',
      recover: 'Wiederherstellen',
      save: 'Speichern',
      unsavedChanges: 'Ihr letztes Projekt hatte ungespeicherte Änderungen:',
    },
    showOnStartup: 'Beim Start anzeigen',
    start: {
      heading: 'Start',
      import: 'Importieren...',
      loadDefaultTemplate: 'Standardvorlage laden',
      new: 'Neu...',
      noDefaultTemplate: 'Keine Standardvorlage',
      open: 'Öffnen...',
    },
    templates: {
      heading: 'Starter-Vorlagen',
    },
  },
};

export default translation;<|MERGE_RESOLUTION|>--- conflicted
+++ resolved
@@ -478,11 +478,8 @@
       configuration: 'Konfiguration',
       gettingStarted: 'Erste Schritte',
       github: 'GitHub',
-<<<<<<< HEAD
-=======
       sdk: 'SDK',
       sponsor: 'Sponsern',
->>>>>>> a20598b7
       twitter: '𝕏 / Twitter',
     },
     clickForInfo: 'Klicken für Informationen...',
