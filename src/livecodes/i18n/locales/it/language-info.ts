--- conflicted
+++ resolved
@@ -160,10 +160,7 @@
   },
   lua: {
     desc: 'Lua in esecuzione nel browser utilizzando fengari-web.',
-<<<<<<< HEAD
-=======
     link: '<1><2>Sito ufficiale di Lua</2></1> <3> <4>Documentazione di Lua</4> </3> <5> <6>Sito ufficiale di Fengari</6> </5> <7> <8>Repositori GitHub di fengari-web</8> </7> <9> <10>Impara X in Y minuti, dove X=Lua</10> </9> <11> <12>Documentazione LiveCodes</12> </11> <13><14>Carica modello di partenza</14></13>',
->>>>>>> 88e05dab
     name: 'Lua',
   },
   luaWasm: {
@@ -196,10 +193,7 @@
     name: 'Mustache',
   },
   nunjucks: {
-<<<<<<< HEAD
-=======
     desc: 'Un linguaggio di modello ricco e potente per JavaScript. Nunjucks è essenzialmente una porta di <1>jinja2</1>.',
->>>>>>> 88e05dab
     link: '<1> <2>Sito ufficiale</2> </1> <3> <4>Documentazione LiveCodes</4> </3>',
     name: 'Nunjucks',
   },
@@ -217,10 +211,7 @@
   },
   php: {
     desc: 'PHP in esecuzione nel browser utilizzando Uniter.',
-<<<<<<< HEAD
-=======
     link: '<1><2>Sito ufficiale di PHP</2></1> <3> <4>Documentazione di PHP</4> </3> <5> <6>Repositori GitHub di Uniter</6> </5> <7> <8>Impara X in Y minuti, dove X=PHP</8> </7> <9> <10>Documentazione LiveCodes</10> </9> <11><12>Carica modello di partenza</12></11>',
->>>>>>> 88e05dab
     name: 'PHP',
   },
   phpWasm: {
@@ -377,10 +368,7 @@
     name: 'TSX',
   },
   twig: {
-<<<<<<< HEAD
-=======
     desc: "Un'implementazione JavaScript del linguaggio di template PHP <1>Twig</1> di <2>Twig.js</2>.",
->>>>>>> 88e05dab
     link: '<1> <2>Sito ufficiale di Twig</2> </1> <3> <4>Documentazione di Twig</4> </3> <5> <6>Repository di Twig.js</6> </5> <7> <8>Documentazione di Twig.js</8> </7> <9> <10>Documentazione LiveCodes</10> </9>',
     name: 'Twig',
   },
