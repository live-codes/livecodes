{
  "$comment": "ATTENTION: This file is auto-generated from source code. Do not edit manually!",
  "about.blog.text": {
    "notes": "",
    "translation": "Blog"
  },
  "about.blog.title": {
    "notes": "",
    "translation": "LiveCodes Blog"
  },
  "about.configuration": {
    "notes": "",
    "translation": "Configuration"
  },
  "about.credits.heading": {
    "notes": "",
    "translation": "Credits"
  },
  "about.documentations.heading": {
    "notes": "",
    "translation": "Documentations"
  },
  "about.gettingStarted": {
    "notes": "",
    "translation": "Getting Started"
  },
  "about.github.text": {
    "notes": "",
    "translation": "GitHub"
  },
  "about.github.title": {
    "notes": "",
    "translation": "GitHub"
  },
  "about.heading": {
    "notes": "",
    "translation": "About LiveCodes"
  },
  "about.livecodes.aboutUs": {
    "notes": "",
    "translation": "About Livecodes"
  },
  "about.livecodes.para1": {
    "notes": "### <tag-1> ###\n<strong  />\n\n### <tag-2> ###\n<em  />\n\n",
    "translation": "<tag-1><tag-2>LiveCodes</tag-2></tag-1> is an open-source, feature-rich, client-side code playground. Currently, 80+ languages and frameworks are supported. It can be used as a standalone app or embedded in any web page."
  },
  "about.livecodes.para2": {
    "notes": "",
    "translation": "A powerful SDK makes it easy to integrate and communicate with playgrounds. Extensive documentation is available with code examples, live demos, and screenshots."
  },
  "about.sdk": {
    "notes": "",
    "translation": "LiveCodes SDK"
  },
  "about.sponsor.text": {
    "notes": "",
    "translation": "Sponsor"
  },
  "about.sponsor.title": {
    "notes": "",
    "translation": "Sponsor LiveCodes"
  },
  "about.twitter.text": {
    "notes": "",
    "translation": "𝕏 / Twitter"
  },
  "about.twitter.title": {
    "notes": "",
    "translation": "𝕏 / Twitter"
  },
  "about.version.app": {
    "notes": "",
    "translation": "App version: {{APP_VERSION}}"
  },
  "about.version.appPermanentUrl": {
    "notes": "",
    "translation": "App Permanent URL"
  },
  "about.version.commit": {
    "notes": "",
    "translation": "Git commit: {{COMMIT_SHA}}"
  },
  "about.version.heading": {
    "notes": "",
    "translation": "Version"
  },
  "about.version.sdk": {
    "notes": "",
    "translation": "SDK version: {{SDK_VERSION}}"
  },
  "about.version.sdkPermanentUrl": {
    "notes": "",
    "translation": "SDK Permanent URL"
  },
<<<<<<< HEAD
  "app.changeTheme.hint": {
    "notes": "",
    "translation": "Change Theme"
=======
  "app.consoleMessage.learnMore": {
    "notes": "",
    "translation": "Learn more! {{docsUrl}} 🚀"
>>>>>>> e08c415f
  },
  "app.copy.hint": {
    "notes": "",
    "translation": "Copy (Ctrl/Cmd + A, Ctrl/Cmd + C)"
  },
  "app.copyAsUrl.hint": {
    "notes": "",
    "translation": "Copy code as data URL"
  },
  "app.customSettings.hint": {
    "notes": "",
    "translation": "Custom Settings"
  },
  "app.editorSettings.hint": {
    "notes": "",
    "translation": "Editor Settings"
  },
  "app.externalResources.hint": {
    "notes": "",
    "translation": "External Resources"
  },
  "app.focus.hint": {
    "notes": "",
    "translation": "Toggle Focus mode"
  },
  "app.format.hint": {
    "notes": "",
    "translation": "Format (Alt + Shift + F)"
  },
  "app.fullscreen.hint": {
    "notes": "",
    "translation": "Full Screen"
  },
  "app.i18nButton.hint": {
    "notes": "",
    "translation": "Change UI Language"
  },
  "app.logo.title": {
    "notes": "",
    "translation": "LiveCodes: Code Playground That Just Works!"
  },
  "app.projectInfo.hint": {
    "notes": "",
    "translation": "Project Info"
  },
  "app.redo.hint": {
    "notes": "",
    "translation": "Redo (Ctrl/Cmd + Shift + Z)"
  },
  "app.result.hint": {
    "notes": "",
    "translation": "Result"
  },
  "app.run.hint": {
    "notes": "",
    "translation": "Run (Shift + Enter)"
  },
  "app.share.hint": {
    "notes": "",
    "translation": "Share"
  },
  "app.undo.hint": {
    "notes": "",
    "translation": "Undo (Ctrl/Cmd + Z)"
  },
  "app.untitledProject": {
    "notes": "",
    "translation": "Untitled Project"
  },
  "assets.action.delete": {
    "notes": "",
    "translation": "Delete"
  },
  "assets.add.dataURL.desc": {
    "notes": "### <tag-1> ###\n<a href=\"https://developer.mozilla.org/en-US/docs/Web/HTTP/Basics_of_HTTP/Data_URIs\" target=\"_blank\" rel=\"noopener\" />\n\n",
    "translation": "Add asset as a base64-encoded <tag-1>data url</tag-1>."
  },
  "assets.add.dataURL.heading": {
    "notes": "",
    "translation": "Data URL"
  },
  "assets.add.dataURL.label": {
    "notes": "",
    "translation": "Add file"
  },
  "assets.add.githubPages.desc": {
    "notes": "### <tag-1> ###\n<span class=\"code\" />\n\n### <tag-2> ###\n<span class=\"code\" />\n\n",
    "translation": "Deploy asset to GitHub Pages. The file is pushed to <tag-1>gh-pages</tag-1> branch of the repo <tag-2>livecodes-assets</tag-2> on your GitHub account. If the repo does not already exist, a public repo will be created."
  },
  "assets.add.githubPages.heading": {
    "notes": "",
    "translation": "GitHub Pages"
  },
  "assets.add.githubPages.label": {
    "notes": "",
    "translation": "Upload file"
  },
  "assets.add.heading": {
    "notes": "",
    "translation": "Add Asset"
  },
  "assets.delete.all": {
    "notes": "",
    "translation": "Delete {{assets}} assets?"
  },
  "assets.delete.one": {
    "notes": "",
    "translation": "Delete asset: {{asset}}?"
  },
  "assets.deleteAll": {
    "notes": "",
    "translation": "Delete All"
  },
  "assets.generic.clickToCopyURL": {
    "notes": "",
    "translation": "Click to copy URL"
  },
  "assets.heading": {
    "notes": "",
    "translation": "Assets"
  },
  "assets.link.date": {
    "notes": "",
    "translation": "Date: {{modified}}"
  },
  "assets.link.type": {
    "notes": "",
    "translation": "Type: {{type}}"
  },
  "assets.link.url": {
    "notes": "",
    "translation": "URL: {{url}}"
  },
  "assets.loadFile.error.failedToUpload": {
    "notes": "",
    "translation": "Error: Failed to upload file"
  },
  "assets.loadFile.error.unauthenticated": {
    "notes": "",
    "translation": "Error: Unauthenticated user"
  },
  "assets.loadFile.upload": {
    "notes": "",
    "translation": "Upload file"
  },
  "assets.loadFile.uploading": {
    "notes": "",
    "translation": "Uploading..."
  },
  "assets.noMatch": {
    "notes": "",
    "translation": "No assets match these filters."
  },
  "assets.noSavedAssets": {
    "notes": "",
    "translation": "You have no saved assets."
  },
  "assets.processAsset.addFile": {
    "notes": "",
    "translation": "Added file: "
  },
  "assets.processAsset.deployNotice": {
    "notes": "",
    "translation": "The asset should be available on this URL soon (~1 min)."
  },
  "assets.processAsset.success": {
    "notes": "",
    "translation": "File added to assets!"
  },
  "assets.processAsset.urlLabel": {
    "notes": "",
    "translation": "URL: "
  },
  "assets.resetFilters": {
    "notes": "",
    "translation": "Reset"
  },
  "assets.search": {
    "notes": "",
    "translation": "Search"
  },
  "assets.sort.date": {
    "notes": "",
    "translation": "Date"
  },
  "assets.sort.fileName": {
    "notes": "",
    "translation": "File Name"
  },
  "assets.sort.heading": {
    "notes": "",
    "translation": "Sort By:"
  },
  "assets.type.archive": {
    "notes": "",
    "translation": "Archive"
  },
  "assets.type.audio": {
    "notes": "",
    "translation": "Audio"
  },
  "assets.type.csv": {
    "notes": "",
    "translation": "CSV"
  },
  "assets.type.font": {
    "notes": "",
    "translation": "Font"
  },
  "assets.type.html": {
    "notes": "",
    "translation": "HTML"
  },
  "assets.type.icon": {
    "notes": "",
    "translation": "Icon"
  },
  "assets.type.image": {
    "notes": "",
    "translation": "Image"
  },
  "assets.type.json": {
    "notes": "",
    "translation": "JSON"
  },
  "assets.type.other": {
    "notes": "",
    "translation": "Other"
  },
  "assets.type.script": {
    "notes": "",
    "translation": "Script"
  },
  "assets.type.stylesheet": {
    "notes": "",
    "translation": "Stylesheet"
  },
  "assets.type.text": {
    "notes": "",
    "translation": "Text"
  },
  "assets.type.video": {
    "notes": "",
    "translation": "Video"
  },
  "assets.type.xml": {
    "notes": "",
    "translation": "XML"
  },
  "assets.types.all": {
    "notes": "",
    "translation": "All types"
  },
  "assets.url.fail": {
    "notes": "",
    "translation": "Failed to copy URL."
  },
  "assets.url.success": {
    "notes": "",
    "translation": "URL is copied to clipboard."
  },
  "backup.backup.assets": {
    "notes": "",
    "translation": "Assets"
  },
  "backup.backup.button": {
    "notes": "",
    "translation": "Backup"
  },
  "backup.backup.desc": {
    "notes": "### <tag-1> ###\n<br  />\n\n### <tag-2> ###\n<a href=\"{{DOCS_BASE_URL}}features/backup-restore\" target=\"_blank\" rel=\"noopener\" />\n\n",
    "translation": "Backup LiveCodes data, so that it can be later restored on this or other devices. <tag-1></tag-1> Please visit the <tag-2>documentations</tag-2> for details."
  },
  "backup.backup.heading": {
    "notes": "",
    "translation": "Backup"
  },
  "backup.backup.projects": {
    "notes": "",
    "translation": "Projects"
  },
  "backup.backup.settings": {
    "notes": "",
    "translation": "User Settings"
  },
  "backup.backup.snippets": {
    "notes": "",
    "translation": "Code Snippets"
  },
  "backup.backup.templates": {
    "notes": "",
    "translation": "User Templates"
  },
  "backup.backupBtn": {
    "notes": "",
    "translation": "Backup"
  },
  "backup.error.atLeastOneStore": {
    "notes": "",
    "translation": "Please select at least one store to backup"
  },
  "backup.error.incorrectFileType": {
    "notes": "",
    "translation": "Error: Incorrect file type"
  },
  "backup.fileInputLabel": {
    "notes": "",
    "translation": "Restore from file"
  },
  "backup.heading": {
    "notes": "",
    "translation": "Backup / Restore"
  },
  "backup.inProgress": {
    "notes": "",
    "translation": "In progress..."
  },
  "backup.restore.desc": {
    "notes": "### <tag-1> ###\n<br  />\n\n### <tag-2> ###\n<br  />\n\n### <tag-3> ###\n<a href=\"{{DOCS_BASE_URL}}features/backup-restore\" target=\"_blank\" rel=\"noopener\" />\n\n",
    "translation": "Restore previously backed-up LiveCodes data. <tag-1></tag-1> If you choose to replace current content, you may want to back it up first. <tag-2></tag-2> Please visit the <tag-3>documentations</tag-3> for details."
  },
  "backup.restore.fromFile": {
    "notes": "",
    "translation": "Restore from file"
  },
  "backup.restore.heading": {
    "notes": "",
    "translation": "Restore"
  },
  "backup.restore.mode.merge": {
    "notes": "",
    "translation": "Merge with current content"
  },
  "backup.restore.mode.replace": {
    "notes": "",
    "translation": "Replace current content"
  },
  "backup.restore.success": {
    "notes": "",
    "translation": "Restored Successfully!"
  },
  "broadcast.broadcastBtn.start": {
    "notes": "",
    "translation": "Broadcast"
  },
  "broadcast.broadcastBtn.stop": {
    "notes": "",
    "translation": "Stop broadcast"
  },
  "broadcast.broadcasting": {
    "notes": "",
    "translation": "Broadcasting..."
  },
  "broadcast.channelURL": {
    "notes": "",
    "translation": "Channel URL"
  },
  "broadcast.connecting": {
    "notes": "",
    "translation": "Connecting..."
  },
  "broadcast.desc": {
    "notes": "### <tag-1> ###\n<a href=\"{{DOCS_BASE_URL}}features/broadcast\" target=\"_blank\" rel=\"noopener\" />\n\n",
    "translation": "Broadcast the result page to other browsers/devices in real time. Please visit the <tag-1>documentations</tag-1> for details."
  },
  "broadcast.error.generic": {
    "notes": "",
    "translation": "Broadcast failed!"
  },
  "broadcast.error.serverURLRequired": {
    "notes": "",
    "translation": "Server URL is required!"
  },
  "broadcast.heading": {
    "notes": "",
    "translation": "Broadcast"
  },
  "broadcast.includeSourceCode": {
    "notes": "",
    "translation": "Include source code"
  },
  "broadcast.serverURL.heading": {
    "notes": "",
    "translation": "Server URL"
  },
  "core.broadcast.heading": {
    "notes": "",
    "translation": "Broadcast"
  },
  "core.broadcast.successSetToken": {
    "notes": "",
    "translation": "Broadcast user token set successfully"
  },
  "core.changeLanguage.hint": {
    "notes": "",
    "translation": "Change Language"
  },
  "core.changeLanguage.message": {
    "notes": "",
    "translation": "Loading {{lang}}. This may take a while!"
  },
  "core.copy.copied": {
    "notes": "",
    "translation": "Code copied to clipboard"
  },
  "core.copy.copiedAsDataURL": {
    "notes": "",
    "translation": "Code copied as data URL"
  },
  "core.copy.hint": {
    "notes": "",
    "translation": "Copied!"
  },
  "core.copy.title": {
    "notes": "",
    "translation": "Copy"
  },
  "core.error.couldNotLoadTemplate": {
    "notes": "",
    "translation": "Could not load template: {{template}}"
  },
  "core.error.failedToCopyCode": {
    "notes": "",
    "translation": "Failed to copy code"
  },
  "core.error.failedToLoadTemplate": {
    "notes": "",
    "translation": "Failed loading template"
  },
  "core.error.failedToLoadTemplates": {
    "notes": "",
    "translation": "Failed loading starter templates"
  },
  "core.error.failedToParseSettings": {
    "notes": "",
    "translation": "Failed parsing settings as JSON"
  },
  "core.error.invalidCommand": {
    "notes": "",
    "translation": "Invalid command!"
  },
  "core.error.invalidImport": {
    "notes": "",
    "translation": "Invalid import URL"
  },
  "core.error.invalidPanelId": {
    "notes": "",
    "translation": "Invalid panel id"
  },
  "core.error.invalidToken": {
    "notes": "",
    "translation": "Invalid token!"
  },
  "core.error.login": {
    "notes": "",
    "translation": "Login error!"
  },
  "core.error.logout": {
    "notes": "",
    "translation": "Logout error!"
  },
  "core.error.noResultContainer": {
    "notes": "",
    "translation": "Result container not found"
  },
  "core.error.unavailable": {
    "notes": "",
    "translation": "Command unavailable"
  },
  "core.error.unavailableForEmbeds": {
    "notes": "",
    "translation": "Command unavailable for embeds"
  },
  "core.export.gist": {
    "notes": "",
    "translation": "Creating a public GitHub gist..."
  },
  "core.fork.success": {
    "notes": "",
    "translation": "Forked as a new project"
  },
  "core.fullScreen.enter": {
    "notes": "",
    "translation": "Full Screen"
  },
  "core.fullScreen.exit": {
    "notes": "",
    "translation": "Exit Full Screen"
  },
  "core.import.loading": {
    "notes": "",
    "translation": "Loading Project..."
  },
  "core.layout.horizontal": {
    "notes": "",
    "translation": "Horizontal layout"
  },
  "core.layout.responsive": {
    "notes": "",
    "translation": "Responsive layout"
  },
  "core.layout.vertical": {
    "notes": "",
    "translation": "Vertical layout"
  },
  "core.loadDefaults.template": {
    "notes": "",
    "translation": "Loading default template"
  },
  "core.login.success": {
    "notes": "",
    "translation": "Logged in successfully"
  },
  "core.login.successWithName": {
    "notes": "",
    "translation": "Logged in as: {{name}}"
  },
  "core.logout.success": {
    "notes": "",
    "translation": "Logged out successfully"
  },
  "core.result.hint": {
    "notes": "",
    "translation": "Show result in new window"
  },
  "core.save.success": {
    "notes": "",
    "translation": "Project locally saved to device!"
  },
  "core.save.successWithName": {
    "notes": "",
    "translation": "Project \"{{name}}\" saved to device."
  },
  "core.template.blank": {
    "notes": "",
    "translation": "Blank Project"
  },
  "core.template.delete": {
    "notes": "",
    "translation": "Delete template \"{{item}}\"?"
  },
  "core.template.javascript": {
    "notes": "",
    "translation": "JavaScript Starter"
  },
  "core.template.react": {
    "notes": "",
    "translation": "React Starter"
  },
  "core.template.saved": {
    "notes": "",
    "translation": "Saved as a new template"
  },
  "core.template.typescript": {
    "notes": "",
    "translation": "TypeScript Starter"
  },
  "core.template.vue": {
    "notes": "",
    "translation": "Vue 3 Starter"
  },
  "core.unload.notSaved": {
    "notes": "",
    "translation": "Changes you made may not be saved."
  },
  "core.zoom.hint": {
    "notes": "",
    "translation": "Zoom"
  },
  "customSettings.JSON": {
    "notes": "",
    "translation": "Custom Settings JSON"
  },
  "customSettings.desc": {
    "notes": "### <tag-1> ###\n<i class=\"icon-help\" />\n\n### <tag-2> ###\n<a href=\"{{DOCS_BASE_URL}}advanced/custom-settings\" target=\"_blank\" rel=\"noopener\" />\n\n",
    "translation": "<tag-1></tag-1> For further details, please refer to the <tag-2> documentation </tag-2>"
  },
  "customSettings.heading": {
    "notes": "",
    "translation": "Custom Settings"
  },
  "customSettings.load": {
    "notes": "",
    "translation": "Load"
  },
  "deploy.create.desc": {
    "notes": "### <tag-1> ###\n<strong  />\n\n### <tag-2> ###\n<span class=\"code\" />\n\n",
    "translation": "A new <tag-1>public</tag-1> repo will be created. The result page will be pushed to <tag-2>gh-pages</tag-2> branch."
  },
  "deploy.create.heading": {
    "notes": "",
    "translation": "Create New Repo"
  },
  "deploy.create.repoName": {
    "notes": "### <tag-1> ###\n<span id=\"new-repo-name-error\" class=\"error\" />\n\n",
    "translation": "Repo Name <tag-1></tag-1>"
  },
  "deploy.error.generic": {
    "notes": "",
    "translation": "Deployment failed!"
  },
  "deploy.error.repoNameExists": {
    "notes": "",
    "translation": "Repo name already exists"
  },
  "deploy.error.repoNameRequired": {
    "notes": "",
    "translation": "Repo name is required"
  },
  "deploy.existing.desc": {
    "notes": "### <tag-1> ###\n<span class=\"code\" />\n\n",
    "translation": "A new commit will be added to <tag-1>gh-pages</tag-1> branch."
  },
  "deploy.existing.heading": {
    "notes": "",
    "translation": "Existing Repo"
  },
  "deploy.existing.repoName": {
    "notes": "",
    "translation": "Repo Name"
  },
  "deploy.generic.commitMessage": {
    "notes": "",
    "translation": "Commit Message"
  },
  "deploy.generic.commitSourceCodePublic": {
    "notes": "",
    "translation": "Commit source code (public)"
  },
  "deploy.generic.deployBtn": {
    "notes": "",
    "translation": "Deploy"
  },
  "deploy.generic.deploying": {
    "notes": "",
    "translation": "Deploying..."
  },
  "deploy.heading": {
    "notes": "",
    "translation": "Deploy to GitHub Pages"
  },
  "deploy.searchRepo": {
    "notes": "",
    "translation": "Search your public repos..."
  },
  "editorSettings.appLanguage.heading": {
    "notes": "",
    "translation": "App UI Language"
  },
  "editorSettings.appLanguage.note": {
    "notes": "",
    "translation": "Will reload the app to apply the changes after switching the language."
  },
  "editorSettings.closeBrackets": {
    "notes": "",
    "translation": "Auto-close brackets and quotes"
  },
  "editorSettings.codeJarDesc": {
    "notes": "### <tag-1> ###\n<i class=\"icon-alert\" />\n\n",
    "translation": "<tag-1></tag-1> * The marked features are not available in CodeJar."
  },
  "editorSettings.default": {
    "notes": "",
    "translation": "Default"
  },
  "editorSettings.desc": {
    "notes": "### <tag-1> ###\n<i class=\"icon-help\" />\n\n### <tag-2> ###\n<a href=\"{{DOCS_BASE_URL}}features/editor-settings\" target=\"_blank\" rel=\"noopener\" />\n\n",
    "translation": "<tag-1></tag-1> Please check the <tag-2>documentations</tag-2> for details."
  },
  "editorSettings.editor.codejar": {
    "notes": "",
    "translation": "CodeJar"
  },
  "editorSettings.editor.codemirror": {
    "notes": "",
    "translation": "CodeMirror"
  },
  "editorSettings.editor.heading": {
    "notes": "",
    "translation": "Editor"
  },
  "editorSettings.editor.monaco": {
    "notes": "",
    "translation": "Monaco"
  },
  "editorSettings.editorMode.emacs": {
    "notes": "",
    "translation": "Emacs"
  },
  "editorSettings.editorMode.heading": {
    "notes": "",
    "translation": "Editor Mode *"
  },
  "editorSettings.editorMode.vim": {
    "notes": "",
    "translation": "Vim"
  },
  "editorSettings.editorTheme": {
    "notes": "",
    "translation": "Editor Theme"
  },
  "editorSettings.emmet": {
    "notes": "",
    "translation": "Enable Emmet *"
  },
  "editorSettings.enableAI.heading": {
    "notes": "",
    "translation": "Enable AI Code Assistant"
  },
  "editorSettings.enableAI.note": {
    "notes": "### <tag-1> ###\n<a href=\"https://codeium.com\" rel=\"noopener noreferrer\" target=\"_blank\" />\n\n### <tag-2> ###\n<img src=\"{{DOCS_BASE_URL}}img/credits/codeium.svg\" style=\"height: 1.2em; vertical-align: bottom;\" alt=\"Codeium\" />\n\n",
    "translation": "Powered by <tag-1><tag-2></tag-2></tag-1>"
  },
  "editorSettings.fontFamily": {
    "notes": "",
    "translation": "Font Family"
  },
  "editorSettings.fontSize": {
    "notes": "",
    "translation": "Font Size"
  },
  "editorSettings.format": {
    "notes": "",
    "translation": "Format"
  },
  "editorSettings.heading": {
    "notes": "",
    "translation": "Editor Settings"
  },
  "editorSettings.lineNumbers": {
    "notes": "",
    "translation": "Show line numbers"
  },
  "editorSettings.notAvailableInCodeJar": {
    "notes": "",
    "translation": "Not available in CodeJar"
  },
  "editorSettings.preview": {
    "notes": "",
    "translation": "Preview"
  },
  "editorSettings.semicolons": {
    "notes": "",
    "translation": "Format: Use Semicolons"
  },
  "editorSettings.singleQuote": {
    "notes": "",
    "translation": "Format: Use Single Quotes"
  },
  "editorSettings.tabSize": {
    "notes": "",
    "translation": "Tab Size"
  },
  "editorSettings.theme": {
    "notes": "",
    "translation": "Dark Mode"
  },
  "editorSettings.trailingComma": {
    "notes": "",
    "translation": "Format: Use Trailing Commas"
  },
  "editorSettings.useTabs.heading": {
    "notes": "",
    "translation": "Indentation"
  },
  "editorSettings.useTabs.spaces": {
    "notes": "",
    "translation": "Spaces"
  },
  "editorSettings.useTabs.tabs": {
    "notes": "",
    "translation": "Tabs"
  },
  "editorSettings.wordWrap": {
    "notes": "",
    "translation": "Word-wrap"
  },
  "embed.activeEditor.heading": {
    "notes": "",
    "translation": "Active Editor"
  },
  "embed.activeEditor.markup": {
    "notes": "",
    "translation": "{{markup}}"
  },
  "embed.activeEditor.script": {
    "notes": "",
    "translation": "{{script}}"
  },
  "embed.activeEditor.style": {
    "notes": "",
    "translation": "{{style}}"
  },
  "embed.activeTool.compiled": {
    "notes": "",
    "translation": "Compiled"
  },
  "embed.activeTool.console": {
    "notes": "",
    "translation": "Console"
  },
  "embed.activeTool.heading": {
    "notes": "",
    "translation": "Active Tool"
  },
  "embed.activeTool.tests": {
    "notes": "",
    "translation": "Tests"
  },
  "embed.code.copy": {
    "notes": "",
    "translation": "Copy Code"
  },
  "embed.code.heading": {
    "notes": "",
    "translation": "Code"
  },
  "embed.desc": {
    "notes": "### <tag-1> ###\n<a href=\"{{DOCS_BASE_URL}}configuration/\" target=\"_blank\" rel=\"noopener\" />\n\n",
    "translation": "Please check the <tag-1>documentations</tag-1> for advanced configurations."
  },
  "embed.embedType.cdn": {
    "notes": "",
    "translation": "Script (CDN)"
  },
  "embed.embedType.heading": {
    "notes": "",
    "translation": "Embed Type"
  },
  "embed.embedType.html": {
    "notes": "",
    "translation": "HTML"
  },
  "embed.embedType.iframe": {
    "notes": "",
    "translation": "Iframe"
  },
  "embed.embedType.npm": {
    "notes": "",
    "translation": "JS (npm)"
  },
  "embed.embedType.react": {
    "notes": "",
    "translation": "React"
  },
  "embed.embedType.svelte": {
    "notes": "",
    "translation": "Svelte"
  },
  "embed.embedType.vue": {
    "notes": "",
    "translation": "Vue"
  },
  "embed.heading": {
    "notes": "",
    "translation": "Embed Project"
  },
  "embed.lite": {
    "notes": "",
    "translation": "Lite Mode"
  },
  "embed.loading.click": {
    "notes": "",
    "translation": "On-click"
  },
  "embed.loading.eager": {
    "notes": "",
    "translation": "Eager"
  },
  "embed.loading.heading": {
    "notes": "",
    "translation": "Loading"
  },
  "embed.loading.lazy": {
    "notes": "",
    "translation": "Lazy"
  },
  "embed.mode.codeblock": {
    "notes": "",
    "translation": "Code Block"
  },
  "embed.mode.editor": {
    "notes": "",
    "translation": "Editor"
  },
  "embed.mode.full": {
    "notes": "",
    "translation": "Full"
  },
  "embed.mode.heading": {
    "notes": "",
    "translation": "Display Mode"
  },
  "embed.mode.result": {
    "notes": "",
    "translation": "Result"
  },
  "embed.permanentUrl": {
    "notes": "",
    "translation": "Permanent URL"
  },
  "embed.preview": {
    "notes": "",
    "translation": "Preview"
  },
  "embed.previewLoading": {
    "notes": "",
    "translation": "Loading Preview..."
  },
  "embed.readonly": {
    "notes": "",
    "translation": "Read only"
  },
  "embed.theme.dark": {
    "notes": "",
    "translation": "Dark"
  },
  "embed.theme.heading": {
    "notes": "",
    "translation": "Theme"
  },
  "embed.theme.light": {
    "notes": "",
    "translation": "Light"
  },
  "embed.tools.closed": {
    "notes": "",
    "translation": "Closed"
  },
  "embed.tools.full": {
    "notes": "",
    "translation": "Full"
  },
  "embed.tools.heading": {
    "notes": "",
    "translation": "Tools"
  },
  "embed.tools.none": {
    "notes": "",
    "translation": "None"
  },
  "embed.tools.open": {
    "notes": "",
    "translation": "Open"
  },
  "embed.view.editor": {
    "notes": "",
    "translation": "Editor"
  },
  "embed.view.heading": {
    "notes": "",
    "translation": "Default View"
  },
  "embed.view.result": {
    "notes": "",
    "translation": "Result"
  },
  "embed.view.split": {
    "notes": "",
    "translation": "Split"
  },
  "generic.about.blog": {
    "notes": "",
    "translation": "Blog"
  },
  "generic.about.configuration": {
    "notes": "",
    "translation": "Configuration"
  },
  "generic.about.gettingStarted": {
    "notes": "",
    "translation": "Getting Started"
  },
  "generic.about.github": {
    "notes": "",
    "translation": "GitHub"
  },
  "generic.about.sdk": {
    "notes": "",
    "translation": "LiveCodes SDK"
  },
  "generic.about.sponsor": {
    "notes": "",
    "translation": "Sponsor"
  },
  "generic.about.twitter": {
    "notes": "",
    "translation": "𝕏 / Twitter"
  },
  "generic.clickForInfo": {
    "notes": "",
    "translation": "Click for info..."
  },
  "generic.close": {
    "notes": "",
    "translation": "Close"
  },
  "generic.embed.logoHint": {
    "notes": "",
    "translation": "Edit on LiveCodes 🡕"
  },
  "generic.error.authentication": {
    "notes": "",
    "translation": "Authentication error!"
  },
  "generic.error.exceededSize": {
    "notes": "",
    "translation": "Error: Exceeded size {{size}} MB"
  },
  "generic.error.failedToReadFile": {
    "notes": "",
    "translation": "Error: Failed to read file"
  },
  "generic.loading": {
    "notes": "",
    "translation": "Loading..."
  },
  "generic.more": {
    "notes": "",
    "translation": "More..."
  },
  "generic.optional": {
    "notes": "",
    "translation": "Optional"
  },
  "generic.required": {
    "notes": "",
    "translation": "Required"
  },
  "generic.tagline": {
    "notes": "",
    "translation": "A Code Playground That Just Works!"
  },
  "import.bulk.desc": {
    "notes": "### <tag-1> ###\n<a href=\"#\" id=\"link-to-saved-projects\" />\n\n",
    "translation": "Bulk import multiple projects to your saved projects. Projects can be exported from the <tag-1>Saved Projects</tag-1> screen."
  },
  "import.bulk.fromFile": {
    "notes": "",
    "translation": "Bulk import from local file"
  },
  "import.bulk.fromURL": {
    "notes": "",
    "translation": "Bulk import from URL"
  },
  "import.bulk.heading": {
    "notes": "",
    "translation": "Bulk Import"
  },
  "import.bulk.started": {
    "notes": "",
    "translation": "Bulk import started..."
  },
  "import.code.desc": {
    "notes": "### <tag-1> ###\n<ul  />\n\n### <tag-2> ###\n<li  />\n\n### <tag-3> ###\n<li  />\n\n### <tag-4> ###\n<li  />\n\n### <tag-5> ###\n<li  />\n\n### <tag-6> ###\n<li  />\n\n### <tag-7> ###\n<li  />\n\n### <tag-8> ###\n<li  />\n\n### <tag-9> ###\n<li  />\n\n### <tag-10> ###\n<li  />\n\n### <tag-11> ###\n<li  />\n\n### <tag-12> ###\n<li  />\n\n### <tag-13> ###\n<br  />\n\n### <tag-14> ###\n<a href=\"{{DOCS_BASE_URL}}features/import\" target=\"_blank\" rel=\"noopener\" />\n\n",
    "translation": "Supported Sources: <tag-1> <tag-2>GitHub gist</tag-2> <tag-3>GitHub file</tag-3> <tag-4>Directory in a GitHub repo</tag-4> <tag-5>Gitlab snippet</tag-5> <tag-6>Gitlab file</tag-6> <tag-7>Directory in a Gitlab repo</tag-7> <tag-8>JS Bin</tag-8> <tag-9>Raw code</tag-9> <tag-10>Code in web page DOM</tag-10> <tag-11>Code in zip file</tag-11> <tag-12>Official playgrounds<tag-13></tag-13>(TypeScript, Vue and Svelte)</tag-12> </tag-1> Please visit the <tag-14>documentations</tag-14> for details."
  },
  "import.code.fromFile": {
    "notes": "",
    "translation": "Import local files"
  },
  "import.code.fromURL": {
    "notes": "",
    "translation": "Import from URL"
  },
  "import.code.heading": {
    "notes": "",
    "translation": "Import Code"
  },
  "import.error.failedToLoadURL": {
    "notes": "",
    "translation": "Error: failed to load URL"
  },
  "import.error.invalidConfigFile": {
    "notes": "",
    "translation": "Invalid configuration file"
  },
  "import.error.invalidFile": {
    "notes": "",
    "translation": "Error: Invalid file"
  },
  "import.generic.file": {
    "notes": "",
    "translation": "Local file"
  },
  "import.generic.url": {
    "notes": "",
    "translation": "URL"
  },
  "import.heading": {
    "notes": "",
    "translation": "Import"
  },
  "import.json.desc": {
    "notes": "",
    "translation": "Import a single project JSON to editor. A project can be exported from app&nbsp;menu&nbsp;→ Export&nbsp;→ Export&nbsp;Project&nbsp;(JSON)."
  },
  "import.json.fromFile": {
    "notes": "",
    "translation": "Import project from local file"
  },
  "import.json.fromURL": {
    "notes": "",
    "translation": "Import project from URL"
  },
  "import.json.heading": {
    "notes": "",
    "translation": "Import Project JSON"
  },
  "import.success": {
    "notes": "",
    "translation": "Import Successful!"
  },
  "login.accessAllowed": {
    "notes": "",
    "translation": "Allow access to:"
  },
  "login.desc": {
    "notes": "### <tag-1> ###\n<p  />\n\n### <tag-2> ###\n<strong  />\n\n### <tag-3> ###\n<p  />\n\n### <tag-4> ###\n<a href=\"{{DOCS_BASE_URL}}features/github-integration#features-that-require-github-account\" target=\"_blank\" rel=\"noopener\" />\n\n### <tag-5> ###\n<p  />\n\n### <tag-6> ###\n<a href=\"{{DOCS_BASE_URL}}features/github-integration#setting-permissions\" target=\"_blank\" rel=\"noopener\" />\n\n",
    "translation": "<tag-1>By logging in, you agree that <tag-2>cookies</tag-2> may be stored on your device.</tag-1> <tag-3> <tag-4>Why are these permissions required?</tag-4> </tag-3> <tag-5> <tag-6>How to change/revoke permissions?</tag-6> </tag-5>"
  },
  "login.gist": {
    "notes": "",
    "translation": "Gists"
  },
  "login.heading": {
    "notes": "",
    "translation": "Login with GitHub"
  },
  "login.loginAs": {
    "notes": "",
    "translation": "Logged in as {{name}}"
  },
  "login.loginBtn": {
    "notes": "",
    "translation": "Login"
  },
  "login.logout": {
    "notes": "",
    "translation": "Log out"
  },
  "login.privateRepo": {
    "notes": "",
    "translation": "Private Repos"
  },
  "login.publicRepo": {
    "notes": "",
    "translation": "Repos"
  },
  "menu.about": {
    "notes": "",
    "translation": "About ..."
  },
  "menu.appHelp.heading": {
    "notes": "",
    "translation": "Help"
  },
  "menu.appHelp.hint": {
    "notes": "",
    "translation": "Help"
  },
  "menu.appProject.heading": {
    "notes": "",
    "translation": "Project"
  },
  "menu.appProject.hint": {
    "notes": "",
    "translation": "Project"
  },
  "menu.appSettings.heading": {
    "notes": "",
    "translation": "Settings"
  },
  "menu.appSettings.hint": {
    "notes": "",
    "translation": "App Settings"
  },
  "menu.assets": {
    "notes": "",
    "translation": "Assets …"
  },
  "menu.autoSave": {
    "notes": "",
    "translation": "Auto Save"
  },
  "menu.autoUpdate": {
    "notes": "",
    "translation": "Auto Update"
  },
  "menu.backup": {
    "notes": "",
    "translation": "Backup / Restore …"
  },
  "menu.blog": {
    "notes": "",
    "translation": "LiveCodes Blog"
  },
  "menu.broadcast": {
    "notes": "",
    "translation": "Broadcast …"
  },
  "menu.config": {
    "notes": "",
    "translation": "Configuration"
  },
  "menu.customSettings": {
    "notes": "",
    "translation": "Custom Settings …"
  },
  "menu.delay.heading": {
    "notes": "### <tag-1> ###\n<span id=\"delay-value\" />\n\n",
    "translation": "Delay: <tag-1>1.5</tag-1>s"
  },
  "menu.delay.hint": {
    "notes": "",
    "translation": "Delay before auto-update"
  },
  "menu.deploy": {
    "notes": "",
    "translation": "Deploy …"
  },
  "menu.docs": {
    "notes": "",
    "translation": "Documentation"
  },
  "menu.editorSettings": {
    "notes": "",
    "translation": "Editor Settings …"
  },
  "menu.embed": {
    "notes": "",
    "translation": "Embed …"
  },
  "menu.export.codepen": {
    "notes": "",
    "translation": "Edit in CodePen"
  },
  "menu.export.gist": {
    "notes": "",
    "translation": "Export to GitHub Gist"
  },
  "menu.export.heading": {
    "notes": "",
    "translation": "Export"
  },
  "menu.export.jsfiddle": {
    "notes": "",
    "translation": "Edit in JSFiddle"
  },
  "menu.export.json": {
    "notes": "",
    "translation": "Export Project (JSON)"
  },
  "menu.export.result": {
    "notes": "",
    "translation": "Export Result (HTML)"
  },
  "menu.export.src": {
    "notes": "",
    "translation": "Export Source (ZIP)"
  },
  "menu.features": {
    "notes": "",
    "translation": "Features"
  },
  "menu.formatOnsave": {
    "notes": "",
    "translation": "Format On-save"
  },
  "menu.getstart": {
    "notes": "",
    "translation": "Getting Started"
  },
  "menu.import": {
    "notes": "",
    "translation": "Import …"
  },
  "menu.layout": {
    "notes": "",
    "translation": "Vertical Layout"
  },
  "menu.license": {
    "notes": "",
    "translation": "License"
  },
  "menu.login": {
    "notes": "",
    "translation": "Login"
  },
  "menu.logout": {
    "notes": "",
    "translation": "Log out"
  },
  "menu.new": {
    "notes": "",
    "translation": "New …"
  },
  "menu.open": {
    "notes": "",
    "translation": "Open …"
  },
  "menu.project": {
    "notes": "",
    "translation": "Project Info …"
  },
  "menu.recoverUnsaved": {
    "notes": "",
    "translation": "Recover Unsaved"
  },
  "menu.report": {
    "notes": "",
    "translation": "Report an issue"
  },
  "menu.resources": {
    "notes": "",
    "translation": "External Resources …"
  },
  "menu.save": {
    "notes": "",
    "translation": "Save"
  },
  "menu.saveAs.fork": {
    "notes": "",
    "translation": "Fork (New Project)"
  },
  "menu.saveAs.heading": {
    "notes": "",
    "translation": "Save as … Ctrl⇧s"
  },
  "menu.saveAs.template": {
    "notes": "",
    "translation": "Template"
  },
  "menu.sdk": {
    "notes": "",
    "translation": "SDK"
  },
  "menu.share": {
    "notes": "",
    "translation": "Share …"
  },
  "menu.showSpacing.heading": {
    "notes": "",
    "translation": "Show Spacing"
  },
  "menu.showSpacing.hint": {
    "notes": "",
    "translation": "Press Alt/Option and move your cursor over result page"
  },
  "menu.snippets": {
    "notes": "",
    "translation": "Code Snippets …"
  },
  "menu.source": {
    "notes": "",
    "translation": "Source code on GitHub"
  },
  "menu.sync": {
    "notes": "### <tag-1> ###\n<span id=\"sync-indicator\" class=\"smaller hidden\" />\n\n",
    "translation": "Sync (beta) … <tag-1> ⏳</tag-1>"
  },
  "menu.theme": {
    "notes": "",
    "translation": "Dark Theme"
  },
  "menu.welcome.heading": {
    "notes": "",
    "translation": "Welcome …"
  },
  "open.action.delete": {
    "notes": "",
    "translation": "Delete"
  },
  "open.defaultTemplate": {
    "notes": "",
    "translation": "Default template "
  },
  "open.delete.all": {
    "notes": "",
    "translation": "Delete {{projects}} projects?"
  },
  "open.delete.deleting": {
    "notes": "",
    "translation": "Deleting projects..."
  },
  "open.delete.one": {
    "notes": "",
    "translation": "Delete project: {{project}}?"
  },
  "open.deleteAll": {
    "notes": "",
    "translation": "Delete All"
  },
  "open.exportAll": {
    "notes": "",
    "translation": "Export All"
  },
  "open.filter.language": {
    "notes": "",
    "translation": "filter by language"
  },
  "open.filter.tag": {
    "notes": "",
    "translation": "filter by tag"
  },
  "open.heading": {
    "notes": "",
    "translation": "Saved Projects"
  },
  "open.import": {
    "notes": "",
    "translation": "Import"
  },
  "open.lastModified": {
    "notes": "",
    "translation": "Last modified: {{modified}}"
  },
  "open.noData.desc": {
    "notes": "",
    "translation": "You can save a project from (settings&nbsp;menu&nbsp;&gt;&nbsp;Save) or by the keyboard shortcut (Ctrl/Cmd&nbsp;+&nbsp;S)."
  },
  "open.noData.heading": {
    "notes": "",
    "translation": "You have no saved projects."
  },
  "open.noMatch": {
    "notes": "",
    "translation": "No projects match these filters."
  },
  "open.placeholder.allLanguages": {
    "notes": "",
    "translation": "All languages"
  },
  "open.placeholder.filterByTags": {
    "notes": "",
    "translation": "Filter by tags"
  },
  "open.placeholder.search": {
    "notes": "",
    "translation": "Search"
  },
  "open.removeDefault": {
    "notes": "",
    "translation": "(unset)"
  },
  "open.reset": {
    "notes": "",
    "translation": "Reset"
  },
  "open.setAsDefault": {
    "notes": "",
    "translation": "Set as default"
  },
  "open.sort.heading": {
    "notes": "",
    "translation": "Sort By:"
  },
  "open.sort.lastModified": {
    "notes": "",
    "translation": "Last Modified"
  },
  "open.sort.title": {
    "notes": "",
    "translation": "Title"
  },
  "project.desc": {
    "notes": "",
    "translation": "Description"
  },
  "project.head": {
    "notes": "",
    "translation": "Add to &lt;head&gt;"
  },
  "project.heading": {
    "notes": "",
    "translation": "Project Info"
  },
  "project.htmlAttr": {
    "notes": "",
    "translation": "Attributes for &lt;html&gt;"
  },
  "project.tags": {
    "notes": "",
    "translation": "Tags"
  },
  "project.title": {
    "notes": "",
    "translation": "Project Title"
  },
  "recoverPrompt.desc": {
    "notes": "",
    "translation": "Your last project has unsaved changes!"
  },
  "recoverPrompt.heading": {
    "notes": "",
    "translation": "Recover unsaved project?"
  },
  "recoverPrompt.meta": {
    "notes": "### <tag-1> ###\n<strong id=\"unsaved-project-name\" />\n\n### <tag-2> ###\n<br  />\n\n### <tag-3> ###\n<span id=\"unsaved-project-last-modified\" />\n\n",
    "translation": "Title: <tag-1></tag-1> <tag-2></tag-2> Last modified: <tag-3></tag-3>"
  },
  "recoverPrompt.notShowAgain": {
    "notes": "",
    "translation": "Do not show this again."
  },
  "recoverPrompt.prompt.discard": {
    "notes": "",
    "translation": "Discard unsaved project"
  },
  "recoverPrompt.prompt.heading": {
    "notes": "### <tag-1> ###\n<br  />\n\n",
    "translation": "<tag-1></tag-1>Do you want to recover it now?"
  },
  "recoverPrompt.prompt.recover": {
    "notes": "",
    "translation": "Recover project to editor"
  },
  "recoverPrompt.prompt.save": {
    "notes": "",
    "translation": "Save to device and continue"
  },
  "resources.browseOnJsDelivr": {
    "notes": "",
    "translation": "Browse package files on jsDelivr"
  },
  "resources.cssPresets.heading": {
    "notes": "",
    "translation": "CSS Presets"
  },
  "resources.cssPresets.none": {
    "notes": "",
    "translation": "None"
  },
  "resources.cssPresets.normalizeCss": {
    "notes": "",
    "translation": "Normalize.css"
  },
  "resources.cssPresets.resetCss": {
    "notes": "",
    "translation": "Reset CSS"
  },
  "resources.error.failedToLoadResults": {
    "notes": "",
    "translation": "Failed to load results!"
  },
  "resources.error.noResultsFound": {
    "notes": "",
    "translation": "No results found for: "
  },
  "resources.fonts.add": {
    "notes": "",
    "translation": "Add"
  },
  "resources.fonts.heading": {
    "notes": "### <tag-1> ###\n<span class=\"nowrap label-description\" />\n\n",
    "translation": "Fonts <tag-1>(powered by Google Fonts)</tag-1>"
  },
  "resources.fonts.select": {
    "notes": "",
    "translation": "Select font ..."
  },
  "resources.heading": {
    "notes": "",
    "translation": "External Resources"
  },
  "resources.scripts": {
    "notes": "",
    "translation": "External Scripts"
  },
  "resources.search.heading": {
    "notes": "### <tag-1> ###\n<span class=\"nowrap label-description\" />\n\n",
    "translation": "Search Packages <tag-1>(powered by jsDelivr)</tag-1>"
  },
  "resources.search.placeholder": {
    "notes": "",
    "translation": "e.g. jquery, lodash@4, bootstrap@5.2.3, ..."
  },
  "resources.stylesheets": {
    "notes": "",
    "translation": "External Stylesheets"
  },
  "resources.urlDesc": {
    "notes": "",
    "translation": "Add stylesheet/script URLs. Each URL should be in a separate line."
  },
  "savePrompt.heading": {
    "notes": "",
    "translation": "Unsaved changes"
  },
  "savePrompt.prompt.cancel": {
    "notes": "",
    "translation": "Cancel"
  },
  "savePrompt.prompt.discard": {
    "notes": "",
    "translation": "Do not save"
  },
  "savePrompt.prompt.heading": {
    "notes": "### <tag-1> ###\n<br  />\n\n",
    "translation": "The changes you made may not be saved. <tag-1></tag-1> Do you want to save now?"
  },
  "savePrompt.prompt.save": {
    "notes": "",
    "translation": "Save"
  },
  "share.characters": {
    "notes": "",
    "translation": "{{urlLength}} characters"
  },
  "share.copy.clickToCopy": {
    "notes": "",
    "translation": "Click to copy"
  },
  "share.copy.copied": {
    "notes": "",
    "translation": "URL copied to clipboard"
  },
  "share.encodedURL": {
    "notes": "",
    "translation": "Get encoded URL"
  },
  "share.error.failedToCopy": {
    "notes": "",
    "translation": "Copy to clipboard failed!"
  },
  "share.error.failedToGenerateURL": {
    "notes": "",
    "translation": "Failed to generate short URL!"
  },
  "share.expireInOneYear": {
    "notes": "",
    "translation": "Expires in 1 year"
  },
  "share.generateURL": {
    "notes": "",
    "translation": "Generating URL …"
  },
  "share.heading": {
    "notes": "",
    "translation": "Share"
  },
  "share.permanentURL": {
    "notes": "",
    "translation": "Permanent URL"
  },
  "share.qrcode.clickToDownload": {
    "notes": "",
    "translation": "Click to download"
  },
  "share.qrcode.generating": {
    "notes": "",
    "translation": "Generating..."
  },
  "share.services.devTo": {
    "notes": "",
    "translation": "Dev.to"
  },
  "share.services.email": {
    "notes": "",
    "translation": "Email"
  },
  "share.services.facebook": {
    "notes": "",
    "translation": "Facebook"
  },
  "share.services.hackerNews": {
    "notes": "",
    "translation": "Hacker News"
  },
  "share.services.linkedIn": {
    "notes": "",
    "translation": "LinkedIn"
  },
  "share.services.pinterest": {
    "notes": "",
    "translation": "Pinterest"
  },
  "share.services.pocket": {
    "notes": "",
    "translation": "Pocket"
  },
  "share.services.qrCode": {
    "notes": "",
    "translation": "QR code"
  },
  "share.services.reddit": {
    "notes": "",
    "translation": "Reddit"
  },
  "share.services.share": {
    "notes": "",
    "translation": "Share via …"
  },
  "share.services.telegram": {
    "notes": "",
    "translation": "Telegram"
  },
  "share.services.tumblr": {
    "notes": "",
    "translation": "Tumblr"
  },
  "share.services.twitter": {
    "notes": "",
    "translation": "𝕏 / Twitter"
  },
  "share.services.whatsApp": {
    "notes": "",
    "translation": "WhatsApp"
  },
  "share.shortURL": {
    "notes": "",
    "translation": "Get short URL"
  },
  "snippets.action.copy": {
    "notes": "",
    "translation": "Copy"
  },
  "snippets.action.delete": {
    "notes": "",
    "translation": "Delete"
  },
  "snippets.action.edit": {
    "notes": "",
    "translation": "Edit"
  },
  "snippets.add.code": {
    "notes": "",
    "translation": "Code"
  },
  "snippets.add.desc": {
    "notes": "",
    "translation": "Description"
  },
  "snippets.add.heading": {
    "notes": "",
    "translation": "Add Snippet"
  },
  "snippets.add.language": {
    "notes": "",
    "translation": "Language"
  },
  "snippets.add.save": {
    "notes": "",
    "translation": "Save"
  },
  "snippets.add.snippets": {
    "notes": "",
    "translation": "Snippets"
  },
  "snippets.add.title": {
    "notes": "",
    "translation": "Title"
  },
  "snippets.copy.clickToCopySnippet": {
    "notes": "",
    "translation": "Click to copy snippet"
  },
  "snippets.copy.copied": {
    "notes": "",
    "translation": "Snippet is copied to clipboard."
  },
  "snippets.delete.all": {
    "notes": "",
    "translation": "Delete {{snippets}} snippets?"
  },
  "snippets.delete.one": {
    "notes": "",
    "translation": "Delete snippet: {{snippet}}?"
  },
  "snippets.deleteAll": {
    "notes": "",
    "translation": "Delete All"
  },
  "snippets.error.failedToCopy": {
    "notes": "",
    "translation": "Failed to copy URL."
  },
  "snippets.error.noTitle": {
    "notes": "",
    "translation": "Please add snippet title."
  },
  "snippets.filter.language": {
    "notes": "",
    "translation": "filter by language"
  },
  "snippets.heading": {
    "notes": "",
    "translation": "Code Snippets"
  },
  "snippets.lastModified": {
    "notes": "",
    "translation": "Last modified: {{modified}}"
  },
  "snippets.noMatch": {
    "notes": "",
    "translation": "No snippets match these filters."
  },
  "snippets.noSavedSnippets": {
    "notes": "",
    "translation": "You have no saved snippets."
  },
  "snippets.placeholder.allLanguages": {
    "notes": "",
    "translation": "All languages"
  },
  "snippets.placeholder.search": {
    "notes": "",
    "translation": "Search"
  },
  "snippets.reset": {
    "notes": "",
    "translation": "Reset"
  },
  "snippets.save.success": {
    "notes": "",
    "translation": "Snippet locally saved to device!"
  },
  "snippets.sort.date": {
    "notes": "",
    "translation": "Date"
  },
  "snippets.sort.heading": {
    "notes": "",
    "translation": "Sort By:"
  },
  "snippets.sort.title": {
    "notes": "",
    "translation": "Title"
  },
  "snippets.text": {
    "notes": "",
    "translation": "Plain Text"
  },
  "splash.loading": {
    "notes": "",
    "translation": "Loading LiveCodes…"
  },
  "sync.autoSync": {
    "notes": "",
    "translation": "Auto sync"
  },
  "sync.create.desc": {
    "notes": "### <tag-1> ###\n<strong  />\n\n### <tag-2> ###\n<span class=\"code\" />\n\n",
    "translation": "A new <tag-1>private</tag-1> repo will be created. Your LiveCodes local data will be synchronized with <tag-2>main</tag-2> branch."
  },
  "sync.create.heading": {
    "notes": "",
    "translation": "Create New Repo"
  },
  "sync.create.repoName": {
    "notes": "",
    "translation": "Repo Name"
  },
  "sync.error.generic": {
    "notes": "",
    "translation": "Sync failed!"
  },
  "sync.error.repoNameRequired": {
    "notes": "",
    "translation": "Repo name is required"
  },
  "sync.existing.desc": {
    "notes": "### <tag-1> ###\n<span class=\"code\" />\n\n",
    "translation": "Your LiveCodes local data will be synchronized with <tag-1>main</tag-1> branch."
  },
  "sync.existing.heading": {
    "notes": "",
    "translation": "Existing Repo"
  },
  "sync.existing.repoName": {
    "notes": "",
    "translation": "Repo Name"
  },
  "sync.heading": {
    "notes": "",
    "translation": "Sync to GitHub Repo"
  },
  "sync.searchRepos": {
    "notes": "",
    "translation": "Search your repos..."
  },
  "sync.success": {
    "notes": "",
    "translation": "Sync complete!"
  },
  "sync.syncBtn": {
    "notes": "",
    "translation": "Sync"
  },
  "sync.syncInProgress": {
    "notes": "",
    "translation": "Sync in progress..."
  },
  "sync.syncStarted": {
    "notes": "",
    "translation": "Sync started..."
  },
  "templates.heading": {
    "notes": "",
    "translation": "New Project"
  },
  "templates.noUserTemplates.desc": {
    "notes": "### <tag-1> ###\n<wbr  />\n\n",
    "translation": "You can save a project as a template from <tag-1></tag-1>(App&nbsp;menu&nbsp;&gt;&nbsp;Save&nbsp;as&nbsp;&gt; Template)."
  },
  "templates.noUserTemplates.heading": {
    "notes": "",
    "translation": "You have no saved templates."
  },
  "templates.starter.angular": {
    "notes": "",
    "translation": "Angular Starter"
  },
  "templates.starter.assemblyscript": {
    "notes": "",
    "translation": "AssemblyScript Starter"
  },
  "templates.starter.astro": {
    "notes": "",
    "translation": "Astro Starter"
  },
  "templates.starter.backbone": {
    "notes": "",
    "translation": "Backbone Starter"
  },
  "templates.starter.blank": {
    "notes": "",
    "translation": "Blank Project"
  },
  "templates.starter.blockly": {
    "notes": "",
    "translation": "Blockly Starter"
  },
  "templates.starter.bootstrap": {
    "notes": "",
    "translation": "Bootstrap Starter"
  },
  "templates.starter.civet": {
    "notes": "",
    "translation": "Civet Starter"
  },
  "templates.starter.clio": {
    "notes": "",
    "translation": "Clio Starter"
  },
  "templates.starter.clojurescript": {
    "notes": "",
    "translation": "ClojureScript Starter"
  },
  "templates.starter.coffeescript": {
    "notes": "",
    "translation": "CoffeeScript Starter"
  },
  "templates.starter.commonlisp": {
    "notes": "",
    "translation": "Common Lisp Starter"
  },
  "templates.starter.cpp": {
    "notes": "",
    "translation": "C++ Starter"
  },
  "templates.starter.diagrams": {
    "notes": "",
    "translation": "Diagrams Starter"
  },
  "templates.starter.fennel": {
    "notes": "",
    "translation": "Fennel Starter"
  },
  "templates.starter.gleam": {
    "notes": "",
    "translation": "Gleam Starter"
  },
  "templates.starter.go": {
    "notes": "",
    "translation": "Go Starter"
  },
  "templates.starter.heading": {
    "notes": "",
    "translation": "Starter Templates"
  },
  "templates.starter.imba": {
    "notes": "",
    "translation": "Imba Starter"
  },
  "templates.starter.javascript": {
    "notes": "",
    "translation": "JavaScript Starter"
  },
  "templates.starter.jest": {
    "notes": "",
    "translation": "Jest Starter"
  },
  "templates.starter.jest-react": {
    "notes": "",
    "translation": "Jest/React Starter"
  },
  "templates.starter.jquery": {
    "notes": "",
    "translation": "jQuery Starter"
  },
  "templates.starter.julia": {
    "notes": "",
    "translation": "Julia Starter"
  },
  "templates.starter.knockout": {
    "notes": "",
    "translation": "Knockout Starter"
  },
  "templates.starter.lit": {
    "notes": "",
    "translation": "Lit Starter"
  },
  "templates.starter.livescript": {
    "notes": "",
    "translation": "LiveScript Starter"
  },
  "templates.starter.loading": {
    "notes": "",
    "translation": "Loading starter templates..."
  },
  "templates.starter.lua": {
    "notes": "",
    "translation": "Lua Starter"
  },
  "templates.starter.lua-wasm": {
    "notes": "",
    "translation": "Lua (Wasm) Starter"
  },
  "templates.starter.malina": {
    "notes": "",
    "translation": "Malina.js Starter"
  },
  "templates.starter.markdown": {
    "notes": "",
    "translation": "Markdown Starter"
  },
  "templates.starter.mdx": {
    "notes": "",
    "translation": "MDX Starter"
  },
  "templates.starter.ocaml": {
    "notes": "",
    "translation": "Ocaml Starter"
  },
  "templates.starter.perl": {
    "notes": "",
    "translation": "Perl Starter"
  },
  "templates.starter.php": {
    "notes": "",
    "translation": "PHP Starter"
  },
  "templates.starter.php-wasm": {
    "notes": "",
    "translation": "PHP (Wasm) Starter"
  },
  "templates.starter.postgresql": {
    "notes": "",
    "translation": "PostgreSQL Starter"
  },
  "templates.starter.preact": {
    "notes": "",
    "translation": "Preact Starter"
  },
  "templates.starter.prolog": {
    "notes": "",
    "translation": "Prolog Starter"
  },
  "templates.starter.python": {
    "notes": "",
    "translation": "Python Starter"
  },
  "templates.starter.r": {
    "notes": "",
    "translation": "R Starter"
  },
  "templates.starter.react": {
    "notes": "",
    "translation": "React Starter"
  },
  "templates.starter.react-native": {
    "notes": "",
    "translation": "React Native Starter"
  },
  "templates.starter.reason": {
    "notes": "",
    "translation": "Reason Starter"
  },
  "templates.starter.rescript": {
    "notes": "",
    "translation": "ReScript Starter"
  },
  "templates.starter.riot": {
    "notes": "",
    "translation": "Riot.js Starter"
  },
  "templates.starter.ruby": {
    "notes": "",
    "translation": "Ruby Starter"
  },
  "templates.starter.ruby-wasm": {
    "notes": "",
    "translation": "Ruby (Wasm) Starter"
  },
  "templates.starter.scheme": {
    "notes": "",
    "translation": "Scheme Starter"
  },
  "templates.starter.solid": {
    "notes": "",
    "translation": "Solid Starter"
  },
  "templates.starter.sql": {
    "notes": "",
    "translation": "SQL Starter"
  },
  "templates.starter.stencil": {
    "notes": "",
    "translation": "Stencil Starter"
  },
  "templates.starter.svelte": {
    "notes": "",
    "translation": "Svelte Starter"
  },
  "templates.starter.tailwindcss": {
    "notes": "",
    "translation": "Tailwind CSS Starter"
  },
  "templates.starter.tcl": {
    "notes": "",
    "translation": "Tcl Starter"
  },
  "templates.starter.teal": {
    "notes": "",
    "translation": "Teal Starter"
  },
  "templates.starter.typescript": {
    "notes": "",
    "translation": "TypeScript Starter"
  },
  "templates.starter.vue": {
    "notes": "",
    "translation": "Vue 3 SFC Starter"
  },
  "templates.starter.vue2": {
    "notes": "",
    "translation": "Vue 2 Starter"
  },
  "templates.starter.wat": {
    "notes": "",
    "translation": "WebAssembly Text Starter"
  },
  "templates.user.heading": {
    "notes": "",
    "translation": "My Templates"
  },
  "templates.user.loading": {
    "notes": "",
    "translation": "Loading user templates..."
  },
  "testEditor.heading": {
    "notes": "",
    "translation": "Edit Tests"
  },
  "testEditor.load": {
    "notes": "",
    "translation": "Load"
  },
  "testEditor.tests": {
    "notes": "",
    "translation": "Tests"
  },
  "testSettings.desc": {
    "notes": "### <tag-1> ###\n<i class=\"icon-help\" />\n\n### <tag-2> ###\n<a href=\"https://livecodes.io/docs/features/tests/\" target=\"_blank\" rel=\"noopener\" />\n\n",
    "translation": "<tag-1></tag-1> For further details, please refer to the <tag-2>documentation</tag-2>"
  },
  "toolspane.close": {
    "notes": "",
    "translation": "Close"
  },
  "toolspane.compiled.title": {
    "notes": "",
    "translation": "Compiled"
  },
  "toolspane.console.clear": {
    "notes": "",
    "translation": "Clear console"
  },
  "toolspane.console.title": {
    "notes": "",
    "translation": "Console"
  },
  "toolspane.test.edit": {
    "notes": "",
    "translation": "Edit"
  },
  "toolspane.test.error": {
    "notes": "### <tag-1> ###\n<div class=\"no-tests\" />\n\n### <tag-2> ###\n<span class=\"fail\" />\n\n",
    "translation": "<tag-1><tag-2>Test error!</tag-2></tag-1>"
  },
  "toolspane.test.loading": {
    "notes": "### <tag-1> ###\n<div class=\"test-summary\" />\n\n",
    "translation": "<tag-1>Loading tests...</tag-1>"
  },
  "toolspane.test.noTest": {
    "notes": "### <tag-1> ###\n<div class=\"no-tests\" />\n\n",
    "translation": "<tag-1>This project has no tests!</tag-1>"
  },
  "toolspane.test.reset": {
    "notes": "",
    "translation": "Reset"
  },
  "toolspane.test.run.desc": {
    "notes": "",
    "translation": "Ctrl/Cmd + Alt + T"
  },
  "toolspane.test.run.heading": {
    "notes": "",
    "translation": "Run"
  },
  "toolspane.test.summary.desc": {
    "notes": "### <tag-1> ###\n<br  />\n\n",
    "translation": "Tests: {{failed}}\n       {{passed}}\n       {{skipped}}\n       {{total}}<tag-1></tag-1>\nTime: {{duration}}s"
  },
  "toolspane.test.summary.failed": {
    "notes": "",
    "translation": "{{failedNum}} failed"
  },
  "toolspane.test.summary.passed": {
    "notes": "",
    "translation": "{{passedNum}} passed"
  },
  "toolspane.test.summary.skipped": {
    "notes": "",
    "translation": "{{skippedNum}} skipped"
  },
  "toolspane.test.summary.total": {
    "notes": "",
    "translation": "{{totalNum}} total"
  },
  "toolspane.test.title": {
    "notes": "",
    "translation": "Tests"
  },
  "toolspane.test.watch.desc": {
    "notes": "",
    "translation": "Run tests when code changes"
  },
  "toolspane.test.watch.heading": {
    "notes": "",
    "translation": "Watch"
  },
  "welcome.about.documentation": {
    "notes": "",
    "translation": "Documentation"
  },
  "welcome.about.heading": {
    "notes": "",
    "translation": "About LiveCodes"
  },
  "welcome.heading": {
    "notes": "",
    "translation": "Welcome"
  },
  "welcome.recent.heading": {
    "notes": "",
    "translation": "Recent"
  },
  "welcome.recover.cancel": {
    "notes": "",
    "translation": "Cancel"
  },
  "welcome.recover.heading": {
    "notes": "",
    "translation": "Recover"
  },
  "welcome.recover.lastModified": {
    "notes": "",
    "translation": "Last modified:"
  },
  "welcome.recover.recover": {
    "notes": "",
    "translation": "Recover"
  },
  "welcome.recover.save": {
    "notes": "",
    "translation": "Save"
  },
  "welcome.recover.unsavedChanges": {
    "notes": "",
    "translation": "Your last project had unsaved changes:"
  },
  "welcome.showOnStartup": {
    "notes": "",
    "translation": "Show on startup"
  },
  "welcome.start.heading": {
    "notes": "",
    "translation": "Start"
  },
  "welcome.start.import": {
    "notes": "",
    "translation": "Import..."
  },
  "welcome.start.loadDefaultTemplate": {
    "notes": "",
    "translation": "Load default template"
  },
  "welcome.start.new": {
    "notes": "",
    "translation": "New..."
  },
  "welcome.start.noDefaultTemplate": {
    "notes": "",
    "translation": "No default template"
  },
  "welcome.start.open": {
    "notes": "",
    "translation": "Open..."
  },
  "welcome.templates.heading": {
    "notes": "",
    "translation": "Starter Templates"
  }
}<|MERGE_RESOLUTION|>--- conflicted
+++ resolved
@@ -92,15 +92,12 @@
     "notes": "",
     "translation": "SDK Permanent URL"
   },
-<<<<<<< HEAD
   "app.changeTheme.hint": {
     "notes": "",
     "translation": "Change Theme"
-=======
   "app.consoleMessage.learnMore": {
     "notes": "",
     "translation": "Learn more! {{docsUrl}} 🚀"
->>>>>>> e08c415f
   },
   "app.copy.hint": {
     "notes": "",
