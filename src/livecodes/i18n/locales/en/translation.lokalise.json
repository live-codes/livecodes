--- conflicted
+++ resolved
@@ -142,11 +142,7 @@
   },
   "app.logo.title": {
     "notes": "",
-<<<<<<< HEAD
-    "translation": "LiveCodes: Code Playground That Just Works!"
-=======
     "translation": "LiveCodes: A Code Playground That Just Works!"
->>>>>>> 49a401bb
   },
   "app.projectInfo.hint": {
     "notes": "",
