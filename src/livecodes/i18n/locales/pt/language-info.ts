// ATTENTION: This file is auto-generated from source code. Do not edit manually!

import type { I18nLangInfoTranslation } from '../models';

const languageInfo: I18nLangInfoTranslation = {
  artTemplate: {
    desc: 'Mecanismo de modelagem JavaScript de alto desempenho.',
    link: '<1> <2>Site oficial do art-template</2> </1> <3> <4>Documentação do art-template</4> </3>',
    name: 'art-template',
  },
  asciidoc: {
    desc: 'AsciiDoc compilado para HTML usando Asciidoctor.',
    link: '<1> <2>Site oficial do AsciiDoc</2> </1> <3> <4>Site oficial do Asciidoctor</4> </3> <5> <6>Documentação do Asciidoctor</6> </5> <7> <8>Aprenda X em Y minutos, onde X=asciidoc</8> </7>',
    name: 'AsciiDoc',
  },
  assemblyscript: {
    desc: 'Uma linguagem semelhante ao TypeScript para WebAssembly.',
    link: '<1> <2>Site oficial do AssemblyScript</2> </1> <3> <4>Documentação do AssemblyScript</4> </3> <5> <6>Carregar modelo inicial</6> </5>',
    name: 'AssemblyScript',
  },
  astro: {
    desc: 'Construa sites mais rápidos com menos Javascript do lado do cliente. (Ainda em Beta)',
    link: '<1> <2>Site oficial do Astro</2> </1> <3> <4>Documentação do Astro</4> </3> <5> <6>Carregar modelo inicial</6> </5>',
    name: 'Astro',
  },
  babel: {
    desc: 'O compilador JavaScript',
    link: '<1><2>Site oficial</2></1> <3> <4>Documentação do Babel</4> </3>',
    name: 'Babel',
  },
  bbcode: {
    desc: 'BBCode ("Bulletin Board Code") é uma linguagem de marcação leve usada para formatar mensagens em muitos softwares de fóruns da Internet.',
    link: '<1><2>bbcode.org</2></1> <3> <4>Guia do BBCode</4> </3> <5> <6>BBCode na Wikipedia</6> </5>',
    name: 'BBCode',
  },
  blockly: {
    desc: 'Uma biblioteca JavaScript para construir editores de programação visual.',
    link: '<1> <2>Site oficial</2> </1> <3> <4>Guias</4> </3> <5> <6>Referência</6> </5> <7> <8>Exemplos</8> </7> <9> <10>Carregar modelo inicial</10> </9>',
    name: 'Blockly',
  },
  civet: {
    desc: 'Civet é uma linguagem de programação que compila para TypeScript ou JavaScript, permitindo que você use ferramentas existentes, mas habilite uma sintaxe concisa e poderosa.',
    link: '<1> <2>Site oficial do Civet</2> </1> <3> <4>Folha de dicas do Civet</4> </3> <5> <6>Carregar modelo inicial</6> </5>',
    name: 'Civet',
  },
  clio: {
    desc: 'Clio é uma linguagem de programação funcional rápida e distribuída que compila para JavaScript.',
    link: '<1> <2>Site oficial do Clio</2> </1> <3> <4>Documentação do Clio</4> </3> <5> <6>Carregar modelo inicial</6> </5>',
    name: 'Clio',
  },
  clojurescript: {
    link: '<1> <2>Site oficial do ClojureScript</2> </1> <3> <4>Site oficial do Clojure</4> </3> <5> <6>Repositório do Cherry</6> </5> <7> <8>Aprenda X em Y minutos, onde X=clojure</8> </7> <9> <10>Documentação do LiveCodes</10> </9> <11> <12>Carregar modelo inicial</12> </11>',
    name: 'ClojureScript (CLJS)',
  },
  coffeescript: {
    desc: 'JavaScript sem frescura.',
    link: '<1> <2>Site oficial do CoffeeScript</2> </1> <3> <4>Aprenda X em Y minutos, onde X=coffeescript</4> </3> <5> <6>Carregar modelo inicial</6> </5>',
    name: 'CoffeeScript',
  },
  commonlisp: {
    desc: 'Uma implementação de Common Lisp em Javascript usando JSCL (um compilador Lisp-para-Javascript inicializado a partir do Common Lisp).',
    link: '<1> <2>Common-Lisp.net</2> </1> <3> <4>Projeto JSCL</4> </3> <5> <6>Recursos do Common Lisp</6> </5> <7> <8>Aprenda X em Y minutos, onde X=Common Lisp</8> </7> <9> <10>Carregar modelo inicial</10> </9>',
    name: 'Common Lisp',
  },
  cpp: {
    desc1: 'Suporte a C++ usando JSCPP (um interpretador C++ simples escrito em JavaScript).',
    desc2:
      'Não é uma implementação completa de C++. Por favor, consulte a <1>documentação do JSCPP</1> para detalhes.',
    link: '<1> <2>Fundação C++ Padrão</2> </1> <3> <4>JSCPP</4> </3> <5> <6>Aprenda X em Y minutos, onde X=C++</6> </5> <7> <8>Carregar modelo inicial</8> </7>',
    name: 'C++',
  },
  cppWasm: {
    link: '<1> <2>Fundação C++ Padrão</2> </1> <3> <4>Site oficial do Clang</4> </3> <5> <6>Aprenda X em Y minutos, onde X=C++</6> </5> <7> <8>Carregar modelo inicial</8> </7>',
    name: 'C/C++ (Wasm)',
  },
  diagrams: {
    desc1: '(Experimental)',
    desc2: 'Diagramas como código. Suporta:',
    desc3:
      '<1> <2>Cytoscape</2> </1> <3> <4>ELK</4> (usando <5>elkjs</5>) </3> <6> <7>Gnuplot</7> (usando <8>gnuplot-JS</8>) </6> <9> <10>Graphviz</10> (usando <11>@hpcc-js/wasm</11>) </9> <12> <13>Mermaid</13> </12> <14> <15>Nomnoml</15> </14> <16> <17>Pintora</17> </16> <18> <19>Plotly</19> </18> <20> <21>Svgbob</21> </20> <22> <23>Vega</23> </22> <24> <25>VegaLite</25> </24> <26> <27>WaveDrom</27> </26>',
    link: '<1> <2>Carregar modelo inicial</2> </1> <3> <4>Documentação do LiveCodes</4> </3>',
    name: 'Diagramas',
  },
  dot: {
    desc: 'O mecanismo de modelo javascript mais rápido + conciso para Node.js e navegadores.',
    link: '<1> <2>Site oficial</2> </1> <3> <4>Documentação do LiveCodes</4> </3>',
    name: 'doT.js',
  },
  ejs: {
    desc: 'Modelagem JavaScript incorporada.',
    link: '<1><2>Site oficial</2></1> <3> <4>Documentação do LiveCodes</4> </3>',
    name: 'EJS',
  },
  eta: {
    desc: 'Motor de modelo JS incorporado para Node, Deno e o navegador. Leve, rápido e plugável. Escrito em TypeScript.',
    link: '<1><2>Site oficial</2></1> <3> <4>Documentação</4> </3> <5> <6>Documentação do LiveCodes</6> </5>',
    name: 'Eta',
  },
  fennel: {
    desc: 'Fennel é uma linguagem de programação que une a velocidade, simplicidade e alcance do Lua com a flexibilidade de uma sintaxe lisp e sistema de macros.',
    link: '<1> <2>Site oficial do Fennel</2> </1> <3> <4>Começando com Fennel</4> </3> <5> <6>Documentação do LiveCodes</6> </5> <7> <8>Carregar modelo inicial</8> </7>',
    name: 'Fennel',
  },
  flow: {
    desc: 'Flow é um verificador de tipo estático para JavaScript.',
    link: '<1> <2>Site oficial do Flow</2> </1> <3> <4>Documentação do Flow</4> </3>',
    name: 'Flow',
  },
  gleam: {
    desc1: 'Gleam é uma linguagem amigável para construir sistemas seguros de tipos que escalam!',
    desc2:
      'Gleam é uma linguagem de programação funcional com tipagem estática, que compila para Erlang ou JavaScript.',
    link: '<1><2>Site do Gleam</2></1> <3> <4>Documentação do Gleam</4> </3> <5> <6>Tour pela linguagem Gleam</6> </5> <7> <8>Carregar modelo inicial</8> </7>',
    name: 'Gleam',
  },
  go: {
    desc1:
      'Go (Golang) é uma linguagem de programação de código aberto que torna fácil construir software simples, confiável e eficiente.',
    desc2: 'Aqui, é compilado para JavaScript usando GopherJS.',
    name: 'Go',
  },
  haml: {
    desc: 'Compilador Haml para modelos de visualização JavaScript do lado do cliente usando clientside-haml-js.',
    link: '<1><2>Site oficial do Haml</2></1> <3> <4>Documentação do Haml</4> </3> <5> <6>Repositório GitHub do clientside-haml-js</6> </5> <7> <8>Aprenda X em Y minutos, onde X=haml</8> </7> <9> <10>Documentação do LiveCodes</10> </9>',
    name: 'Haml',
  },
  handlebars: {
    desc: 'Modelagem mínima com esteroides.',
    link: '<1><2>Site oficial</2></1> <3> <4>Documentação do LiveCodes</4> </3>',
    name: 'Handlebars',
  },
  imba: {
    desc: 'A linguagem amigável full-stack.',
    link: '<1><2>Site oficial</2></1>',
    name: 'Imba',
  },
  jsx: {
    desc: 'JSX é compilado para JavaScript no LiveCodes usando o Compilador TypeScript. Por padrão, ele usa React como o runtime JSX.',
    link: '<1> <2>Site oficial do React</2> </1> <3> <4>Documentação JSX no React</4> </3> <5> <6>Documentação do LiveCodes</6> </5> <7> <8>Carregar modelo inicial</8> </7>',
    name: 'JSX',
  },
  julia: {
    link: '<1> <2>Site oficial do Julia</2> </1> <3> <4>Documentação do Julia</4> </3> <5> <6>Aprenda X em Y minutos, onde X=Julia</6> </5> <7> <8>Carregar modelo inicial</8> </7>',
    name: 'Julia',
  },
  less: {
    desc: 'É CSS, com um pouco mais.',
    link: '<1><2>Site oficial do Less</2></1> <3> <4>Aprenda X em Y minutos, onde X=less</4> </3>',
    name: 'Less',
  },
  liquid: {
    desc: 'Um mecanismo de modelo simples, expressivo e seguro.',
    link: '<1> <2>Site oficial do LiquidJS</2> </1> <3> <4>Documentação do LiquidJS</4> </3> <5> <6>Documentação do LiveCodes</6> </5>',
    name: 'LiquidJS',
  },
  livescript: {
    desc: 'Uma linguagem que compila para JavaScript.',
    link: '<1> <2>Site oficial do LiveScript</2> </1> <3> <4>Aprenda X em Y minutos, onde X=LiveScript</4> </3> <5> <6>Carregar modelo inicial</6> </5>',
    name: 'LiveScript',
  },
  lua: {
    desc: 'Lua rodando no navegador usando fengari-web.',
    name: 'Lua',
  },
  luaWasm: {
    desc: 'Lua rodando no navegador usando Wasmoon, uma VM lua 5.4 real com ligações JS feitas com WebAssembly.',
    link: '<1><2>Site oficial do Lua</2></1> <3> <4>Documentação do Lua</4> </3> <5> <6>Repositório GitHub do Wasmoon</6> </5> <7> <8>Aprenda X em Y minutos, onde X=Lua</8> </7> <9> <10>Documentação do LiveCodes</10> </9> <11> <12>Carregar modelo inicial</12> </11>',
    name: 'Lua (Wasm)',
  },
  malina: {
    desc: 'Compilador frontend, inspirado no Svelte.',
    link: '<1> <2>Repositório do Malina.js</2> </1> <3> <4>Documentação do Malina.js</4> </3> <5> <6>Carregar modelo inicial</6> </5>',
    name: 'Malina.js',
  },
  markdown: {
    desc: 'Markdown compilado para HTML usando Marked.',
    link: '<1> <2>Site oficial do Markdown</2> </1> <3> <4>Documentação do Marked</4> </3> <5> <6>Aprenda X em Y minutos, onde X=markdown</6> </5> <7> <8>Carregar modelo inicial</8> </7>',
    name: 'Markdown',
  },
  mdx: {
    desc: 'Markdown para a era dos componentes. <1></1>MDX permite que você escreva JSX perfeitamente em seus documentos Markdown.',
    name: 'MDX',
  },
  mjml: {
    desc: 'MJML é uma linguagem de marcação projetada para reduzir o trabalho de codificar um e-mail responsivo.',
    link: '<1><2>Site oficial do MJML</2></1> <3> <4>Documentação do MJML</4> </3> <5> <6>Modelos oficiais do MJML</6> </5> <7> <8>Documentação do LiveCodes</8> </7>',
    name: 'MJML',
  },
  mustache: {
    desc: 'Modelos sem lógica.',
    link: '<1> <2>Site oficial</2> </1> <3> <4>Manual mustache(5)</4> </3> <5> <6>Implementação JavaScript</6> </5> <7> <8>Documentação do LiveCodes</8> </7>',
    name: 'Mustache',
  },
  nunjucks: {
<<<<<<< HEAD
=======
    desc: 'Uma linguagem de modelagem rica e poderosa para JavaScript. Nunjucks é essencialmente uma adaptação do <1>jinja2</1>.',
>>>>>>> 88e05dab
    link: '<1> <2>Site oficial</2> </1> <3> <4>Documentação do LiveCodes</4> </3>',
    name: 'Nunjucks',
  },
  ocaml: {
    desc1:
      'OCaml é uma linguagem de programação de nível industrial que suporta estilos funcionais, imperativos e orientados a objetos.',
    desc2: 'O compilador ReScript é usado aqui para compilar OCaml para JavaScript.',
    link: '<1><2>Site do OCaml</2></1> <3> <4>Documentação do OCaml</4> </3> <5> <6>Site do ReScript</6> </5> <7> <8>Aprenda X em Y minutos, onde X=OCaml</8> </7> <9> <10>Carregar modelo inicial</10> </9>',
    name: 'OCaml',
  },
  perl: {
    desc: 'Perl rodando no navegador usando Perlito.',
    link: '<1> <2>Site oficial do Perl</2> </1> <3> <4>Documentação do Perl</4> </3> <5> <6>Readme do Perlito5</6> </5> <7> <8>Aprenda X em Y minutos, onde X=perl</8> </7> <9> <10>Carregar modelo inicial</10> </9>',
    name: 'Perl',
  },
  php: {
    desc: 'PHP rodando no navegador usando Uniter.',
    name: 'PHP',
  },
  phpWasm: {
    desc: 'PHP no navegador, alimentado por WebAssembly, usando php-wasm.',
    link: '<1><2>Site oficial do PHP</2></1> <3> <4>Documentação do PHP</4> </3> <5> <6>Repositório GitHub do php-wasm</6> </5> <7> <8>Aprenda X em Y minutos, onde X=PHP</8> </7> <9> <10>Documentação do LiveCodes</10> </9> <11> <12>Carregar modelo inicial</12> </11>',
    name: 'PHP (Wasm)',
  },
  postgresql: {
    desc: 'PostgreSQL empacotado como WASM usando PGlite',
    link: '<1> <2>Site oficial do PostgreSQL</2> </1> <3> <4>Documentação do PostgreSQL</4> </3> <5> <6>Repositório GitHub do PGlite</6> </5> <7> <8>Aprenda X em Y minutos, onde X=SQL</8> </7> <9> <10>Carregar modelo inicial</10> </9>',
    name: 'PostgreSQL',
  },
  prolog: {
    desc: 'Um interpretador Prolog de código aberto em JavaScript.',
    link: '<1> <2>Site oficial do Tau Prolog</2> </1> <3> <4>Documentação do Tau Prolog</4> </3> <5> <6>SWI-Prolog</6> </5> <7> <8>Aprenda X em Y minutos, onde X=Prolog</8> </7> <9> <10>Carregar modelo inicial</10> </9>',
    name: 'Tau Prolog',
  },
  pug: {
    desc: 'Motor de modelo robusto, elegante e rico em recursos.',
    link: '<1> <2>Documentação do Pug</2> </1> <3> <4>Aprenda X em Y minutos, onde X=Pug</4> </3> <5> <6>Documentação do LiveCodes</6> </5>',
    name: 'Pug',
  },
  python: {
    desc: 'Python rodando no navegador usando Brython.',
    link: '<1> <2>Site oficial do Python</2> </1> <3> <4>Documentação do Python</4> </3> <5> <6>Documentação do Brython</6> </5> <7> <8>Aprenda X em Y minutos, onde X=Python</8> </7> <9> <10>Documentação do LiveCodes</10> </9> <11> <12>Carregar modelo inicial</12> </11>',
    name: 'Python',
  },
  pythonWasm: {
    desc1: 'Python com o stack científico, compilado para WebAssembly usando Pyodide.',
    desc2:
      'Pyodide permite usar o stack científico do Python, incluindo NumPy, Pandas, Matplotlib, SciPy, scikit-learn e muitos outros. Além disso, é possível instalar pacotes Python puros do PyPi.',
    link: '<1> <2>Site oficial do Python</2> </1> <3> <4>Documentação do Python</4> </3> <5><6>Documentação do Pyodide</6></5> <7> <8>Aprenda X em Y minutos, onde X=Python</8> </7> <9> <10>Documentação do LiveCodes</10> </9> <11> <12>Carregar modelo inicial</12> </11>',
    name: 'Python (Wasm)',
  },
  r: {
    desc: 'R rodando no navegador usando WebR.',
    link: '<1> <2>Site oficial do projeto R</2> </1> <3> <4>Manuais do R</4> </3> <5> <6>R para Ciência de Dados (2ª ed.)</6> </5> <7> <8>Documentação do WebR</8> </7> <9> <10>Aprenda X em Y minutos, onde X=R</10> </9> <11> <12>Documentação do LiveCodes</12> </11> <13> <14>Carregar modelo inicial</14> </13>',
    name: 'R',
  },
  reactNative: {
    desc: 'React Native for Web é uma implementação acessível dos Componentes e APIs do React Native que é interoperável com React DOM.',
    link: '<1> <2>Site oficial do React</2> </1> <3> <4>Site do React Native</4> </3> <5> <6>Site do React Native for Web</6> </5> <7> <8>Documentação do React Native</8> </7> <9> <10>Documentação do LiveCodes</10> </9> <11> <12>Carregar modelo inicial</12> </11>',
    name: 'React Native para Web',
  },
  reactNativeTsx: {
    desc: 'React Native for Web é uma implementação acessível dos Componentes e APIs do React Native que é interoperável com React DOM.',
    link: '<1> <2>Site oficial do React</2> </1> <3> <4>Site do React Native</4> </3> <5> <6>Site do React Native for Web</6> </5> <7> <8>Documentação do React Native</8> </7> <9> <10>Site do TypeScript</10> </9> <11> <12>Documentação do TypeScript</12> </11> <13> <14>Documentação do LiveCodes</14> </13> <15> <16>Carregar modelo inicial (JSX)</16> </15>',
    name: 'React Native para Web (com TypeScript)',
  },
  reason: {
    desc1:
      'Reason permite que você escreva código tipado simples, rápido e de qualidade, aproveitando os ecossistemas JavaScript e OCaml.',
    desc2: 'O compilador ReScript é usado aqui para compilar Reason para JavaScript.',
    link: '<1><2>Site do Reason</2></1> <3> <4>Documentação do Reason</4> </3> <5> <6>ReasonReact</6> </5> <7> <8>Site do ReScript</8> </7> <9> <10>Aprenda X em Y minutos, onde X=reason</10> </9> <11> <12>Carregar modelo inicial</12> </11>',
    name: 'Reason',
  },
  rescript: {
    desc: 'ReScript é uma linguagem robustamente tipada que compila para JavaScript eficiente e legível por humanos.',
    link: '<1> <2>Site do ReScript</2> </1> <3> <4>ReScript / React</4> </3> <5> <6>Carregar modelo inicial</6> </5>',
    name: 'ReScript',
  },
  richtext: {
    desc1: 'Usando Quill:',
    desc2: 'Seu poderoso editor de texto rico.',
    link: '<1> <2>Site oficial do Quill</2> </1>',
    name: 'Editor de Texto Rico',
  },
  riot: {
    desc: 'Biblioteca de UI simples e elegante baseada em componentes.',
    link: '<1> <2>Site oficial do Riot.js</2> </1> <3> <4>Documentação do Riot.js</4> </3> <5> <6>Carregar modelo inicial</6> </5>',
    name: 'Riot.js',
  },
  ruby: {
    desc: 'Ruby rodando no navegador usando Opal.',
    link: '<1> <2>Site oficial do Ruby</2> </1> <3> <4>Documentação do Ruby</4> </3> <5><6>Site oficial do Opal</6></5> <7> <8>CDN da biblioteca padrão do Opal</8> </7> <9> <10>Aprenda X em Y minutos, onde X=ruby</10> </9> <11> <12>Documentação do LiveCodes</12> </11> <13> <14>Carregar modelo inicial</14> </13>',
    name: 'Ruby',
  },
  rubyWasm: {
    desc: 'Ruby rodando no navegador usando ruby-wasm (uma coleção de portas WebAssembly do CRuby).',
    link: '<1> <2>Site oficial do Ruby</2> </1> <3> <4>Documentação do Ruby</4> </3> <5> <6>Site do ruby.wasm</6> </5> <7><8>CRuby</8></7> <9> <10>Aprenda X em Y minutos, onde X=ruby</10> </9> <11> <12>Documentação do LiveCodes</12> </11> <13> <14>Carregar modelo inicial</14> </13>',
    name: 'Ruby (WASM)',
  },
  sass: {
    desc: 'Folhas de Estilo Sintaticamente Incríveis.',
    link: '<1> <2>Site oficial do Sass</2> </1> <3> <4>Documentação do Sass</4> </3> <5> <6>Sintaxe indentada do Sass</6> </5> <7> <8>Aprenda X em Y minutos, onde X=sass</8> </7>',
    name: 'Sass',
  },
  scheme: {
    desc: 'Scheme rodando no navegador usando biwascheme.',
    link: '<1> <2>A Linguagem de Programação Scheme</2> </1> <3> <4>Site oficial do BiwaScheme</4> </3> <5> <6>Referência do BiwaScheme</6> </5> <7> <8>Carregar modelo inicial</8> </7>',
    name: 'Scheme',
  },
  scss: {
    desc: 'Folhas de Estilo Sintaticamente Incríveis.',
    link: '<1> <2>Site oficial do Sass</2> </1> <3> <4>Documentação do Sass</4> </3> <5> <6>Sintaxe SCSS</6> </5> <7> <8>Aprenda X em Y minutos, onde X=sass</8> </7>',
    name: 'SCSS',
  },
  solid: {
    desc: 'Uma biblioteca JavaScript declarativa, eficiente e flexível para construir interfaces de usuário.',
    link: '<1><2>Site oficial</2></1> <3><4>Documentação</4></3> <5> <6>Documentação do LiveCodes</6> </5> <7> <8>Carregar modelo inicial (TSX)</8> </7>',
    name: 'Solid',
    tsx: {
      desc: 'Uma biblioteca JavaScript declarativa, eficiente e flexível para construir interfaces de usuário.',
      link: '<1><2>Site oficial</2></1> <3> <4>Documentação do Solid</4> </3> <5> <6>Site do TypeScript</6> </5> <7> <8>Documentação do TypeScript</8> </7> <9> <10>Documentação do LiveCodes</10> </9> <11> <12>Carregar modelo inicial</12> </11>',
      name: 'Solid (com TypeScript)',
    },
  },
  sql: {
    desc: 'SQLite compilado para JavaScript usando SQL.js',
    name: 'SQLite',
  },
  stencil: {
    desc: 'Um Compilador para Web Components e Aplicações Web de Alto Desempenho.',
    link: '<1> <2>Site oficial do Stencil</2> </1> <3> <4>Documentação do Stencil</4> </3> <5> <6>Carregar modelo inicial</6> </5>',
    name: 'Stencil',
  },
  styleProcessors: {
    link: '<1> <2>Tailwind CSS</2> </1> <3> <4>Windi CSS</4> </3> <5> <6>UnoCSS</6> </5> <7> <8>Lightning CSS</8> </7> <9> <10>PostCSS</10> Plugins: <11> <12> <13>Autoprefixer</13> </12> <14> <15>postcss-preset-env</15> </14> <16> <17>postcss-import-url</17> </16> <18> <19>postcss-modules</19> </18> </11> </9>',
    name: 'Frameworks e Processadores CSS',
  },
  stylis: {
    desc: 'Pré-processador CSS leve.',
    link: '<1> <2>Site oficial do Stylis</2> </1>',
    name: 'Stylis',
  },
  stylus: {
    desc: 'CSS Expressivo, Dinâmico e Robusto.',
    link: '<1> <2>Site oficial do Stylus</2> </1> <3> <4>Aprenda X em Y minutos, onde X=stylus</4> </3>',
    name: 'Stylus',
  },
  sucrase: {
    desc: 'Alternativa super rápida ao Babel para quando você pode direcionar para ambientes JS modernos.',
    link: '<1> <2>Site oficial do Sucrase</2> </1> <3> <4>Repositório GitHub do Sucrase</4> </3> <5> <6>Documentação do LiveCodes</6> </5>',
    name: 'Sucrase',
  },
  svelte: {
    desc: 'Aplicativos web ciberneticamente aprimorados.',
    link: '<1> <2>Site oficial do Svelte</2> </1> <3> <4>Documentação do Svelte</4> </3> <5> <6>Carregar modelo inicial</6> </5>',
    name: 'Svelte',
  },
  tcl: {
    desc: 'Tcl rodando no navegador, usando <1>wacl</1>.',
    link: '<1> <2>Site oficial do Tcl</2> </1> <3> <4>Repositório do wacl</4> </3> <5> <6>Aprenda X em Y minutos, onde X=Tcl</6> </5> <7> <8>Carregar modelo inicial</8> </7>',
    name: 'Tcl (Tool Command Language)',
  },
  teal: {
    desc: 'Um dialeto tipado de Lua.',
    link: '<1> <2>Repositório GitHub do Teal</2> </1> <3> <4>Documentação do Teal</4> </3> <5> <6>Tutorial do Teal</6> </5> <7> <8>Documentação do LiveCodes</8> </7> <9> <10>Carregar modelo inicial</10> </9>',
    name: 'Teal',
  },
  tsx: {
    desc: 'TypeScript em JSX. TSX é compilado para JavaScript no LiveCodes usando o Compilador TypeScript. Por padrão, ele usa React como o runtime JSX.',
    link: '<1> <2>Site oficial do React</2> </1> <3> <4>Documentação JSX no React</4> </3> <5> <6>Documentação do Typescript</6> </5> <7> <8>Documentação do LiveCodes</8> </7>',
    name: 'TSX',
  },
  twig: {
    link: '<1> <2>Site oficial do Twig</2> </1> <3> <4>Documentação do Twig</4> </3> <5> <6>Repositório do Twig.js</6> </5> <7> <8>Documentação do Twig.js</8> </7> <9> <10>Documentação do LiveCodes</10> </9>',
    name: 'Twig',
  },
  typescript: {
    desc: 'Um Superconjunto Tipado de JavaScript.',
    link: '<1> <2>Site oficial</2> </1> <3> <4>Documentação do TypeScript</4> </3> <5> <6>Aprenda X em Y minutos, onde X=TypeScript</6> </5> <7> <8>Carregar modelo inicial</8> </7>',
    name: 'TypeScript',
  },
  vue: {
    name: 'Componentes de Arquivo Único Vue3',
  },
  vue2: {
    desc: 'Carregado usando vue3-sfc-loader.',
    link: '<1><2>Site oficial do Vue.js</2></1> <3> <4>Documentação do Vue2</4> </3> <5> <6>Componentes de arquivo único do Vue2</6> </5> <7> <8>Repositório GitHub do vue3-sfc-loader</8> </7> <9> <10>Documentação do LiveCodes</10> </9>',
    name: 'Componentes de Arquivo Único Vue2',
  },
  wat: {
    desc1: 'Representação textual de baixo nível do formato binário WebAssembly (wasm).',
    desc2: 'É convertido para wasm usando wabt.js.',
    name: 'Formato de Texto WebAssembly',
  },
};

export default languageInfo;<|MERGE_RESOLUTION|>--- conflicted
+++ resolved
@@ -192,10 +192,7 @@
     name: 'Mustache',
   },
   nunjucks: {
-<<<<<<< HEAD
-=======
     desc: 'Uma linguagem de modelagem rica e poderosa para JavaScript. Nunjucks é essencialmente uma adaptação do <1>jinja2</1>.',
->>>>>>> 88e05dab
     link: '<1> <2>Site oficial</2> </1> <3> <4>Documentação do LiveCodes</4> </3>',
     name: 'Nunjucks',
   },
