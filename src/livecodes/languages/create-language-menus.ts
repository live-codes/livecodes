--- conflicted
+++ resolved
@@ -102,11 +102,7 @@
 
       if (language.info !== false) {
         const tooltip = document.createElement('span');
-<<<<<<< HEAD
-        tooltip.classList.add('tooltip', 'hint--left');
-=======
         tooltip.classList.add('tooltip', 'hint--bottom-left');
->>>>>>> faacc803
         tooltip.dataset.hint = window.deps.translateString(
           'generic.clickForInfo',
           'Click for info...',
