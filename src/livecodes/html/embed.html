<div id="embed-container" class="modal-container">
  <div class="modal-title" data-i18n="embed.heading">Embed Project</div>
  <div id="embed-screen-container" class="modal-screen-container">
    <div class="modal-screen">
      <label data-i18n="embed.preview">Preview</label>
      <div id="embed-preview-container" data-i18n="embed.previewLoading">Loading Preview...</div>
      <form id="embed-form"></form>
<<<<<<< HEAD

      <label for="embed-code" data-i18n="embed.code.heading">Code</label>
      <div id="embed-code" class="custom-editor"></div>
      <button id="embed-copy-btn" class="wide-button" data-i18n="embed.code.copy">Copy Code</button>

      <div class="description help" data-i18n="embed.desc" data-i18n-prop="innerHTML">
=======
      <label for="embed-code" data-i18n="embed.code.heading">Code</label>
      <div id="embed-code" class="custom-editor"></div>
      <button id="embed-copy-btn" class="wide-button" data-i18n="embed.code.copy">Copy Code</button>
      <div class="description" data-i18n="embed.desc" data-i18n-prop="innerHTML">
>>>>>>> faacc803
        Please check the
        <a href="{{DOCS_BASE_URL}}configuration/" target="_blank" rel="noopener">documentations</a>
        for advanced configurations.
      </div>
    </div>
  </div>
</div><|MERGE_RESOLUTION|>--- conflicted
+++ resolved
@@ -5,19 +5,10 @@
       <label data-i18n="embed.preview">Preview</label>
       <div id="embed-preview-container" data-i18n="embed.previewLoading">Loading Preview...</div>
       <form id="embed-form"></form>
-<<<<<<< HEAD
-
-      <label for="embed-code" data-i18n="embed.code.heading">Code</label>
-      <div id="embed-code" class="custom-editor"></div>
-      <button id="embed-copy-btn" class="wide-button" data-i18n="embed.code.copy">Copy Code</button>
-
-      <div class="description help" data-i18n="embed.desc" data-i18n-prop="innerHTML">
-=======
       <label for="embed-code" data-i18n="embed.code.heading">Code</label>
       <div id="embed-code" class="custom-editor"></div>
       <button id="embed-copy-btn" class="wide-button" data-i18n="embed.code.copy">Copy Code</button>
       <div class="description" data-i18n="embed.desc" data-i18n-prop="innerHTML">
->>>>>>> faacc803
         Please check the
         <a href="{{DOCS_BASE_URL}}configuration/" target="_blank" rel="noopener">documentations</a>
         for advanced configurations.
