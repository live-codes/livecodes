<div id="add-asset-container" class="modal-container">
  <div class="modal-title" data-i18n="assets.add.heading">Add Asset</div>
<<<<<<< HEAD

=======
  <div class="buttons">
    <button id="assets-button" class="button" data-i18n="assets.heading">Assets</button>
  </div>
  <ul id="add-asset-tabs" class="modal-tabs">
    <li data-target="add-asset-data-url" class="active" data-i18n="assets.add.dataURL.heading">
      Data URL
    </li>
    <li data-target="add-asset-gh-pages" data-i18n="assets.add.githubPages.heading">
      GitHub Pages
    </li>
  </ul>
>>>>>>> faacc803
  <div id="add-asset-screens" class="modal-screen-container">
    <div class="buttons">
      <button id="assets-button" class="button" data-i18n="assets.heading">Assets</button>
    </div>

    <ul id="add-asset-tabs" class="modal-tabs">
      <li data-target="add-asset-data-url" class="active" data-i18n="assets.add.dataURL.heading">
        Data URL
      </li>
      <li data-target="add-asset-gh-pages" data-i18n="assets.add.githubPages.heading">
        GitHub Pages
      </li>
    </ul>

    <div id="add-asset-data-url" class="tab-content active">
      <div class="modal-screen">
<<<<<<< HEAD
        <div
          class="description help"
          data-i18n="assets.add.dataURL.desc"
          data-i18n-prop="innerHTML"
        >
=======
        <div class="description" data-i18n="assets.add.dataURL.desc" data-i18n-prop="innerHTML">
>>>>>>> faacc803
          Add asset as a base64-encoded
          <a
            href="https://developer.mozilla.org/en-US/docs/Web/HTTP/Basics_of_HTTP/Data_URIs"
            target="_blank"
            rel="noopener"
            >data url</a
          >.
        </div>
        <form id="add-asset-data-url-form">
          <label
            for="asset-data-url-file-input"
            class="file-input-label"
            data-i18n="assets.add.dataURL.label"
            >Add file</label
          >
          <input type="file" id="asset-data-url-file-input" class="file-input" />
        </form>
        <div id="data-url-output" class="clickable" style="width: 100%"></div>
      </div>
    </div>
    <div id="add-asset-gh-pages" class="tab-content">
      <div class="modal-screen">
<<<<<<< HEAD
        <div
          class="description help"
          data-i18n="assets.add.githubPages.desc"
          data-i18n-prop="innerHTML"
        >
=======
        <div class="description" data-i18n="assets.add.githubPages.desc" data-i18n-prop="innerHTML">
>>>>>>> faacc803
          Deploy asset to GitHub Pages. The file is pushed to
          <span class="code">gh-pages</span> branch of the repo
          <span class="code">livecodes-assets</span> on your GitHub account. If the repo does not
          already exist, a public repo will be created.
        </div>
        <form id="add-asset-gh-pages-form">
          <label
            for="asset-gh-pages-file-input"
            id="asset-gh-pages-file-input-label"
            class="file-input-label"
            data-i18n="assets.add.githubPages.label"
            >Upload file</label
          >
          <input type="file" id="asset-gh-pages-file-input" class="file-input" />
        </form>
        <div id="gh-pages-output" class="clickable" style="width: 100%"></div>
      </div>
    </div>
  </div>
</div><|MERGE_RESOLUTION|>--- conflicted
+++ resolved
@@ -1,8 +1,5 @@
 <div id="add-asset-container" class="modal-container">
   <div class="modal-title" data-i18n="assets.add.heading">Add Asset</div>
-<<<<<<< HEAD
-
-=======
   <div class="buttons">
     <button id="assets-button" class="button" data-i18n="assets.heading">Assets</button>
   </div>
@@ -14,7 +11,6 @@
       GitHub Pages
     </li>
   </ul>
->>>>>>> faacc803
   <div id="add-asset-screens" class="modal-screen-container">
     <div class="buttons">
       <button id="assets-button" class="button" data-i18n="assets.heading">Assets</button>
@@ -31,15 +27,7 @@
 
     <div id="add-asset-data-url" class="tab-content active">
       <div class="modal-screen">
-<<<<<<< HEAD
-        <div
-          class="description help"
-          data-i18n="assets.add.dataURL.desc"
-          data-i18n-prop="innerHTML"
-        >
-=======
         <div class="description" data-i18n="assets.add.dataURL.desc" data-i18n-prop="innerHTML">
->>>>>>> faacc803
           Add asset as a base64-encoded
           <a
             href="https://developer.mozilla.org/en-US/docs/Web/HTTP/Basics_of_HTTP/Data_URIs"
@@ -62,15 +50,7 @@
     </div>
     <div id="add-asset-gh-pages" class="tab-content">
       <div class="modal-screen">
-<<<<<<< HEAD
-        <div
-          class="description help"
-          data-i18n="assets.add.githubPages.desc"
-          data-i18n-prop="innerHTML"
-        >
-=======
         <div class="description" data-i18n="assets.add.githubPages.desc" data-i18n-prop="innerHTML">
->>>>>>> faacc803
           Deploy asset to GitHub Pages. The file is pushed to
           <span class="code">gh-pages</span> branch of the repo
           <span class="code">livecodes-assets</span> on your GitHub account. If the repo does not
