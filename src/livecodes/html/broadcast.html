--- conflicted
+++ resolved
@@ -1,18 +1,11 @@
 <div id="broadcast-container" class="modal-container">
   <div class="modal-title" data-i18n="broadcast.heading">Broadcast</div>
-<<<<<<< HEAD
-=======
   <div id="broadcast-status" class="modal-status"></div>
->>>>>>> faacc803
   <div id="broadcast-screen-container" class="modal-screen-container">
     <div id="broadcast-status" class="modal-status"></div>
 
     <div class="modal-screen">
-<<<<<<< HEAD
-      <div class="description help" data-i18n="broadcast.desc" data-i18n-prop="innerHTML">
-=======
       <div class="description" data-i18n="broadcast.desc" data-i18n-prop="innerHTML">
->>>>>>> faacc803
         Broadcast the result page to other browsers/devices in real time. Please visit the
         <a href="{{DOCS_BASE_URL}}features/broadcast" target="_blank" rel="noopener"
           >documentations</a
@@ -24,10 +17,6 @@
           <label for="broadcast-server-url" data-i18n="broadcast.serverURL.heading"
             >Server URL</label
           >
-<<<<<<< HEAD
-          <br />
-=======
->>>>>>> faacc803
           <input
             type="text"
             id="broadcast-server-url"
@@ -51,11 +40,7 @@
           Broadcast
         </button>
         <div id="broadcast-channel-url-section">
-<<<<<<< HEAD
-          <label for="broadcast-channel-url" data-i18n="broadcast.channelURL">Channel URL</label>
-=======
           <label data-i18n="broadcast.channelURL">Channel URL</label>
->>>>>>> faacc803
           <a id="broadcast-channel-url" href="#" target="_blank"></a>
         </div>
       </form>
