<div id="share-screen" class="modal-container">
  <div class="modal-title" data-i18n="share.heading">Share</div>
<<<<<<< HEAD

  <div class="modal-content modal-screen-container">
    <div id="share-top-text">
=======
  <div class="modal-content">
    <div id="share-top-text" class="description light">
>>>>>>> faacc803
      <span id="share-permanent-url"
        ><input id="share-permanent-url-checkbox" type="checkbox" /><label
          for="share-permanent-url-checkbox"
          data-i18n="share.permanentURL"
          >Permanent URL</label
        ></span
      >
      <span id="share-click-to-copy"></span>
    </div>
    <input type="text" id="share-url-input" readonly />
<<<<<<< HEAD
    <div id="share-expiry" class="share-expiry light">
=======
    <div id="share-expiry" class="share-expiry description light">
>>>>>>> faacc803
      <div class="share-short-url-expiry">
        <span>&nbsp;</span><a href="#" data-i18n="share.encodedURL">Get encoded URL</a>
      </div>
      <div class="share-encoded-url-expiry">
        <span class="{{warnClass}}" data-i18n="share.characters">{{urlLength}} characters</span
        ><a href="#" data-i18n="share.shortURL">Get short URL</a>
      </div>
    </div>
    <div id="share-expiry-self-hosted" class="share-expiry light">
      <div class="share-short-url-expiry">
        <span class="danger" data-i18n="share.expireInOneYear">Expires in 1 year</span
        ><a href="#" data-i18n="share.encodedURL">Get encoded URL</a>
      </div>
      <div class="share-encoded-url-expiry">
        <span class="{{warnClass}}" data-i18n="share.characters">{{urlLength}} characters</span
        ><a href="#" data-i18n="share.shortURL">Get short URL</a>
      </div>
    </div>
    <div id="share-links-container">
      <ul id="share-links"></ul>
      <div id="qrcode-container" class="qrcode-container" data-i18n="share.qrcode.generating">
        Generating...
      </div>
    </div>
  </div>
</div><|MERGE_RESOLUTION|>--- conflicted
+++ resolved
@@ -1,13 +1,7 @@
 <div id="share-screen" class="modal-container">
   <div class="modal-title" data-i18n="share.heading">Share</div>
-<<<<<<< HEAD
-
-  <div class="modal-content modal-screen-container">
-    <div id="share-top-text">
-=======
   <div class="modal-content">
     <div id="share-top-text" class="description light">
->>>>>>> faacc803
       <span id="share-permanent-url"
         ><input id="share-permanent-url-checkbox" type="checkbox" /><label
           for="share-permanent-url-checkbox"
@@ -18,11 +12,7 @@
       <span id="share-click-to-copy"></span>
     </div>
     <input type="text" id="share-url-input" readonly />
-<<<<<<< HEAD
-    <div id="share-expiry" class="share-expiry light">
-=======
     <div id="share-expiry" class="share-expiry description light">
->>>>>>> faacc803
       <div class="share-short-url-expiry">
         <span>&nbsp;</span><a href="#" data-i18n="share.encodedURL">Get encoded URL</a>
       </div>
@@ -31,7 +21,7 @@
         ><a href="#" data-i18n="share.shortURL">Get short URL</a>
       </div>
     </div>
-    <div id="share-expiry-self-hosted" class="share-expiry light">
+    <div id="share-expiry-self-hosted" class="share-expiry description light">
       <div class="share-short-url-expiry">
         <span class="danger" data-i18n="share.expireInOneYear">Expires in 1 year</span
         ><a href="#" data-i18n="share.encodedURL">Get encoded URL</a>
