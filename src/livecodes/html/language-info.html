<section data-lang="art-template">
  <h3 data-i18n="language-info:artTemplate.name">art-template</h3>
  <div data-i18n="language-info:artTemplate.desc">
    High performance JavaScript templating engine.
  </div>
  <ul data-i18n="language-info:artTemplate.link" data-i18n-prop="innerHTML">
    <li>
      <a href="https://aui.github.io/art-template/" target="_blank" rel="noopener"
        >art-template official website</a
      >
    </li>
    <li>
      <a href="https://aui.github.io/art-template/docs/" target="_blank" rel="noopener"
        >art-template documentation</a
      >
    </li>
  </ul>
</section>
<section data-lang="asciidoc">
  <h3 data-i18n="language-info:asciidoc.name">AsciiDoc</h3>
  <div data-i18n="language-info:asciidoc.desc">AsciiDoc compiled to HTML using Asciidoctor.</div>
  <ul data-i18n="language-info:asciidoc.link" data-i18n-prop="innerHTML">
    <li>
      <a href="https://asciidoc.org/" target="_blank" rel="noopener">AsciiDoc official website</a>
    </li>
    <li>
      <a href="https://asciidoctor.org/" target="_blank" rel="noopener"
        >Asciidoctor official website</a
      >
    </li>
    <li>
      <a href="https://asciidoctor.org/docs/" target="_blank" rel="noopener"
        >Asciidoctor documentation</a
      >
    </li>
    <li>
      <a href="https://learnxinyminutes.com/docs/asciidoc/" target="_blank" rel="noopener"
        >Learn X in Y minutes, where X=asciidoc</a
      >
    </li>
  </ul>
</section>
<section data-lang="assemblyscript">
  <h3 data-i18n="language-info:assemblyscript.name">AssemblyScript</h3>
  <div data-i18n="language-info:assemblyscript.desc">
    A TypeScript-like language for WebAssembly.
  </div>
  <ul data-i18n="language-info:assemblyscript.link" data-i18n-prop="innerHTML">
    <li>
      <a href="https://www.assemblyscript.org/" target="_blank" rel="noopener"
        >AssemblyScript official website</a
      >
    </li>
    <li>
      <a href="https://www.assemblyscript.org/introduction.html" target="_blank" rel="noopener"
        >AssemblyScript documentation</a
      >
    </li>
    <li>
      <a
        href="?template=assemblyscript"
        class="button"
        target="_parent"
        data-template="assemblyscript"
        >Load starter template</a
      >
    </li>
  </ul>
</section>
<section data-lang="astro">
  <h3 data-i18n="language-info:astro.name">Astro</h3>
  <div data-i18n="language-info:astro.desc">
    Build faster websites with less client-side Javascript. (Still in Beta)
  </div>
  <ul data-i18n="language-info:astro.link" data-i18n-prop="innerHTML">
    <li>
      <a href="https://astro.build/" target="_blank" rel="noopener">Astro official website</a>
    </li>
    <li>
      <a href="https://docs.astro.build/" target="_blank" rel="noopener">Astro documentation</a>
    </li>
    <li>
      <a href="?template=astro" class="button" target="_parent" data-template="astro"
        >Load starter template</a
      >
    </li>
  </ul>
</section>
<section data-lang="babel">
  <h3 data-i18n="language-info:babel.name">Babel</h3>
  <div data-i18n="language-info:babel.desc">The JavaScript compiler</div>
  <ul data-i18n="language-info:babel.link" data-i18n-prop="innerHTML">
    <li><a href="https://babeljs.io/" target="_blank" rel="noopener">Official website</a></li>
    <li>
      <a href="https://babeljs.io/docs/" target="_blank" rel="noopener">Babel documentation</a>
    </li>
  </ul>
</section>
<section data-lang="bbcode">
  <h3 data-i18n="language-info:bbcode.name">BBCode</h3>
  <div data-i18n="language-info:bbcode.desc">
    BBCode ("Bulletin Board Code") is a lightweight markup language used to format messages in many
    Internet forum software.
  </div>
  <ul data-i18n="language-info:bbcode.link" data-i18n-prop="innerHTML">
    <li><a href="https://www.bbcode.org/" target="_blank" rel="noopener">bbcode.org</a></li>
    <li>
      <a href="https://www.phpbb.com/community/help/bbcode" target="_blank" rel="noopener"
        >BBCode guide</a
      >
    </li>
    <li>
      <a href="https://en.wikipedia.org/wiki/BBCode" target="_blank" rel="noopener"
        >BBCode on Wikipedia</a
      >
    </li>
  </ul>
</section>
<section data-lang="civet">
  <h3 data-i18n="language-info:civet.name">Civet</h3>
  <div data-i18n="language-info:civet.desc">
    Civet is a programming language that compiles to TypeScript or JavaScript, so you can use
    existing tooling but enable concise and powerful syntax.
  </div>
  <ul data-i18n="language-info:civet.link" data-i18n-prop="innerHTML">
    <li>
      <a href="https://civet.dev/" target="_blank" rel="noopener">Civet official website</a>
    </li>
    <li>
      <a href="https://civet.dev/cheatsheet/" target="_blank" rel="noopener">Civet cheatsheet</a>
    </li>
    <li>
      <a href="?template=civet" class="button" target="_parent" data-template="civet"
        >Load starter template</a
      >
    </li>
  </ul>
</section>
<section data-lang="clio">
  <h3 data-i18n="language-info:clio.name">Clio</h3>
  <div data-i18n="language-info:clio.desc">
    Clio is a fast, distributed, functional programming language that compiles to JavaScript.
  </div>
  <ul data-i18n="language-info:clio.link" data-i18n-prop="innerHTML">
    <li>
      <a href="https://clio-lang.org/" target="_blank" rel="noopener">Clio official website</a>
    </li>
    <li>
      <a href="https://docs.clio-lang.org/" target="_blank" rel="noopener">Clio documentation</a>
    </li>
    <li>
      <a href="?template=clio" class="button" target="_parent" data-template="clio"
        >Load starter template</a
      >
    </li>
  </ul>
</section>
<section data-lang="cpp">
  <h3 data-i18n="language-info:cpp.name">C++</h3>
  <div data-i18n="language-info:cpp.desc1">
    C++ support using JSCPP (a simple C++ interpreter written in JavaScript).
  </div>
  <div data-i18n="language-info:cpp.desc2" data-i18n-prop="innerHTML">
    It is not a complete implementation of C++. Please refer to
    <a href="https://github.com/felixhao28/JSCPP" target="_blank" rel="noopener"
      >JSCPP documentation</a
    >
    for details.
  </div>
  <ul data-i18n="language-info:cpp.link" data-i18n-prop="innerHTML">
    <li>
      <a href="https://isocpp.org/" target="_blank" rel="noopener">Standard C++ Foundation</a>
    </li>
    <li>
      <a href="https://github.com/felixhao28/JSCPP" target="_blank" rel="noopener">JSCPP</a>
    </li>
    <li>
      <a href="https://learnxinyminutes.com/docs/c++/" target="_blank" rel="noopener"
        >Learn X in Y minutes, where X=C++</a
      >
    </li>
    <li>
      <a href="?template=cpp" class="button" target="_parent" data-template="cpp"
        >Load starter template</a
      >
    </li>
  </ul>
</section>
<section data-lang="cpp-wasm">
  <h3 data-i18n="language-info:cppWasm.name">C/C++ (Wasm)</h3>
  <div data-i18n="language-info:cppWasm.desc" data-i18n-prop="innerHTML">
    Clang C/C++ compiler running on WebAssembly, using
    <a href="https://github.com/binji/wasm-clang" target="_blank" rel="noopener">wasm-clang</a>
    adapted by
    <a href="https://github.com/chris-koch-penn/polylang.io" target="_blank" rel="noopener"
      >polylang.io</a
    >
  </div>
  <ul data-i18n="language-info:cppWasm.link" data-i18n-prop="innerHTML">
    <li>
      <a href="https://isoclang.org/" target="_blank" rel="noopener">Standard C++ Foundation</a>
    </li>
    <li>
      <a href="https://clang.llvm.org/" target="_blank" rel="noopener">Clang official website</a>
    </li>
    <li>
      <a href="https://learnxinyminutes.com/docs/c++/" target="_blank" rel="noopener"
        >Learn X in Y minutes, where X=C++</a
      >
    </li>
    <li>
      <a href="?template=cpp-wasm" class="button" target="_parent" data-template="cpp-wasm"
        >Load starter template</a
      >
    </li>
  </ul>
</section>
<section data-lang="clojurescript">
  <h3 data-i18n="language-info:clojurescript.name">ClojureScript (CLJS)</h3>
  <div data-i18n="language-info:clojurescript.desc" data-i18n-prop="innerHTML">
    ClojureScript is a compiler for
    <a href="https://clojure.org/" target="_blank" rel="noopener">Clojure</a> that targets
    JavaScript. <br />In LiveCodes, it runs in the browser using
    <a href="https://github.com/squint-cljs/cherry" target="_blank" rel="noopener">Cherry</a>
  </div>
  <ul data-i18n="language-info:clojurescript.link" data-i18n-prop="innerHTML">
    <li>
      <a href="https://clojurescript.org/" target="_blank" rel="noopener"
        >ClojureScript official website</a
      >
    </li>
    <li>
      <a href="https://clojure.org/" target="_blank" rel="noopener">Clojure official website</a>
    </li>
    <li>
      <a href="https://github.com/squint-cljs/cherry" target="_blank" rel="noopener">Cherry repo</a>
    </li>
    <li>
      <a href="https://learnxinyminutes.com/docs/clojure/" target="_blank" rel="noopener"
        >Learn X in Y minutes, where X=clojure</a
      >
    </li>
    <li>
      <a href="{{DOCS_BASE_URL}}languages/clojurescript" target="_blank" rel="noopener"
        >LiveCodes Documentations</a
      >
    </li>
    <li>
      <a
        href="?template=clojurescript"
        class="button"
        target="_parent"
        data-template="clojurescript"
        >Load starter template</a
      >
    </li>
  </ul>
</section>
<section data-lang="coffeescript">
  <h3 data-i18n="language-info:coffeescript.name">CoffeeScript</h3>
  <div data-i18n="language-info:coffeescript.desc">Unfancy JavaScript.</div>
  <ul data-i18n="language-info:coffeescript.link" data-i18n-prop="innerHTML">
    <li>
      <a href="https://coffeescript.org/" target="_blank" rel="noopener"
        >CoffeeScript official website</a
      >
    </li>
    <li>
      <a href="https://learnxinyminutes.com/docs/coffeescript/" target="_blank" rel="noopener"
        >Learn X in Y minutes, where X=coffeescript</a
      >
    </li>
    <li>
      <a href="?template=coffeescript" class="button" target="_parent" data-template="coffeescript"
        >Load starter template</a
      >
    </li>
  </ul>
</section>
<section data-lang="commonlisp">
  <h3 data-i18n="language-info:commonlisp.name">Common Lisp</h3>
  <div data-i18n="language-info:commonlisp.desc">
    A Common Lisp implementation on Javascript using JSCL (a Lisp-to-Javascript compiler
    bootstrapped from Common Lisp).
  </div>
  <ul data-i18n="language-info:commonlisp.link" data-i18n-prop="innerHTML">
    <li>
      <a href="https://common-lisp.net/" target="_blank" rel="noopener">Common-Lisp.net</a>
    </li>
    <li>
      <a href="https://github.com/jscl-project/jscl" target="_blank" rel="noopener">JSCL Project</a>
    </li>
    <li>
      <a href="https://common-lisp.net/documentation" target="_blank" rel="noopener"
        >Common Lisp Resources</a
      >
    </li>
    <li>
      <a href="https://learnxinyminutes.com/docs/common-lisp/" target="_blank" rel="noopener"
        >Learn X in Y minutes, where X=Common Lisp</a
      >
    </li>
    <li>
      <a href="?template=commonlisp" class="button" target="_parent" data-template="commonlisp"
        >Load starter template</a
      >
    </li>
  </ul>
</section>
<section data-lang="diagrams">
  <h3 data-i18n="language-info:diagrams.name">Diagrams</h3>
<<<<<<< HEAD
  <div data-i18n="language-info:diagrams.desc1" class="description warn">(Experimental)</div>
  <div data-i18n="language-info:diagrams.desc2">Diagrams-as-code. Supports:</div>
  <ol data-i18n="language-info:diagrams.desc3" data-i18n-prop="innerHTML">
=======
  <div data-i18n="language-info:diagrams.desc1" class="description">(Experimental)</div>
  <div data-i18n="language-info:diagrams.desc2">Diagrams-as-code. Supports:</div>
  <ol style="margin-left: 1em" data-i18n="language-info:diagrams.desc3" data-i18n-prop="innerHTML">
>>>>>>> faacc803
    <li>
      <a href="https://js.cytoscape.org/" target="_blank" rel="noopener">Cytoscape</a>
    </li>
    <li>
      <a href="https://www.eclipse.org/elk/" target="_blank" rel="noopener">ELK</a>
      (using <a href="https://github.com/kieler/elkjs" target="_blank" rel="noopener">elkjs</a>)
    </li>
    <li>
      <a href="http://www.gnuplot.info/" target="_blank" rel="noopener">Gnuplot</a>
      (using
      <a href="https://github.com/chhu/gnuplot-JS" target="_blank" rel="noopener">gnuplot-JS</a>)
    </li>
    <li>
      <a href="https://graphviz.org/" target="_blank" rel="noopener">Graphviz</a>
      (using
      <a href="https://github.com/hpcc-systems/hpcc-js-wasm" target="_blank" rel="noopener"
        >@hpcc-js/wasm</a
      >)
    </li>
    <li>
      <a href="https://mermaid-js.github.io/mermaid/" target="_blank" rel="noopener">Mermaid</a>
    </li>
    <li>
      <a href="https://nomnoml.com/" target="_blank" rel="noopener">Nomnoml</a>
    </li>
    <li>
      <a href="https://pintorajs.vercel.app/" target="_blank" rel="noopener">Pintora</a>
    </li>
    <li>
      <a href="https://plotly.com/graphing-libraries/" target="_blank" rel="noopener">Plotly</a>
    </li>
    <li>
      <a href="https://github.com/ivanceras/svgbob" target="_blank" rel="noopener">Svgbob</a>
    </li>
    <li>
      <a href="https://vega.github.io/vega/" target="_blank" rel="noopener">Vega</a>
    </li>
    <li>
      <a href="https://vega.github.io/vega-lite/" target="_blank" rel="noopener">VegaLite</a>
    </li>
    <li>
      <a href="https://wavedrom.com/" target="_blank" rel="noopener">WaveDrom</a>
    </li>
  </ol>
  <ul data-i18n="language-info:diagrams.link" data-i18n-prop="innerHTML">
    <li>
      <a href="?template=diagrams" target="_parent" data-template="diagrams"
        >Load starter template</a
      >
    </li>
    <li>
      <a href="{{DOCS_BASE_URL}}languages/diagrams" target="_blank" rel="noopener"
        >LiveCodes Documentation</a
      >
    </li>
  </ul>
</section>
<section data-lang="dot">
  <h3 data-i18n="language-info:dot.name">doT.js</h3>
  <div data-i18n="language-info:dot.desc">
    The fastest + concise javascript template engine for Node.js and browsers.
  </div>
  <ul data-i18n="language-info:dot.link" data-i18n-prop="innerHTML">
    <li>
      <a href="https://olado.github.io/doT/" target="_blank" rel="noopener">Official website</a>
    </li>
    <li>
      <a href="{{DOCS_BASE_URL}}languages/dot" target="_blank" rel="noopener"
        >LiveCodes Documentations</a
      >
    </li>
  </ul>
</section>
<section data-lang="ejs">
  <h3 data-i18n="language-info:ejs.name">EJS</h3>
  <div data-i18n="language-info:ejs.desc">Embedded JavaScript templating.</div>
  <ul data-i18n="language-info:ejs.link" data-i18n-prop="innerHTML">
    <li><a href="https://ejs.co/" target="_blank" rel="noopener">Official website</a></li>
    <li>
      <a href="{{DOCS_BASE_URL}}languages/ejs" target="_blank" rel="noopener"
        >LiveCodes Documentations</a
      >
    </li>
  </ul>
</section>
<section data-lang="eta">
  <h3 data-i18n="language-info:eta.name">Eta</h3>
  <div data-i18n="language-info:eta.desc">
    Embedded JS template engine for Node, Deno, and the browser. Lighweight, fast, and pluggable.
    Written in TypeScript.
  </div>
  <ul data-i18n="language-info:eta.link" data-i18n-prop="innerHTML">
    <li><a href="https://eta.js.org/" target="_blank" rel="noopener">Official website</a></li>
    <li>
      <a href="https://eta.js.org/docs/learn" target="_blank" rel="noopener">Documentation</a>
    </li>
    <li>
      <a href="{{DOCS_BASE_URL}}languages/eta" target="_blank" rel="noopener"
        >LiveCodes Documentations</a
      >
    </li>
  </ul>
</section>
<section data-lang="fennel">
  <h3 data-i18n="language-info:fennel.name">Fennel</h3>
  <div data-i18n="language-info:fennel.desc">
    Fennel is a programming language that brings together the speed, simplicity, and reach of Lua
    with the flexibility of a lisp syntax and macro system.
  </div>
  <ul data-i18n="language-info:fennel.link" data-i18n-prop="innerHTML">
    <li>
      <a href="https://fennel-lang.org/" target="_blank" rel="noopener">Fennel official website</a>
    </li>
    <li>
      <a href="https://fennel-lang.org/tutorial" target="_blank" rel="noopener"
        >Getting Started with Fennel</a
      >
    </li>
    <li>
      <a href="{{DOCS_BASE_URL}}languages/fennel" target="_blank" rel="noopener"
        >LiveCodes Documentations</a
      >
    </li>
    <li>
      <a href="?template=fennel" class="button" target="_parent" data-template="fennel"
        >Load starter template</a
      >
    </li>
  </ul>
</section>
<section data-lang="flow">
  <h3 data-i18n="language-info:flow.name">Flow</h3>
  <div data-i18n="language-info:flow.desc">Flow is a static type checker for JavaScript.</div>
  <ul data-i18n="language-info:flow.link" data-i18n-prop="innerHTML">
    <li>
      <a href="https://flow.org/" target="_blank" rel="noopener">Flow official website</a>
    </li>
    <li>
      <a href="https://flow.org/en/docs/" target="_blank" rel="noopener">Flow documentation</a>
    </li>
  </ul>
</section>
<section data-lang="gleam">
  <h3 data-i18n="language-info:gleam.name">Gleam</h3>
  <div data-i18n="language-info:gleam.desc1">
    Gleam is a friendly language for building type-safe systems that scale!
  </div>
  <div data-i18n="language-info:gleam.desc2">
    Gleam is a statically-typed functional programming language, which compiles to Erlang or
    JavaScript.
  </div>
  <ul data-i18n="language-info:gleam.link" data-i18n-prop="innerHTML">
    <li><a href="https://gleam.run/" target="_blank" rel="noopener">Gleam website</a></li>
    <li>
      <a href="https://gleam.run/documentation/" target="_blank" rel="noopener"
        >Gleam documentation</a
      >
    </li>
    <li>
      <a href="https://tour.gleam.run/" target="_blank" rel="noopener">Gleam language tour</a>
    </li>
    <li>
      <a href="?template=gleam" class="button" target="_parent" data-template="gleam"
        >Load starter template</a
      >
    </li>
  </ul>
</section>
<section data-lang="go">
  <h3 data-i18n="language-info:go.name">Go</h3>
  <div data-i18n="language-info:go.desc1">
    Go (Golang) is an open source programming language that makes it easy to build simple, reliable,
    and efficient software.
  </div>
  <div data-i18n="language-info:go.desc2">Here, it is compiled to JavaScript using GopherJS.</div>
  <ul data-i18n="language-info:go.link" data-i18n-prop="innerHTML">
    <li><a href="https://golang.org/" target="_blank" rel="noopener">Go website</a></li>
    <li><a href="https://golang.org/doc/" target="_blank" rel="noopener">Go documentation</a></li>
    <li>
      <a href="https://github.com/gopherjs/gopherjs" target="_blank" rel="noopener"
        >GopherJS repo</a
      >
    </li>
    <li>
      <a href="https://learnxinyminutes.com/docs/go/" target="_blank" rel="noopener"
        >Learn X in Y minutes, where X=Go</a
      >
    </li>
    <li>
      <a href="?template=go" class="button" target="_parent" data-template="go"
        >Load starter template</a
      >
    </li>
  </ul>
</section>
<section data-lang="haml">
  <h3 data-i18n="language-info:haml.name">Haml</h3>
  <div data-i18n="language-info:haml.desc">
    Haml compiler for client side javascript view templates using clientside-haml-js.
  </div>
  <ul data-i18n="language-info:haml.link" data-i18n-prop="innerHTML">
    <li><a href="https://haml.info/" target="_blank" rel="noopener">Haml official website</a></li>
    <li>
      <a href="https://haml.info/docs.html" target="_blank" rel="noopener">Haml documentation</a>
    </li>
    <li>
      <a href="https://github.com/uglyog/clientside-haml-js" target="_blank" rel="noopener"
        >clientside-haml-js GitHub repo</a
      >
    </li>
    <li>
      <a href="https://learnxinyminutes.com/docs/haml/" target="_blank" rel="noopener"
        >Learn X in Y minutes, where X=haml</a
      >
    </li>
    <li>
      <a href="{{DOCS_BASE_URL}}languages/haml" target="_blank" rel="noopener"
        >LiveCodes Documentations</a
      >
    </li>
  </ul>
</section>
<section data-lang="handlebars">
  <h3 data-i18n="language-info:handlebars.name">Handlebars</h3>
  <div data-i18n="language-info:handlebars.desc">Minimal templating on steroids.</div>
  <ul data-i18n="language-info:handlebars.link" data-i18n-prop="innerHTML">
    <li><a href="https://handlebarsjs.com/" target="_blank" rel="noopener">Official website</a></li>
    <li>
      <a href="{{DOCS_BASE_URL}}languages/handlebars" target="_blank" rel="noopener"
        >LiveCodes Documentations</a
      >
    </li>
  </ul>
</section>
<section data-lang="imba">
  <h3 data-i18n="language-info:imba.name">Imba</h3>
  <div data-i18n="language-info:imba.desc">The friendly full-stack language.</div>
  <ul data-i18n="language-info:imba.link" data-i18n-prop="innerHTML">
    <li><a href="https://imba.io/" target="_blank" rel="noopener">Official website</a></li>
  </ul>
</section>
<section data-lang="jsx">
  <h3 data-i18n="language-info:jsx.name">JSX</h3>
  <div data-i18n="language-info:jsx.desc">
    JSX is compiled to JavaScript in LiveCodes using the TypeScript Compiler. <br />
    By default it uses React as the JSX runtime.
  </div>
  <ul data-i18n="language-info:jsx.link" data-i18n-prop="innerHTML">
    <li>
      <a href="https://react.dev/" target="_blank" rel="noopener">React official website</a>
    </li>
    <li>
      <a href="https://react.dev/learn/writing-markup-with-jsx" target="_blank" rel="noopener"
        >JSX in React documentation</a
      >
    </li>
    <li>
      <a href="{{DOCS_BASE_URL}}languages/jsx" target="_blank" rel="noopener"
        >LiveCodes Documentations</a
      >
    </li>
    <li>
      <a href="?template=react" class="button" target="_parent" data-template="react"
        >Load starter template</a
      >
    </li>
  </ul>
</section>
<section data-lang="julia">
  <h3 data-i18n="language-info:julia.name">Julia</h3>
<<<<<<< HEAD
  <div data-i18n="language-info:julia.desc1" class="description warn">
    Julia language support in LiveCodes is still experimental
=======
  <div data-i18n="language-info:julia.desc1" class="description">
    (Julia language support in LiveCodes is still experimental)
>>>>>>> faacc803
  </div>
  <div data-i18n="language-info:julia.desc2" data-i18n-prop="innerHTML">
    Julia compiler and Julia Base running on WASM, using
    <a href="https://github.com/Keno/julia-wasm" target="_blank" rel="noopener">julia-wasm</a>
    adapted by
    <a href="https://github.com/chris-koch-penn/polylang.io" target="_blank" rel="noopener"
      >polylang.io</a
    >
  </div>
  <ul data-i18n="language-info:julia.link" data-i18n-prop="innerHTML">
    <li>
      <a href="https://julialang.org/" target="_blank" rel="noopener">Julia official website</a>
    </li>
    <li>
      <a href="https://docs.julialang.org/en/v1/" target="_blank" rel="noopener"
        >Julia documentation</a
      >
    </li>
    <li>
      <a href="https://learnxinyminutes.com/docs/julia/" target="_blank" rel="noopener"
        >Learn X in Y minutes, where X=Julia</a
      >
    </li>
    <li>
      <a href="?template=julia" class="button" target="_parent" data-template="julia"
        >Load starter template</a
      >
    </li>
  </ul>
</section>
<section data-lang="less">
  <h3 data-i18n="language-info:less.name">Less</h3>
  <div data-i18n="language-info:less.desc">It's CSS, with just a little more.</div>
  <ul data-i18n="language-info:less.link" data-i18n-prop="innerHTML">
    <li><a href="https://lesscss.org/" target="_blank" rel="noopener">Less official website</a></li>
    <li>
      <a href="https://learnxinyminutes.com/docs/less/" target="_blank" rel="noopener"
        >Learn X in Y minutes, where X=less</a
      >
    </li>
  </ul>
</section>
<section data-lang="liquid">
  <h3 data-i18n="language-info:liquid.name">LiquidJS</h3>
  <div data-i18n="language-info:liquid.desc">A simple, expressive and safe template engine.</div>
  <ul data-i18n="language-info:liquid.link" data-i18n-prop="innerHTML">
    <li>
      <a href="https://liquidjs.com" target="_blank" rel="noopener">LiquidJS official website</a>
    </li>
    <li>
      <a href="https://liquidjs.com/tutorials/intro-to-liquid.html" target="_blank" rel="noopener"
        >LiquidJS documentation</a
      >
    </li>
    <li>
      <a href="{{DOCS_BASE_URL}}languages/liquid" target="_blank" rel="noopener"
        >LiveCodes Documentations</a
      >
    </li>
  </ul>
</section>
<section data-lang="livescript">
  <h3 data-i18n="language-info:livescript.name">LiveScript</h3>
  <div data-i18n="language-info:livescript.desc">A language which compiles to JavaScript.</div>
  <ul data-i18n="language-info:livescript.link" data-i18n-prop="innerHTML">
    <li>
      <a href="https://livescript.net/" target="_blank" rel="noopener"
        >LiveScript official website</a
      >
    </li>
    <li>
      <a href="https://learnxinyminutes.com/docs/livescript/" target="_blank" rel="noopener"
        >Learn X in Y minutes, where X=LiveScript</a
      >
    </li>
    <li>
      <a href="?template=livescript" class="button" target="_parent" data-template="livescript"
        >Load starter template</a
      >
    </li>
  </ul>
</section>
<section data-lang="lua">
  <h3 data-i18n="language-info:lua.name">Lua</h3>
  <div data-i18n="language-info:lua.desc">Lua running in the browser using fengari-web.</div>
  <ul data-i18n="language-info:lua.link" data-i18n-prop="innerHTML">
    <li><a href="https://www.lua.org/" target="_blank" rel="noopener">Lua official website</a></li>
    <li>
      <a href="https://www.lua.org/manual/5.4/manual.html" target="_blank" rel="noopener"
        >Lua documentation</a
      >
    </li>
    <li>
      <a href="https://fengari.io/" target="_blank" rel="noopener">Fengari official website</a>
    </li>
    <li>
      <a href="https://github.com/fengari-lua/fengari-web" target="_blank" rel="noopener"
        >fengari-web GitHub repo</a
      >
    </li>
    <li>
      <a href="https://learnxinyminutes.com/docs/lua/" target="_blank" rel="noopener"
        >Learn X in Y minutes, where X=Lua</a
      >
    </li>
    <li>
      <a href="{{DOCS_BASE_URL}}languages/lua" target="_blank" rel="noopener"
        >LiveCodes Documentations</a
      >
    </li>
    <li>
      <a href="?template=lua" class="button" target="_parent" data-template="lua"
        >Load starter template</a
      >
    </li>
  </ul>
</section>
<section data-lang="lua-wasm">
  <h3 data-i18n="language-info:luaWasm.name">Lua (Wasm)</h3>
  <div data-i18n="language-info:luaWasm.desc">
    Lua running in the browser using Wasmoon, a real lua 5.4 VM with JS bindings made with
    WebAssembly.
  </div>
  <ul data-i18n="language-info:luaWasm.link" data-i18n-prop="innerHTML">
    <li><a href="https://www.lua.org/" target="_blank" rel="noopener">Lua official website</a></li>
    <li>
      <a href="https://www.lua.org/manual/5.4/manual.html" target="_blank" rel="noopener"
        >Lua documentation</a
      >
    </li>
    <li>
      <a href="https://github.com/ceifa/wasmoon" target="_blank" rel="noopener"
        >Wasmoon GitHub repo</a
      >
    </li>
    <li>
      <a href="https://learnxinyminutes.com/docs/lua/" target="_blank" rel="noopener"
        >Learn X in Y minutes, where X=Lua</a
      >
    </li>
    <li>
      <a href="{{DOCS_BASE_URL}}languages/lua-wasm" target="_blank" rel="noopener"
        >LiveCodes Documentations</a
      >
    </li>
    <li>
      <a href="?template=lua-wasm" class="button" target="_parent" data-template="lua-wasm"
        >Load starter template</a
      >
    </li>
  </ul>
</section>
<section data-lang="malina">
  <h3 data-i18n="language-info:malina.name">Malina.js</h3>
  <div data-i18n="language-info:malina.desc">Frontend compiler, inspired by Svelte.</div>
  <ul data-i18n="language-info:malina.link" data-i18n-prop="innerHTML">
    <li>
      <a href="https://github.com/malinajs/malinajs" target="_blank" rel="noopener"
        >Malina.js repo</a
      >
    </li>
    <li>
      <a href="https://malinajs.github.io/docs/" target="_blank" rel="noopener"
        >Malina.js documentation</a
      >
    </li>
    <li>
      <a href="?template=malina" class="button" target="_parent" data-template="malina"
        >Load starter template</a
      >
    </li>
  </ul>
</section>
<section data-lang="markdown">
  <h3 data-i18n="language-info:markdown.name">Markdown</h3>
  <div data-i18n="language-info:markdown.desc">Markdown compiled to HTML using Marked.</div>
  <ul data-i18n="language-info:markdown.link" data-i18n-prop="innerHTML">
    <li>
      <a href="https://daringfireball.net/projects/markdown/" target="_blank" rel="noopener"
        >Markdown official website</a
      >
    </li>
    <li>
      <a href="https://marked.js.org/" target="_blank" rel="noopener">Marked documentation</a>
    </li>
    <li>
      <a href="https://learnxinyminutes.com/docs/markdown/" target="_blank" rel="noopener"
        >Learn X in Y minutes, where X=markdown</a
      >
    </li>
    <li>
      <a href="?template=markdown" class="button" target="_parent" data-template="markdown"
        >Load starter template</a
      >
    </li>
  </ul>
</section>
<section data-lang="mdx">
  <h3 data-i18n="language-info:mdx.name">MDX</h3>
  <div data-i18n="language-info:mdx.desc" data-i18n-prop="innerHTML">
    Markdown for the component era. <br />MDX lets you seamlessly write JSX in your Markdown
    documents.
  </div>
  <ul data-i18n="language-info:mdx.link" data-i18n-prop="innerHTML">
    <li><a href="https://mdxjs.com/" target="_blank" rel="noopener">MDX documentation</a></li>
    <li>
      <a href="?template=mdx" class="button" target="_parent" data-template="mdx"
        >Load starter template</a
      >
    </li>
  </ul>
</section>
<section data-lang="mjml">
  <h3 data-i18n="language-info:mjml.name">MJML</h3>
  <div data-i18n="language-info:mjml.desc">
    MJML is a markup language designed to reduce the pain of coding a responsive email.
  </div>
  <ul data-i18n="language-info:mjml.link" data-i18n-prop="innerHTML">
    <li><a href="https://mjml.io/" target="_blank" rel="noopener">MJML official website</a></li>
    <li>
      <a href="https://documentation.mjml.io/" target="_blank" rel="noopener">MJML documentation</a>
    </li>
    <li>
      <a href="https://mjml.io/templates" target="_blank" rel="noopener">MJML official templates</a>
    </li>
    <li>
      <a href="{{DOCS_BASE_URL}}languages/mjml" target="_blank" rel="noopener"
        >LiveCodes Documentations</a
      >
    </li>
  </ul>
</section>
<section data-lang="mustache">
  <h3 data-i18n="language-info:mustache.name">Mustache</h3>
  <div data-i18n="language-info:mustache.desc">Logic-less templates.</div>
  <ul data-i18n="language-info:mustache.link" data-i18n-prop="innerHTML">
    <li>
      <a href="https://mustache.github.io/" target="_blank" rel="noopener">Official website</a>
    </li>
    <li>
      <a href="https://mustache.github.io/mustache.5.html" target="_blank" rel="noopener"
        >mustache(5) manual</a
      >
    </li>
    <li>
      <a href="https://github.com/janl/mustache.js" target="_blank" rel="noopener"
        >JavaScript implementation</a
      >
    </li>
    <li>
      <a href="{{DOCS_BASE_URL}}languages/mustache" target="_blank" rel="noopener"
        >LiveCodes Documentations</a
      >
    </li>
  </ul>
</section>
<section data-lang="nunjucks">
  <h3 data-i18n="language-info:nunjucks.name">Nunjucks</h3>
  <div data-i18n="language-info:nunjucks.desc" data-i18n-prop="innerHTML">
    A rich and powerful templating language for JavaScript. Nunjucks is essentially a port of
    <a href="http://jinja.pocoo.org/docs/" target="_blank" rel="noopener">jinja2</a>
  </div>
  <ul data-i18n="language-info:nunjucks.link" data-i18n-prop="innerHTML">
    <li>
      <a href="https://mozilla.github.io/nunjucks/" target="_blank" rel="noopener"
        >Official website</a
      >
    </li>
    <li>
      <a href="{{DOCS_BASE_URL}}languages/nunjucks" target="_blank" rel="noopener"
        >LiveCodes Documentations</a
      >
    </li>
  </ul>
</section>
<section data-lang="twig">
  <h3 data-i18n="language-info:twig.name">Twig</h3>
  <div data-i18n="language-info:twig.desc" data-i18n-prop="innerHTML">
    A JavaScript implementation of the
    <a href="https://twig.symfony.com/" target="_blank" rel="noopener">Twig</a>
    PHP templating language by
    <a href="https://github.com/twigjs/twig.js" target="_blank" rel="noopener">Twig.js</a>
  </div>
  <ul data-i18n="language-info:twig.link" data-i18n-prop="innerHTML">
    <li>
      <a href="https://twig.symfony.com/" target="_blank" rel="noopener">Twig official website</a>
    </li>
    <li>
      <a href="https://twig.symfony.com/doc/3.x/" target="_blank" rel="noopener"
        >Twig Documentation</a
      >
    </li>
    <li>
      <a href="https://github.com/twigjs/twig.js" target="_blank" rel="noopener">Twig.js Repo</a>
    </li>
    <li>
      <a href="https://github.com/twigjs/twig.js/wiki" target="_blank" rel="noopener"
        >Twig.js Documentation</a
      >
    </li>
    <li>
      <a href="{{DOCS_BASE_URL}}languages/twig" target="_blank" rel="noopener"
        >LiveCodes Documentations</a
      >
    </li>
  </ul>
</section>
<section data-lang="ocaml">
  <h3 data-i18n="language-info:ocaml.name">OCaml</h3>
  <div data-i18n="language-info:ocaml.desc1">
    OCaml is an industrial-strength programming language supporting functional, imperative and
    object-oriented styles.
  </div>
  <div data-i18n="language-info:ocaml.desc2">
    ReScript compiler is used here to compile OCaml to JavaScript.
  </div>
  <ul data-i18n="language-info:ocaml.link" data-i18n-prop="innerHTML">
    <li><a href="https://ocaml.org/" target="_blank" rel="noopener">OCaml website</a></li>
    <li>
      <a href="https://ocaml.org/docs/" target="_blank" rel="noopener">OCaml documentation</a>
    </li>
    <li>
      <a href="https://rescript-lang.org/" target="_blank" rel="noopener">ReScript website</a>
    </li>
    <li>
      <a href="https://learnxinyminutes.com/docs/ocaml/" target="_blank" rel="noopener"
        >Learn X in Y minutes, where X=OCaml</a
      >
    </li>
    <li>
      <a href="?template=ocaml" class="button" target="_parent" data-template="ocaml"
        >Load starter template</a
      >
    </li>
  </ul>
</section>
<section data-lang="perl">
  <h3 data-i18n="language-info:perl.name">Perl</h3>
  <div data-i18n="language-info:perl.desc">Perl running in the browser using Perlito.</div>
  <ul data-i18n="language-info:perl.link" data-i18n-prop="innerHTML">
    <li>
      <a href="https://www.perl.org/" target="_blank" rel="noopener">Perl official website</a>
    </li>
    <li>
      <a href="https://perldoc.perl.org/" target="_blank" rel="noopener">Perl documentation</a>
    </li>
    <li>
      <a
        href="https://github.com/fglock/Perlito/blob/master/README-perlito5.md"
        target="_blank"
        rel="noopener"
        >Perlito5 Readme</a
      >
    </li>
    <li>
      <a href="https://learnxinyminutes.com/docs/perl/" target="_blank" rel="noopener"
        >Learn X in Y minutes, where X=perl</a
      >
    </li>
    <li>
      <a href="?template=perl" class="button" target="_parent" data-template="perl"
        >Load starter template</a
      >
    </li>
  </ul>
</section>
<section data-lang="postgresql">
  <h3 data-i18n="language-info:postgresql.name">PostgreSQL</h3>
  <div data-i18n="language-info:postgresql.desc">PostgreSQL packaged as WASM using PGlite</div>
  <ul data-i18n="language-info:postgresql.link" data-i18n-prop="innerHTML">
    <li>
      <a href="https://www.postgresql.org/" target="_blank" rel="noopener"
        >PostgreSQL official website</a
      >
    </li>
    <li>
      <a href="https://www.postgresql.org/docs/" target="_blank" rel="noopener"
        >PostgreSQL documentation</a
      >
    </li>
    <li>
      <a href="https://github.com/electric-sql/pglite" target="_blank" rel="noopener"
        >PGlite GitHub repo</a
      >
    </li>
    <li>
      <a href="https://learnxinyminutes.com/docs/sql/" target="_blank" rel="noopener"
        >Learn X in Y minutes, where X=SQL</a
      >
    </li>
    <li>
      <a href="?template=postgresql" class="button" target="_parent" data-template="postgresql"
        >Load starter template</a
      >
    </li>
  </ul>
</section>
<section data-lang="php">
  <h3 data-i18n="language-info:php.name">PHP</h3>
  <div data-i18n="language-info:php.desc">PHP running in the browser using Uniter.</div>
  <ul data-i18n="language-info:php.link" data-i18n-prop="innerHTML">
    <li><a href="https://www.php.net/" target="_blank" rel="noopener">PHP official website</a></li>
    <li>
      <a href="https://www.php.net/manual/en/" target="_blank" rel="noopener">PHP documentation</a>
    </li>
    <li>
      <a href="https://github.com/asmblah/uniter" target="_blank" rel="noopener"
        >Uniter GitHub repo</a
      >
    </li>
    <li>
      <a href="https://learnxinyminutes.com/docs/php/" target="_blank" rel="noopener"
        >Learn X in Y minutes, where X=PHP</a
      >
    </li>
    <li>
      <a href="{{DOCS_BASE_URL}}languages/php" target="_blank" rel="noopener"
        >LiveCodes Documentations</a
      >
    </li>
    <li>
      <a href="?template=php" class="button" target="_parent" data-template="php"
        >Load starter template</a
      >
    </li>
  </ul>
</section>
<section data-lang="php-wasm">
  <h3 data-i18n="language-info:phpWasm.name">PHP (Wasm)</h3>
  <div data-i18n="language-info:phpWasm.desc">
    PHP in Browser, powered by WebAssembly, using php-wasm.
  </div>
  <ul data-i18n="language-info:phpWasm.link" data-i18n-prop="innerHTML">
    <li><a href="https://www.php.net/" target="_blank" rel="noopener">PHP official website</a></li>
    <li>
      <a href="https://www.php.net/manual/en/" target="_blank" rel="noopener">PHP documentation</a>
    </li>
    <li>
      <a href="https://github.com/seanmorris/php-wasm" target="_blank" rel="noopener"
        >php-wasm GitHub repo</a
      >
    </li>
    <li>
      <a href="https://learnxinyminutes.com/docs/php/" target="_blank" rel="noopener"
        >Learn X in Y minutes, where X=PHP</a
      >
    </li>
    <li>
      <a href="{{DOCS_BASE_URL}}languages/php-wasm" target="_blank" rel="noopener"
        >LiveCodes Documentations</a
      >
    </li>
    <li>
      <a href="?template=php-wasm" class="button" target="_parent" data-template="php-wasm"
        >Load starter template</a
      >
    </li>
  </ul>
</section>
<section data-lang="prolog">
  <h3 data-i18n="language-info:prolog.name">Tau Prolog</h3>
  <div data-i18n="language-info:prolog.desc">An open source Prolog interpreter in JavaScript.</div>
  <ul data-i18n="language-info:prolog.link" data-i18n-prop="innerHTML">
    <li>
      <a href="http://tau-prolog.org/" target="_blank" rel="noopener"
        >Tau Prolog official website</a
      >
    </li>
    <li>
      <a href="http://tau-prolog.org/documentation" target="_blank" rel="noopener"
        >Tau Prolog documentation</a
      >
    </li>
    <li>
      <a href="https://www.swi-prolog.org/" target="_blank" rel="noopener">SWI-Prolog</a>
    </li>
    <li>
      <a href="https://learnxinyminutes.com/docs/prolog/" target="_blank" rel="noopener"
        >Learn X in Y minutes, where X=Prolog</a
      >
    </li>
    <li>
      <a href="?template=prolog" class="button" target="_parent" data-template="prolog"
        >Load starter template</a
      >
    </li>
  </ul>
</section>
<section data-lang="pug">
  <h3 data-i18n="language-info:pug.name">Pug</h3>
  <div data-i18n="language-info:pug.desc">Robust, elegant, feature rich template engine.</div>
  <ul data-i18n="language-info:pug.link" data-i18n-prop="innerHTML">
    <li>
      <a href="https://pugjs.org/api/getting-started.html" target="_blank" rel="noopener"
        >Pug documentation</a
      >
    </li>
    <li>
      <a href="https://learnxinyminutes.com/docs/pug/" target="_blank" rel="noopener"
        >Learn X in Y minutes, where X=Pug</a
      >
    </li>
    <li>
      <a href="{{DOCS_BASE_URL}}languages/pug" target="_blank" rel="noopener"
        >LiveCodes Documentations</a
      >
    </li>
  </ul>
</section>
<section data-lang="python-wasm">
  <h3 data-i18n="language-info:pythonWasm.name">Python (Wasm)</h3>
<<<<<<< HEAD
  <div data-i18n="language-info:pythonWasm.desc2" class="description help">
    Pyodide allows using Python scientific stack including NumPy, Pandas, Matplotlib, SciPy,
    scikit-learn and many more. In addition it’s possible to install pure Python wheels from PyPi.
  </div>
  <div data-i18n="language-info:pythonWasm.desc1">
    Python with the scientific stack, compiled to WebAssembly using Pyodide.
  </div>
=======
  <div data-i18n="language-info:pythonWasm.desc1">
    Python with the scientific stack, compiled to WebAssembly using Pyodide.
  </div>
  <div data-i18n="language-info:pythonWasm.desc2" class="description">
    Pyodide allows using Python scientific stack including NumPy, Pandas, Matplotlib, SciPy,
    scikit-learn and many more. In addition it’s possible to install pure Python wheels from PyPi.
  </div>
>>>>>>> faacc803
  <ul data-i18n="language-info:pythonWasm.link" data-i18n-prop="innerHTML">
    <li>
      <a href="https://www.python.org/" target="_blank" rel="noopener">Python official website</a>
    </li>
    <li>
      <a href="https://www.python.org/doc/" target="_blank" rel="noopener">Python documentation</a>
    </li>
    <li><a href="https://pyodide.org/" target="_blank" rel="noopener">Pyodide documentation</a></li>
    <li>
      <a href="https://learnxinyminutes.com/docs/python/" target="_blank" rel="noopener"
        >Learn X in Y minutes, where X=Python</a
      >
    </li>
    <li>
      <a href="{{DOCS_BASE_URL}}languages/python-wasm" target="_blank" rel="noopener"
        >LiveCodes Documentations</a
      >
    </li>
    <li>
      <a href="?template=python-wasm" class="button" target="_parent" data-template="python-wasm"
        >Load starter template</a
      >
    </li>
  </ul>
</section>
<section data-lang="python">
  <h3 data-i18n="language-info:python.name">Python</h3>
  <div data-i18n="language-info:python.desc">Python running in the browser using Brython.</div>
  <ul data-i18n="language-info:python.link" data-i18n-prop="innerHTML">
    <li>
      <a href="https://www.python.org/" target="_blank" rel="noopener">Python official website</a>
    </li>
    <li>
      <a href="https://www.python.org/doc/" target="_blank" rel="noopener">Python documentation</a>
    </li>
    <li>
      <a href="https://brython.info/" target="_blank" rel="noopener">Brython documentation</a>
    </li>
    <li>
      <a href="https://learnxinyminutes.com/docs/python/" target="_blank" rel="noopener"
        >Learn X in Y minutes, where X=Python</a
      >
    </li>
    <li>
      <a href="{{DOCS_BASE_URL}}languages/python" target="_blank" rel="noopener"
        >LiveCodes Documentations</a
      >
    </li>
    <li>
      <a href="?template=python" class="button" target="_parent" data-template="python"
        >Load starter template</a
      >
    </li>
  </ul>
</section>
<section data-lang="r">
  <h3 data-i18n="language-info:r.name">R</h3>
  <div data-i18n="language-info:r.desc">R running in the browser using WebR.</div>
  <ul data-i18n="language-info:r.link" data-i18n-prop="innerHTML">
    <li>
      <a href="https://www.r-project.org/" target="_blank" rel="noopener"
        >R project official website</a
      >
    </li>
    <li>
      <a href="https://cran.r-project.org/manuals.html" target="_blank" rel="noopener"
        >The R Manuals</a
      >
    </li>
    <li>
      <a href="https://r4ds.hadley.nz/" target="_blank" rel="noopener">R for Data Science (2e)</a>
    </li>
    <li>
      <a href="https://docs.r-wasm.org/webr/latest/" target="_blank" rel="noopener"
        >WebR documentation</a
      >
    </li>
    <li>
      <a href="https://learnxinyminutes.com/docs/r/" target="_blank" rel="noopener"
        >Learn X in Y minutes, where X=R</a
      >
    </li>
    <li>
      <a href="{{DOCS_BASE_URL}}languages/r" target="_blank" rel="noopener"
        >LiveCodes Documentations</a
      >
    </li>
    <li>
      <a href="?template=r" class="button" target="_parent" data-template="r"
        >Load starter template</a
      >
    </li>
  </ul>
</section>
<section data-lang="react-native-tsx">
  <h3 data-i18n="language-info:reactNativeTsx.name">React Native for Web (with TypeScript)</h3>
  <div data-i18n="language-info:reactNativeTsx.desc">
    React Native for Web is an accessible implementation of React Native's Components and APIs that
    is interoperable with React DOM.
  </div>
  <ul data-i18n="language-info:reactNativeTsx.link" data-i18n-prop="innerHTML">
    <li>
      <a href="https://reactjs.org/" target="_blank" rel="noopener">React official website</a>
    </li>
    <li>
      <a href="https://reactnative.dev/" target="_blank" rel="noopener">React Native website</a>
    </li>
    <li>
      <a href="https://necolas.github.io/react-native-web/" target="_blank" rel="noopener"
        >React Native for Web website</a
      >
    </li>
    <li>
      <a href="https://reactnative.dev/docs/getting-started" target="_blank" rel="noopener"
        >React Native documentation</a
      >
    </li>
    <li>
      <a href="https://www.typescriptlang.org/" target="_blank" rel="noopener"
        >TypeScript website</a
      >
    </li>
    <li>
      <a href="https://www.typescriptlang.org/docs/" target="_blank" rel="noopener"
        >TypeScript documentation</a
      >
    </li>
    <li>
      <a href="{{DOCS_BASE_URL}}languages/react-native-tsx" target="_blank" rel="noopener"
        >LiveCodes Documentations</a
      >
    </li>
    <li>
      <a href="?template=react-native" class="button" target="_parent" data-template="react-native"
        >Load starter template (JSX)</a
      >
    </li>
  </ul>
</section>
<section data-lang="react-native">
  <h3 data-i18n="language-info:reactNative.name">React Native for Web</h3>
  <div data-i18n="language-info:reactNative.desc">
    React Native for Web is an accessible implementation of React Native's Components and APIs that
    is interoperable with React DOM.
  </div>
  <ul data-i18n="language-info:reactNative.link" data-i18n-prop="innerHTML">
    <li>
      <a href="https://reactjs.org/" target="_blank" rel="noopener">React official website</a>
    </li>
    <li>
      <a href="https://reactnative.dev/" target="_blank" rel="noopener">React Native website</a>
    </li>
    <li>
      <a href="https://necolas.github.io/react-native-web/" target="_blank" rel="noopener"
        >React Native for Web website</a
      >
    </li>
    <li>
      <a href="https://reactnative.dev/docs/getting-started" target="_blank" rel="noopener"
        >React Native documentation</a
      >
    </li>
    <li>
      <a href="{{DOCS_BASE_URL}}languages/react-native" target="_blank" rel="noopener"
        >LiveCodes Documentations</a
      >
    </li>
    <li>
      <a href="?template=react-native" class="button" target="_parent" data-template="react-native"
        >Load starter template</a
      >
    </li>
  </ul>
</section>
<section data-lang="reason">
  <h3 data-i18n="language-info:reason.name">Reason</h3>
  <div data-i18n="language-info:reason.desc1">
    Reason lets you write simple, fast and quality type safe code while leveraging both the
    JavaScript & OCaml ecosystems.
  </div>
  <div data-i18n="language-info:reason.desc2">
    ReScript compiler is used here to compile Reason to JavaScript.
  </div>
  <ul data-i18n="language-info:reason.link" data-i18n-prop="innerHTML">
    <li><a href="https://reasonml.github.io/" target="_blank" rel="noopener">Reason website</a></li>
    <li>
      <a href="https://reasonml.github.io/docs/en/what-and-why" target="_blank" rel="noopener"
        >Reason documentation</a
      >
    </li>
    <li>
      <a href="https://reasonml.github.io/reason-react/en/" target="_blank" rel="noopener"
        >ReasonReact</a
      >
    </li>
    <li>
      <a href="https://rescript-lang.org/" target="_blank" rel="noopener">ReScript website</a>
    </li>
    <li>
      <a href="https://learnxinyminutes.com/docs/reason/" target="_blank" rel="noopener"
        >Learn X in Y minutes, where X=reason</a
      >
    </li>
    <li>
      <a href="?template=reason" class="button" target="_parent" data-template="reason"
        >Load starter template</a
      >
    </li>
  </ul>
</section>
<section data-lang="rescript">
  <h3 data-i18n="language-info:rescript.name">ReScript</h3>
  <div data-i18n="language-info:rescript.desc">
    ReScript is a robustly typed language that compiles to efficient and human-readable JavaScript.
  </div>
  <ul data-i18n="language-info:rescript.link" data-i18n-prop="innerHTML">
    <li>
      <a href="https://rescript-lang.org/" target="_blank" rel="noopener">ReScript website</a>
    </li>
    <li>
      <a
        href="https://rescript-lang.org/docs/react/latest/introduction"
        target="_blank"
        rel="noopener"
        >ReScript / React</a
      >
    </li>
    <li>
      <a href="?template=rescript" class="button" target="_parent" data-template="rescript"
        >Load starter template</a
      >
    </li>
  </ul>
</section>
<section data-lang="richtext">
  <h3 data-i18n="language-info:richtext.name">Rich Text Editor</h3>
  <div data-i18n="language-info:richtext.desc1">Using Quill:</div>
  <div data-i18n="language-info:richtext.desc2">Your powerful rich text editor.</div>
  <ul data-i18n="language-info:richtext.link" data-i18n-prop="innerHTML">
    <li>
      <a href="https://quilljs.com/" target="_blank" rel="noopener">Quill official website</a>
    </li>
  </ul>
</section>
<section data-lang="riot">
  <h3 data-i18n="language-info:riot.name">Riot.js</h3>
  <div data-i18n="language-info:riot.desc">Simple and elegant component-based UI library.</div>
  <ul data-i18n="language-info:riot.link" data-i18n-prop="innerHTML">
    <li>
      <a href="https://riot.js.org/" target="_blank" rel="noopener">Riot.js official website</a>
    </li>
    <li>
      <a href="https://riot.js.org/documentation/" target="_blank" rel="noopener"
        >Riot.js documentation</a
      >
    </li>
    <li>
      <a href="?template=riot" class="button" target="_parent" data-template="riot"
        >Load starter template</a
      >
    </li>
  </ul>
</section>
<section data-lang="ruby">
  <h3 data-i18n="language-info:ruby.name">Ruby</h3>
  <div data-i18n="language-info:ruby.desc">Ruby running in the browser using Opal.</div>
  <ul data-i18n="language-info:ruby.link" data-i18n-prop="innerHTML">
    <li>
      <a href="https://www.ruby-lang.org/en/" target="_blank" rel="noopener"
        >Ruby official website</a
      >
    </li>
    <li>
      <a href="https://www.ruby-lang.org/en/documentation/" target="_blank" rel="noopener"
        >Ruby documentation</a
      >
    </li>
    <li><a href="https://opalrb.com/" target="_blank" rel="noopener">Opal official website</a></li>
    <li>
      <a href="https://cdn.opalrb.com/opal/1.0.0/index.html" target="_blank" rel="noopener"
        >Opal standard library CDN</a
      >
    </li>
    <li>
      <a href="https://learnxinyminutes.com/docs/ruby/" target="_blank" rel="noopener"
        >Learn X in Y minutes, where X=ruby</a
      >
    </li>
    <li>
      <a href="{{DOCS_BASE_URL}}languages/ruby" target="_blank" rel="noopener"
        >LiveCodes Documentations</a
      >
    </li>
    <li>
      <a href="?template=ruby" class="button" target="_parent" data-template="ruby"
        >Load starter template</a
      >
    </li>
  </ul>
</section>
<section data-lang="ruby-wasm">
  <h3 data-i18n="language-info:rubyWasm.name">Ruby (WASM)</h3>
  <div data-i18n="language-info:rubyWasm.desc">
    Ruby running in the browser using ruby-wasm (a collection of WebAssembly ports of the CRuby).
  </div>
  <ul data-i18n="language-info:rubyWasm.link" data-i18n-prop="innerHTML">
    <li>
      <a href="https://www.ruby-lang.org/en/" target="_blank" rel="noopener"
        >Ruby official website</a
      >
    </li>
    <li>
      <a href="https://www.ruby-lang.org/en/documentation/" target="_blank" rel="noopener"
        >Ruby documentation</a
      >
    </li>
    <li>
      <a href="https://ruby.github.io/ruby.wasm/" target="_blank" rel="noopener"
        >ruby.wasm website</a
      >
    </li>
    <li><a href="https://github.com/ruby/ruby" target="_blank" rel="noopener">CRuby</a></li>
    <li>
      <a href="https://learnxinyminutes.com/docs/ruby/" target="_blank" rel="noopener"
        >Learn X in Y minutes, where X=ruby</a
      >
    </li>
    <li>
      <a href="{{DOCS_BASE_URL}}languages/ruby-wasm" target="_blank" rel="noopener"
        >LiveCodes Documentations</a
      >
    </li>
    <li>
      <a href="?template=ruby-wasm" class="button" target="_parent" data-template="ruby-wasm"
        >Load starter template</a
      >
    </li>
  </ul>
</section>
<section data-lang="sass">
  <h3 data-i18n="language-info:sass.name">Sass</h3>
  <div data-i18n="language-info:sass.desc">Syntactically Awesome Style Sheets.</div>
  <ul data-i18n="language-info:sass.link" data-i18n-prop="innerHTML">
    <li>
      <a href="https://sass-lang.com/" target="_blank" rel="noopener">Sass official website</a>
    </li>
    <li>
      <a href="https://sass-lang.com/documentation" target="_blank" rel="noopener"
        >Sass documentation</a
      >
    </li>
    <li>
      <a
        href="https://sass-lang.com/documentation/syntax#the-indented-syntax"
        target="_blank"
        rel="noopener"
        >Sass (the indented) syntax</a
      >
    </li>
    <li>
      <a href="https://learnxinyminutes.com/docs/sass/" target="_blank" rel="noopener"
        >Learn X in Y minutes, where X=sass</a
      >
    </li>
  </ul>
</section>
<section data-lang="scheme">
  <h3 data-i18n="language-info:scheme.name">Scheme</h3>
  <div data-i18n="language-info:scheme.desc">Scheme running in the browser using biwascheme.</div>
  <ul data-i18n="language-info:scheme.link" data-i18n-prop="innerHTML">
    <li>
      <a href="https://www.scheme.com/tspl4/" target="_blank" rel="noopener"
        >The Scheme Programming Language</a
      >
    </li>
    <li>
      <a href="https://www.biwascheme.org/" target="_blank" rel="noopener"
        >BiwaScheme official website</a
      >
    </li>
    <li>
      <a href="https://www.biwascheme.org/doc/reference.html" target="_blank" rel="noopener"
        >BiwaScheme reference</a
      >
    </li>
    <li>
      <a href="?template=scheme" class="button" target="_parent" data-template="scheme"
        >Load starter template</a
      >
    </li>
  </ul>
</section>
<section data-lang="scss">
  <h3 data-i18n="language-info:scss.name">SCSS</h3>
  <div data-i18n="language-info:scss.desc">Syntactically Awesome Style Sheets.</div>
  <ul data-i18n="language-info:scss.link" data-i18n-prop="innerHTML">
    <li>
      <a href="https://sass-lang.com/" target="_blank" rel="noopener">Sass official website</a>
    </li>
    <li>
      <a href="https://sass-lang.com/documentation" target="_blank" rel="noopener"
        >Sass documentation</a
      >
    </li>
    <li>
      <a href="https://sass-lang.com/documentation/syntax#scss" target="_blank" rel="noopener"
        >SCSS syntax</a
      >
    </li>
    <li>
      <a href="https://learnxinyminutes.com/docs/sass/" target="_blank" rel="noopener"
        >Learn X in Y minutes, where X=sass</a
      >
    </li>
  </ul>
</section>
<section data-lang="solid.tsx">
  <h3 data-i18n="language-info:solid.tsx.name">Solid (with TypeScript)</h3>
  <div data-i18n="language-info:solid.tsx.desc">
    A declarative, efficient and flexible JavaScript library for building user interfaces.
  </div>
  <ul data-i18n="language-info:solid.tsx.link" data-i18n-prop="innerHTML">
    <li><a href="https://www.solidjs.com/" target="_blank" rel="noopener">Official website</a></li>
    <li>
      <a href="https://www.solidjs.com/docs" target="_blank" rel="noopener">Solid documentation</a>
    </li>
    <li>
      <a href="https://www.typescriptlang.org/" target="_blank" rel="noopener"
        >TypeScript website</a
      >
    </li>
    <li>
      <a href="https://www.typescriptlang.org/docs/" target="_blank" rel="noopener"
        >TypeScript documentation</a
      >
    </li>
    <li>
      <a href="{{DOCS_BASE_URL}}languages/solid.tsx" target="_blank" rel="noopener"
        >LiveCodes Documentations</a
      >
    </li>
    <li>
      <a href="?template=solid" class="button" target="_parent" data-template="solid"
        >Load starter template</a
      >
    </li>
  </ul>
</section>
<section data-lang="solid">
  <h3 data-i18n="language-info:solid.name">Solid</h3>
  <div data-i18n="language-info:solid.desc">
    A declarative, efficient and flexible JavaScript library for building user interfaces.
  </div>
  <ul data-i18n="language-info:solid.link" data-i18n-prop="innerHTML">
    <li><a href="https://www.solidjs.com/" target="_blank" rel="noopener">Official website</a></li>
    <li><a href="https://www.solidjs.com/docs" target="_blank" rel="noopener">Documentation</a></li>
    <li>
      <a href="{{DOCS_BASE_URL}}languages/solid" target="_blank" rel="noopener"
        >LiveCodes Documentations</a
      >
    </li>
    <li>
      <a href="?template=solid" class="button" target="_parent" data-template="solid"
        >Load starter template (TSX)</a
      >
    </li>
  </ul>
</section>
<section data-lang="sql">
  <h3 data-i18n="language-info:sql.name">SQLite</h3>
  <div data-i18n="language-info:sql.desc">SQLite compiled to JavaScript using SQL.js</div>
  <ul data-i18n="language-info:sql.link" data-i18n-prop="innerHTML">
    <li>
      <a href="https://www.sqlite.org/" target="_blank" rel="noopener">SQLite official website</a>
    </li>
    <li>
      <a href="https://www.sqlite.org/lang.html" target="_blank" rel="noopener"
        >SQLite syntax documentation</a
      >
    </li>
    <li>
      <a href="https://sql.js.org/" target="_blank" rel="noopener">SQL.js official website</a>
    </li>
    <li>
      <a href="https://learnxinyminutes.com/docs/sql/" target="_blank" rel="noopener"
        >Learn X in Y minutes, where X=SQL</a
      >
    </li>
    <li>
      <a href="?template=sql" class="button" target="_parent" data-template="sql"
        >Load starter template</a
      >
    </li>
  </ul>
</section>
<section data-lang="stencil">
  <h3 data-i18n="language-info:stencil.name">Stencil</h3>
  <div data-i18n="language-info:stencil.desc">
    A Compiler for Web Components and High Performance Web Apps.
  </div>
  <ul data-i18n="language-info:stencil.link" data-i18n-prop="innerHTML">
    <li>
      <a href="https://stenciljs.com/" target="_blank" rel="noopener">Stencil official website</a>
    </li>
    <li>
      <a href="https://stenciljs.com/docs/introduction" target="_blank" rel="noopener"
        >Stencil documentation</a
      >
    </li>
    <li>
      <a href="?template=stencil" class="button" target="_parent" data-template="stencil"
        >Load starter template</a
      >
    </li>
  </ul>
</section>
<section data-lang="stylis">
  <h3 data-i18n="language-info:stylis.name">Stylis</h3>
  <div data-i18n="language-info:stylis.desc">Light-weight css preprocessor.</div>
  <ul data-i18n="language-info:stylis.link" data-i18n-prop="innerHTML">
    <li>
      <a href="https://stylis.js.org/" target="_blank" rel="noopener">Stylis official website</a>
    </li>
  </ul>
  <ul>
    <li>
      <a href="https://github.com/thysultan/stylis" target="_blank" rel="noopener"
        >Stylis GitHub repo</a
      >
    </li>
  </ul>
</section>
<section data-lang="stylus">
  <h3 data-i18n="language-info:stylus.name">Stylus</h3>
  <div data-i18n="language-info:stylus.desc">Expressive, Dynamic, Robust CSS.</div>
  <ul data-i18n="language-info:stylus.link" data-i18n-prop="innerHTML">
    <li>
      <a href="https://stylus-lang.com/" target="_blank" rel="noopener">Stylus official website</a>
    </li>
    <li>
      <a href="https://learnxinyminutes.com/docs/stylus/" target="_blank" rel="noopener"
        >Learn X in Y minutes, where X=stylus</a
      >
    </li>
  </ul>
</section>
<section data-lang="sucrase">
  <h3 data-i18n="language-info:sucrase.name">Sucrase</h3>
  <div data-i18n="language-info:sucrase.desc">
    Super-fast alternative to Babel for when you can target modern JS runtimes.
  </div>
  <ul data-i18n="language-info:sucrase.link" data-i18n-prop="innerHTML">
    <li>
      <a href="https://sucrase.io/" target="_blank" rel="noopener">Sucrase official website</a>
    </li>
    <li>
      <a href="https://github.com/alangpierce/sucrase" target="_blank" rel="noopener"
        >Sucrase GitHub Repo</a
      >
    </li>
    <li>
      <a href="{{DOCS_BASE_URL}}languages/sucrase" target="_blank" rel="noopener"
        >LiveCodes Documentations</a
      >
    </li>
  </ul>
</section>
<section data-lang="svelte">
  <h3 data-i18n="language-info:svelte.name">Svelte</h3>
  <div data-i18n="language-info:svelte.desc">Cybernetically enhanced web apps.</div>
  <ul data-i18n="language-info:svelte.link" data-i18n-prop="innerHTML">
    <li>
      <a href="https://svelte.dev/" target="_blank" rel="noopener">Svelte official website</a>
    </li>
    <li>
      <a href="https://svelte.dev/docs" target="_blank" rel="noopener">Svelte documentation</a>
    </li>
    <li>
      <a href="?template=svelte" class="button" target="_parent" data-template="svelte"
        >Load starter template</a
      >
    </li>
  </ul>
</section>
<section data-lang="tcl">
  <h3 data-i18n="language-info:tcl.name">Tcl (Tool Command Language)</h3>
  <div data-i18n="language-info:tcl.desc" data-i18n-prop="innerHTML">
    Tcl running in the browser, using
    <a href="https://github.com/ecky-l/wacl/" target="_blank" rel="noopener">wacl</a>.
  </div>
  <ul data-i18n="language-info:tcl.link" data-i18n-prop="innerHTML">
    <li>
      <a href="https://www.tcl.tk/" target="_blank" rel="noopener">Tcl official website</a>
    </li>
    <li>
      <a href="https://github.com/ecky-l/wacl/" target="_blank" rel="noopener">wacl repo</a>
    </li>
    <li>
      <a href="https://learnxinyminutes.com/docs/tcl/" target="_blank" rel="noopener"
        >Learn X in Y minutes, where X=Tcl</a
      >
    </li>
    <li>
      <a href="?template=tcl" class="button" target="_parent" data-template="tcl"
        >Load starter template</a
      >
    </li>
  </ul>
</section>
<section data-lang="teal">
  <h3 data-i18n="language-info:teal.name">Teal</h3>
  <div data-i18n="language-info:teal.desc">A typed dialect of Lua.</div>
  <ul data-i18n="language-info:teal.link" data-i18n-prop="innerHTML">
    <li>
      <a href="https://github.com/teal-language/tl" target="_blank" rel="noopener"
        >Teal GitHub repo</a
      >
    </li>
    <li>
      <a href="https://github.com/teal-language/tl/tree/master/docs" target="_blank" rel="noopener"
        >Teal docs</a
      >
    </li>
    <li>
      <a
        href="https://github.com/teal-language/tl/blob/master/docs/tutorial.md"
        target="_blank"
        rel="noopener"
        >Teal tutorial</a
      >
    </li>
    <li>
      <a href="{{DOCS_BASE_URL}}languages/teal" target="_blank" rel="noopener"
        >LiveCodes Documentations</a
      >
    </li>
    <li>
      <a href="?template=teal" class="button" target="_parent" data-template="teal"
        >Load starter template</a
      >
    </li>
  </ul>
</section>
<section data-lang="tsx">
  <h3 data-i18n="language-info:tsx.name">TSX</h3>
  <div data-i18n="language-info:tsx.desc">
    TypeScript in JSX. TSX is compiled to JavaScript in LiveCodes using the TypeScript Compiler.<br />
    By default it uses React as the JSX runtime.
  </div>
  <ul data-i18n="language-info:tsx.link" data-i18n-prop="innerHTML">
    <li>
      <a href="https://react.dev/" target="_blank" rel="noopener">React official website</a>
    </li>
    <li>
      <a href="https://react.dev/learn/writing-markup-with-jsx" target="_blank" rel="noopener"
        >JSX in React documentation</a
      >
    </li>
    <li>
      <a href="https://www.typescriptlang.org/docs/" target="_blank" rel="noopener"
        >Typescript documentation</a
      >
    </li>
    <li>
      <a href="{{DOCS_BASE_URL}}languages/tsx" target="_blank" rel="noopener"
        >LiveCodes Documentations</a
      >
    </li>
  </ul>
</section>
<section data-lang="typescript">
  <h3 data-i18n="language-info:typescript.name">TypeScript</h3>
  <div data-i18n="language-info:typescript.desc">A Typed Superset of JavaScript.</div>
  <ul data-i18n="language-info:typescript.link" data-i18n-prop="innerHTML">
    <li>
      <a href="https://www.typescriptlang.org/" target="_blank" rel="noopener">Official website</a>
    </li>
    <li>
      <a href="https://www.typescriptlang.org/docs/" target="_blank" rel="noopener"
        >TypeScript documentation</a
      >
    </li>
    <li>
      <a href="https://learnxinyminutes.com/docs/typescript/" target="_blank" rel="noopener"
        >Learn X in Y minutes, where X=TypeScript</a
      >
    </li>
    <li>
      <a href="?template=typescript" class="button" target="_parent" data-template="typescript"
        >Load starter template</a
      >
    </li>
  </ul>
</section>
<section data-lang="vento">
  <h3>Vento</h3>
  <div>
    Vento is a template engine for Deno. It's inspired by other engines, such as Nunjucks, Liquid,
    Eta, and Mustache.
  </div>
  <ul>
    <li>
      <a href="https://vento.js.org/" target="_blank" rel="noopener">Vento official website</a>
    </li>
    <li>
      <a href="{{DOCS_BASE_URL}}languages/vento" target="_blank" rel="noopener"
        >LiveCodes Documentations</a
      >
    </li>
  </ul>
</section>
<section data-lang="vue">
  <h3 data-i18n="language-info:vue.name">Vue3 Single File Components</h3>
  <ul data-i18n="language-info:vue.link" data-i18n-prop="innerHTML">
    <li>
      <a href="https://vuejs.org/" target="_blank" rel="noopener">Vue.js v3 official website</a>
    </li>
    <li>
      <a href="https://vuejs.org/guide/introduction.html" target="_blank" rel="noopener"
        >Vue3 documentation</a
      >
    </li>
    <li>
      <a href="https://vuejs.org/api/sfc-spec.html" target="_blank" rel="noopener"
        >Vue3 single file components</a
      >
    </li>
    <li>
      <a href="{{DOCS_BASE_URL}}languages/vue" target="_blank" rel="noopener"
        >LiveCodes Documentations</a
      >
    </li>
    <li>
      <a href="?template=vue" class="button" target="_parent" data-template="vue"
        >Load starter template</a
      >
    </li>
  </ul>
</section>
<section data-lang="vue2">
  <h3 data-i18n="language-info:vue2.name">Vue2 Single File Components</h3>
  <div data-i18n="language-info:vue2.desc">Loaded using vue3-sfc-loader.</div>
  <ul data-i18n="language-info:vue2.link" data-i18n-prop="innerHTML">
    <li><a href="https://vuejs.org/" target="_blank" rel="noopener">Vue.js official website</a></li>
    <li>
      <a href="https://v2.vuejs.org/v2/guide/" target="_blank" rel="noopener">Vue2 documentation</a>
    </li>
    <li>
      <a
        href="https://v2.vuejs.org/v2/guide/single-file-components.html"
        target="_blank"
        rel="noopener"
        >Vue2 single file components</a
      >
    </li>
    <li>
      <a href="https://github.com/FranckFreiburger/vue3-sfc-loader" target="_blank" rel="noopener"
        >vue3-sfc-loader GitHub repo</a
      >
    </li>
    <li>
      <a href="{{DOCS_BASE_URL}}languages/vue2" target="_blank" rel="noopener"
        >LiveCodes Documentations</a
      >
    </li>
  </ul>
</section>
<section data-lang="wat">
  <h3 data-i18n="language-info:wat.name">WebAssembly Text Format</h3>
  <div data-i18n="language-info:wat.desc1">
    Low-level textual representation of the WebAssembly (wasm) binary format.
  </div>
  <div data-i18n="language-info:wat.desc2">It is converted to wasm using wabt.js.</div>
  <ul data-i18n="language-info:wat.link" data-i18n-prop="innerHTML">
    <li><a href="https://webassembly.org/" target="_blank" rel="noopener">WebAssembly.org</a></li>
    <li>
      <a
        href="https://webassembly.github.io/spec/core/text/index.html"
        target="_blank"
        rel="noopener"
        >WebAssembly Text Specs</a
      >
    </li>
    <li>
      <a href="https://developer.mozilla.org/en-US/docs/WebAssembly" target="_blank" rel="noopener"
        >WebAssembly on MDN</a
      >
    </li>
    <li>
      <a
        href="https://developer.mozilla.org/en-US/docs/WebAssembly/Understanding_the_text_format"
        target="_blank"
        rel="noopener"
        >Understanding WebAssembly text format</a
      >
    </li>
    <li>
      <a href="https://github.com/AssemblyScript/wabt.js" target="_blank" rel="noopener"
        >wabt.js documentation</a
      >
    </li>
    <li>
      <a href="https://learnxinyminutes.com/docs/wasm/" target="_blank" rel="noopener"
        >Learn X in Y minutes, where X=WebAssembly</a
      >
    </li>
    <li>
      <a href="?template=wat" class="button" target="_parent" data-template="wat"
        >Load starter template</a
      >
    </li>
  </ul>
</section>
<section data-lang="blockly">
  <h3 data-i18n="language-info:blockly.name">Blockly</h3>
  <div data-i18n="language-info:blockly.desc">
    A JavaScript library for building visual programming editors.
  </div>
  <ul data-i18n="language-info:blockly.link" data-i18n-prop="innerHTML">
    <li>
      <a href="https://developers.google.com/blockly" target="_blank" rel="noopener"
        >Official website</a
      >
    </li>
    <li>
      <a href="https://developers.google.com/blockly/guides/overview" target="_blank" rel="noopener"
        >Guides</a
      >
    </li>
    <li>
      <a
        href="https://developers.google.com/blockly/reference/overview"
        target="_blank"
        rel="noopener"
        >Reference</a
      >
    </li>
    <li>
      <a href="https://google.github.io/blockly-samples/" target="_blank" rel="noopener">Samples</a>
    </li>
    <li>
      <a href="?template=blockly" class="button" target="_parent" data-template="blockly"
        >Load starter template</a
      >
    </li>
  </ul>
</section>
<section data-lang="style-processors">
  <h3 data-i18n="language-info:styleProcessors.name">CSS Frameworks and Processors</h3>
  <ul data-i18n="language-info:styleProcessors.link" data-i18n-prop="innerHTML">
    <li>
      <a href="https://tailwindcss.com/" target="_blank" rel="noopener">Tailwind CSS</a>
    </li>
    <li>
      <a href="https://windicss.org/" target="_blank" rel="noopener">Windi CSS</a>
    </li>
    <li>
      <a href="https://uno.antfu.me/" target="_blank" rel="noopener">UnoCSS</a>
    </li>
    <li>
      <a href="https://lightningcss.dev/" target="_blank" rel="noopener">Lightning CSS</a>
    </li>
    <li>
      <a href="https://postcss.org/" target="_blank" rel="noopener">PostCSS</a>
      Plugins:
      <ul>
        <li>
          <a href="https://github.com/postcss/autoprefixer" target="_blank" rel="noopener"
            >Autoprefixer</a
          >
        </li>
        <li>
          <a href="https://preset-env.cssdb.org/" target="_blank" rel="noopener"
            >postcss-preset-env</a
          >
        </li>
        <li>
          <a href="https://github.com/unlight/postcss-import-url" target="_blank" rel="noopener"
            >postcss-import-url</a
          >
        </li>
        <li>
          <a href="https://github.com/madyankin/postcss-modules" target="_blank" rel="noopener"
            >postcss-modules</a
          >
        </li>
      </ul>
    </li>
  </ul>
</section><|MERGE_RESOLUTION|>--- conflicted
+++ resolved
@@ -309,15 +309,9 @@
 </section>
 <section data-lang="diagrams">
   <h3 data-i18n="language-info:diagrams.name">Diagrams</h3>
-<<<<<<< HEAD
-  <div data-i18n="language-info:diagrams.desc1" class="description warn">(Experimental)</div>
-  <div data-i18n="language-info:diagrams.desc2">Diagrams-as-code. Supports:</div>
-  <ol data-i18n="language-info:diagrams.desc3" data-i18n-prop="innerHTML">
-=======
   <div data-i18n="language-info:diagrams.desc1" class="description">(Experimental)</div>
   <div data-i18n="language-info:diagrams.desc2">Diagrams-as-code. Supports:</div>
   <ol style="margin-left: 1em" data-i18n="language-info:diagrams.desc3" data-i18n-prop="innerHTML">
->>>>>>> faacc803
     <li>
       <a href="https://js.cytoscape.org/" target="_blank" rel="noopener">Cytoscape</a>
     </li>
@@ -588,13 +582,8 @@
 </section>
 <section data-lang="julia">
   <h3 data-i18n="language-info:julia.name">Julia</h3>
-<<<<<<< HEAD
-  <div data-i18n="language-info:julia.desc1" class="description warn">
-    Julia language support in LiveCodes is still experimental
-=======
   <div data-i18n="language-info:julia.desc1" class="description">
     (Julia language support in LiveCodes is still experimental)
->>>>>>> faacc803
   </div>
   <div data-i18n="language-info:julia.desc2" data-i18n-prop="innerHTML">
     Julia compiler and Julia Base running on WASM, using
@@ -1106,15 +1095,6 @@
 </section>
 <section data-lang="python-wasm">
   <h3 data-i18n="language-info:pythonWasm.name">Python (Wasm)</h3>
-<<<<<<< HEAD
-  <div data-i18n="language-info:pythonWasm.desc2" class="description help">
-    Pyodide allows using Python scientific stack including NumPy, Pandas, Matplotlib, SciPy,
-    scikit-learn and many more. In addition it’s possible to install pure Python wheels from PyPi.
-  </div>
-  <div data-i18n="language-info:pythonWasm.desc1">
-    Python with the scientific stack, compiled to WebAssembly using Pyodide.
-  </div>
-=======
   <div data-i18n="language-info:pythonWasm.desc1">
     Python with the scientific stack, compiled to WebAssembly using Pyodide.
   </div>
@@ -1122,7 +1102,6 @@
     Pyodide allows using Python scientific stack including NumPy, Pandas, Matplotlib, SciPy,
     scikit-learn and many more. In addition it’s possible to install pure Python wheels from PyPi.
   </div>
->>>>>>> faacc803
   <ul data-i18n="language-info:pythonWasm.link" data-i18n-prop="innerHTML">
     <li>
       <a href="https://www.python.org/" target="_blank" rel="noopener">Python official website</a>
