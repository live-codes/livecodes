--- conflicted
+++ resolved
@@ -1,71 +1,3 @@
-<<<<<<< HEAD
-<div id="snippets-list-container" class="modal-container list-container">
-  <div class="modal-title" data-i18n="snippets.heading">Code Snippets</div>
-  <div class="modal-screen-container">
-    <div class="modal-message" id="snippets-container" class="items-container">
-      <div class="buttons">
-        <button id="snippets-add-snippet-button" class="button" data-i18n="snippets.add.heading">
-          Add Snippet
-        </button>
-        <button
-          id="snippets-delete-all-button"
-          class="button danger"
-          data-i18n="snippets.deleteAll"
-        >
-          Delete All
-        </button>
-      </div>
-
-      <div class="modal-search">
-        <div>
-          <span id="sort-by-label">
-            <i class="icon-arrow-sort"></i>
-            <span data-i18n="snippets.sort.heading">Sort By:</span>
-          </span>
-          <a
-            href="#"
-            id="snippets-sort-by-last-modified"
-            class="active"
-            ><i class="icon-calendar-sort"></i> 
-            <span class="sort-time" data-i18n="snippets.sort.date">Date</span></a
-          ><a href="#" id="snippets-sort-by-title">
-            <i class="icon-arrow-text-sort"></i> 
-            <span class="sort-title" data-i18n="snippets.sort.title">Title</span></a
-          ><a href="#" id="snippets-sorted-asc" style="display: none"
-            ><i class="icon-arrow-sort-up"></i></a
-          ><a href="#" id="snippets-sorted-desc"><i class="icon-arrow-sort-down"></i></a>
-          <select name="lang-filter" id="snippets-lang-filter">
-            <option value="" data-i18n="snippets.placeholder.allLanguages">All languages</option>
-          </select>
-        </div>
-        <div>
-          <input
-            id="search-snippets"
-            type="text"
-            placeholder="Search"
-            data-i18n="snippets.placeholder.search"
-            data-i18n-prop="placeholder"
-          />
-          <a
-            href="#"
-            id="snippets-reset-filters"
-            class="hint--bottom"
-            data-hint="Reset"
-            data-i18n="snippets.reset"
-            data-i18n-prop="data-hint"
-          >
-            <i class="icon-reset"></i>
-          </a>
-        </div>
-      </div>
-
-      <div class="modal-message no-data description alert">
-        <div data-i18n="snippets.noSavedSnippets">You have no saved snippets.</div>
-      </div>
-      <div class="modal-message no-data description confirm" id="snippets-no-match">
-        <div data-i18n="snippets.noMatch">No snippets match these filters.</div>
-      </div>
-=======
 <div id="snippets-list-container" class="list-container">
   <div class="modal-title" data-i18n="snippets.heading">Code Snippets</div>
   <div class="buttons">
@@ -127,7 +59,6 @@
     </div>
     <div class="modal-message no-data" id="snippets-no-match">
       <div data-i18n="snippets.noMatch">No snippets match these filters.</div>
->>>>>>> faacc803
     </div>
   </div>
 </div>