--- conflicted
+++ resolved
@@ -1,28 +1,5 @@
 <div id="prompt-screen">
   <div class="modal-title" data-i18n="savePrompt.heading">Unsaved changes</div>
-<<<<<<< HEAD
-
-  <div class="modal-screen-container">
-    <div class="modal-screen">
-      <div
-        class="description dialog"
-        data-i18n="savePrompt.prompt.heading"
-        data-i18n-prop="innerHTML"
-      >
-        The changes you made may not be saved. <br />
-        Do you want to save now?
-      </div>
-
-      <div class="buttons">
-        <button id="prompt-save-btn" class="button" data-i18n="savePrompt.prompt.save">Save</button>
-        <button id="prompt-donot-save-btn" class="button" data-i18n="savePrompt.prompt.discard">
-          Do not save
-        </button>
-        <button id="prompt-cancel-btn" class="button" data-i18n="savePrompt.prompt.cancel">
-          Cancel
-        </button>
-      </div>
-=======
   <div class="modal-screen">
     <div data-i18n="savePrompt.prompt.heading" data-i18n-prop="innerHTML">
       The changes you made may not be saved. <br />
@@ -36,7 +13,6 @@
       <button id="prompt-cancel-btn" class="button" data-i18n="savePrompt.prompt.cancel">
         Cancel
       </button>
->>>>>>> faacc803
     </div>
   </div>
 </div>