<<<<<<< HEAD
<div id="assets-list-container" class="modal-container list-container">
  <div class="modal-title" data-i18n="assets.heading">Assets</div>
  <div class="modal-screen-container">
    <div class="modal-message" id="assets-container" class="items-container">
      <div class="buttons">
        <button id="assets-add-asset-button" class="button" data-i18n="assets.add.heading">
          Add Asset
        </button>
        <button id="assets-delete-all-button" class="button danger" data-i18n="assets.deleteAll">
          Delete All
        </button>
      </div>

      <div class="modal-search">
        <div>
          <span id="sort-by-label">
            <i class="icon-arrow-sort"></i
            ><span data-i18n="assets.sort.heading">Sort By:</span></span
          >
          <a href="#" id="assets-sort-by-last-modified" class="active"
            ><i class="icon-calendar-sort"></i>
            <span class="sort-time" data-i18n="assets.sort.date">Date</span></a
          ><a href="#" id="assets-sort-by-title">
            <i class="icon-arrow-text-sort"></i>
            <span class="sort-title" data-i18n="assets.sort.fileName">File Name</span></a
          ><a href="#" id="assets-sorted-asc" style="display: none"
            ><i class="icon-arrow-sort-up"></i></a
          ><a href="#" id="assets-sorted-desc"><i class="icon-arrow-sort-down"></i></a>
          <select name="type-filter" id="assets-type-filter">
            <option value="" data-i18n="assets.types.all">All types</option>
          </select>
        </div>
        <div>
          <input
            id="search-assets"
            type="text"
            placeholder="Search"
            data-i18n="assets.search"
            data-i18n-prop="placeholder"
          />
          <a
            href="#"
            id="assets-reset-filters"
            class="hint--bottom"
            data-hint="Reset"
            data-i18n="assets.resetFilters"
            data-i18n-prop="data-hint"
          >
            <i class="icon-reset"></i>
          </a>
        </div>
      </div>

      <div class="modal-message no-data description alert" data-i18n="assets.noSavedAssets">
        <div>You have no saved assets.</div>
      </div>

      <div
        class="modal-message no-data description confirm"
        id="assets-no-match"
        data-i18n="assets.noMatch"
      >
        <div>No assets match these filters.</div>
      </div>
=======
<div id="assets-list-container" class="list-container">
  <div class="modal-title" data-i18n="assets.heading">Assets</div>
  <div class="buttons">
    <button id="assets-add-asset-button" class="button" data-i18n="assets.add.heading">
      Add Asset
    </button>
    <button id="assets-delete-all-button" class="button danger" data-i18n="assets.deleteAll">
      Delete All
    </button>
  </div>
  <div class="modal-message" id="assets-container" class="items-container">
    <span id="assets-sort-by-label" data-i18n="assets.sort.heading">Sort By:</span>
    <a href="#" id="assets-sort-by-last-modified" class="active" data-i18n="assets.sort.date"
      >Date</a
    >&nbsp;/&nbsp;<a href="#" id="assets-sort-by-title" data-i18n="assets.sort.fileName"
      >File Name</a
    >&nbsp;(<a href="#" id="assets-sorted-asc" style="display: none">▲</a
    ><a href="#" id="assets-sorted-desc">▼</a>)
    <select name="type-filter" id="assets-type-filter">
      <option value="" data-i18n="assets.types.all">All types</option>
    </select>
    <input
      id="search-assets"
      type="text"
      placeholder="Search"
      data-i18n="assets.search"
      data-i18n-prop="placeholder"
    />
    <a
      href="#"
      id="assets-reset-filters"
      class="hint--bottom"
      data-hint="Reset"
      data-i18n="assets.resetFilters"
      data-i18n-prop="data-hint"
      style="width: auto"
    >
      <svg
        version="1.1"
        xmlns="http://www.w3.org/2000/svg"
        xmlns:xlink="http://www.w3.org/1999/xlink"
        x="0px"
        y="0px"
        viewBox="0 0 489.533 489.533"
        style="width: 1em; height: 1em"
        xml:space="preserve"
      >
        <g>
          <path
            d="M268.175,488.161c98.2-11,176.9-89.5,188.1-187.7c14.7-128.4-85.1-237.7-210.2-239.1v-57.6c0-3.2-4-4.9-6.7-2.9
		l-118.6,87.1c-2,1.5-2,4.4,0,5.9l118.6,87.1c2.7,2,6.7,0.2,6.7-2.9v-57.5c87.9,1.4,158.3,76.2,152.3,165.6
		c-5.1,76.9-67.8,139.3-144.7,144.2c-81.5,5.2-150.8-53-163.2-130c-2.3-14.3-14.8-24.7-29.2-24.7c-17.9,0-31.9,15.9-29.1,33.6
		C49.575,418.961,150.875,501.261,268.175,488.161z"
          />
        </g>
      </svg>
    </a>
    <div class="modal-message no-data" data-i18n="assets.noSavedAssets">
      <div>You have no saved assets.</div>
    </div>
    <div class="modal-message no-data" id="assets-no-match" data-i18n="assets.noMatch">
      <div>No assets match these filters.</div>
>>>>>>> faacc803
    </div>
  </div>
</div><|MERGE_RESOLUTION|>--- conflicted
+++ resolved
@@ -1,69 +1,3 @@
-<<<<<<< HEAD
-<div id="assets-list-container" class="modal-container list-container">
-  <div class="modal-title" data-i18n="assets.heading">Assets</div>
-  <div class="modal-screen-container">
-    <div class="modal-message" id="assets-container" class="items-container">
-      <div class="buttons">
-        <button id="assets-add-asset-button" class="button" data-i18n="assets.add.heading">
-          Add Asset
-        </button>
-        <button id="assets-delete-all-button" class="button danger" data-i18n="assets.deleteAll">
-          Delete All
-        </button>
-      </div>
-
-      <div class="modal-search">
-        <div>
-          <span id="sort-by-label">
-            <i class="icon-arrow-sort"></i
-            ><span data-i18n="assets.sort.heading">Sort By:</span></span
-          >
-          <a href="#" id="assets-sort-by-last-modified" class="active"
-            ><i class="icon-calendar-sort"></i>
-            <span class="sort-time" data-i18n="assets.sort.date">Date</span></a
-          ><a href="#" id="assets-sort-by-title">
-            <i class="icon-arrow-text-sort"></i>
-            <span class="sort-title" data-i18n="assets.sort.fileName">File Name</span></a
-          ><a href="#" id="assets-sorted-asc" style="display: none"
-            ><i class="icon-arrow-sort-up"></i></a
-          ><a href="#" id="assets-sorted-desc"><i class="icon-arrow-sort-down"></i></a>
-          <select name="type-filter" id="assets-type-filter">
-            <option value="" data-i18n="assets.types.all">All types</option>
-          </select>
-        </div>
-        <div>
-          <input
-            id="search-assets"
-            type="text"
-            placeholder="Search"
-            data-i18n="assets.search"
-            data-i18n-prop="placeholder"
-          />
-          <a
-            href="#"
-            id="assets-reset-filters"
-            class="hint--bottom"
-            data-hint="Reset"
-            data-i18n="assets.resetFilters"
-            data-i18n-prop="data-hint"
-          >
-            <i class="icon-reset"></i>
-          </a>
-        </div>
-      </div>
-
-      <div class="modal-message no-data description alert" data-i18n="assets.noSavedAssets">
-        <div>You have no saved assets.</div>
-      </div>
-
-      <div
-        class="modal-message no-data description confirm"
-        id="assets-no-match"
-        data-i18n="assets.noMatch"
-      >
-        <div>No assets match these filters.</div>
-      </div>
-=======
 <div id="assets-list-container" class="list-container">
   <div class="modal-title" data-i18n="assets.heading">Assets</div>
   <div class="buttons">
@@ -126,7 +60,6 @@
     </div>
     <div class="modal-message no-data" id="assets-no-match" data-i18n="assets.noMatch">
       <div>No assets match these filters.</div>
->>>>>>> faacc803
     </div>
   </div>
 </div>