<div id="about-container" class="modal-container">
  <div class="modal-title" data-i18n="about.heading">About LiveCodes</div>
  <div id="about-screen-container" class="modal-screen-container">

    <div class="modal-section">
      <div
        id="about-logo"
        title="LiveCodes: Code playground that runs in the browser!"
        data-i18n="app.logo.title"
        data-i18n-prop="title"
      >
        <img
        src="livecodes/assets/images/livecodes-text-logo-nowrap.svg"
        width="300"
        height="auto"
        alt="LiveCodes logo"
      />
      </div>

      <h3 data-i18n="about.version.heading">Version</h3>
      <ul>
        <li data-i18n="about.version.app">App version: {{APP_VERSION}}</li>
        <li data-i18n="about.version.sdk">SDK version: {{SDK_VERSION}}</li>
        <li data-i18n="about.version.commit">
          Git commit: <a href="{{COMMIT_URL}}" target="_blank" rel="noopener">{{COMMIT_SHA}}</a>
        </li>
        <li>
          <a
            data-i18n="about.version.appPermanentUrl"
            href="{{APP_URL}}"
            target="_blank"
            rel="noopener"
            >App Permanent URL</a
          >
        </li>
        <li>
          <a
            data-i18n="about.version.sdkPermanentUrl"
            href="{{SDK_URL}}"
            target="_blank"
            rel="noopener"
            >SDK Permanent URL</a
          >
        </li>
      </ul>
      <br>
      <p>Livecodes is made possible by <a href="{{DOCS_BASE_URL}}credits" target="_blank">open source projects,
        web services and contributors</a></p>
      <p>© 2024 Hatem Hosny. Livecodes is licensed under MIT License.</p>
    </div>

    <div class="modal-section" id="about-info">
      <p data-i18n="about.livecodes.para1" data-i18n-prop="innerHTML">
<<<<<<< HEAD
        <strong><em>LiveCodes</em></strong> is an open-source, feature-rich, client-side code
        playground. Currently, 80+ languages and frameworks are supported. It can be used as a
        standalone app or embedded in any web page.
      </p>
      <p data-i18n="about.livecodes.para2" data-i18n-prop="innerHTML">
        A powerful SDK makes it easy to integrate and communicate with playgrounds. Extensive
        documentation is available with code examples, live demos, and screenshots.
=======
        <strong><em>LiveCodes</em></strong> is an
        <a href="{{REPO_URL}}" target="_blank" rel="noopener">open-source</a>,
        <a href="{{DOCS_BASE_URL}}features/" target="_blank" rel="noopener">feature-rich</a>,
        <a href="{{DOCS_BASE_URL}}why#client-side" target="_blank" rel="noopener">client-side</a>
        code playground. Currently,
        <a href="{{DOCS_BASE_URL}}languages/" target="_blank" rel="noopener"
          >80+ languages/<wbr />frameworks</a
        >
        are supported. It can be used as a standalone app or can be
        <a href="{{DOCS_BASE_URL}}features/embeds" target="_blank" rel="noopener">embedded</a> in
        any web page. There are many ways to
        <a href="{{DOCS_BASE_URL}}features/code-prefill" target="_blank" rel="noopener"
          >prefill playgrounds</a
        >
        with code.
      </p>
      <p data-i18n="about.livecodes.para2" data-i18n-prop="innerHTML">
        A wide range of
        <a href="{{DOCS_BASE_URL}}configuration/" target="_blank" rel="noopener"
          >configuration options</a
        >
        makes it very flexible. A powerful
        <a href="{{DOCS_BASE_URL}}sdk/" target="_blank" rel="noopener">SDK</a> (for
        <a href="{{DOCS_BASE_URL}}sdk/js-ts" target="_blank" rel="noopener">JS/TS</a>,
        <a href="{{DOCS_BASE_URL}}sdk/react" target="_blank" rel="noopener">React</a>,
        <a href="{{DOCS_BASE_URL}}sdk/vue" target="_blank" rel="noopener">Vue</a> and
        <a href="{{DOCS_BASE_URL}}sdk/svelte" target="_blank" rel="noopener">Svelte</a>) facilitates
        <a href="{{DOCS_BASE_URL}}sdk/js-ts#embed-options" target="_blank" rel="noopener"
          >embedding</a
        >
        and
        <a href="{{DOCS_BASE_URL}}sdk/js-ts#sdk-methods" target="_blank" rel="noopener"
          >communicating</a
        >
        with playgrounds.
        <a href="{{DOCS_BASE_URL}}" target="_blank" rel="noopener">Comprehensive documentations</a>
        are available with code samples, live demos and screenshots.
>>>>>>> faacc803
      </p>
      <h3 data-i18n="about.documentations.heading">Documentations</h3>
      <ul class="modal-docs">
        <li>
          <a
            href="{{DOCS_BASE_URL}}getting-started"
            target="_blank"
            rel="noopener"
            data-i18n="generic.about.gettingStarted"
            >Getting Started</a
          >
        </li>
        <li>
          <a
            href="{{DOCS_BASE_URL}}"
            target="_blank"
            rel="noopener"
            data-i18n="welcome.about.documentation"
            >Documentation</a
          >
        </li>
        <li>
          <a
            href="{{DOCS_BASE_URL}}configuration"
            target="_blank"
            rel="noopener"
            data-i18n="generic.about.configuration"
            >Configuration</a
          >
        </li>
        <li>
          <a
            href="{{DOCS_BASE_URL}}sdk"
            target="_blank"
            rel="noopener"
            data-i18n="generic.about.sdk"
            >LiveCodes SDK</a
          >
        </li>
      </ul>

<<<<<<< HEAD
      <div class="welcome-support">
        <div>
          <a
            href="{{DOCS_BASE_URL}}sponsor"
            target="_blank"
            rel="noopener"
            title="Sponsor LiveCodes"
          >
            <svg xmlns="http://www.w3.org/2000/svg" width="1em" height="1em" viewBox="0 0 24 24">
              <path
                fill="currentColor"
                d="m11.792 21.712l-8.51-8.51L9.68 6.806l3.265 3.265l1.22-1.219L8.39 3.079L1.854 9.616l1.244 1.244l-.713.713L.439 9.627l7.963-7.964l3.215 3.216l3.235-3.235l8.504 8.504zm-.013-1.416l10.137-10.148l-7.07-7.07l-2.502 2.503l3.266 3.265l-2.666 2.666L9.66 8.227l-4.974 4.975l1.244 1.244l3.821-3.821l.708.708l-3.821 3.82l1.238 1.24l4.052-4.052l.714.713l-4.053 4.052l1.239 1.238l4.052-4.052l.708.708l-4.052 4.052zm-3.67-12.44"
              /></svg
            ><br /><span data-i18n="generic.about.sponsor">Sponsor</span></a
          >
        </div>
        <div>
          <a
            href="https://blog.livecodes.io"
            target="_blank"
            rel="noopener"
            title="LiveCodes Blog"
          >
            <svg xmlns="http://www.w3.org/2000/svg" width="1em" height="1em" viewBox="0 0 24 24">
              <g
                fill="none"
                stroke="currentColor"
                stroke-linecap="round"
                stroke-linejoin="round"
                stroke-width="1.5"
=======
      <div class="modal-screen">
        <div class="modal-section">
          <h3 data-i18n="about.documentations.heading">Documentations</h3>
          <ul>
            <li>
              <a
                data-i18n="about.documentations.home"
                href="{{DOCS_BASE_URL}}"
                target="_blank"
                rel="noopener"
                >Home</a
              >
            </li>
            <li>
              <a
                data-i18n="generic.about.gettingStarted"
                href="{{DOCS_BASE_URL}}getting-started"
                target="_blank"
                rel="noopener"
                >Getting Started</a
              >
            </li>
            <li>
              <a
                data-i18n="generic.about.features"
                href="{{DOCS_BASE_URL}}features"
                target="_blank"
                rel="noopener"
                >Features</a
              >
            </li>
            <li>
              <a
                data-i18n="generic.about.configuration"
                href="{{DOCS_BASE_URL}}configuration"
                target="_blank"
                rel="noopener"
                >Configuration</a
              >
            </li>
            <li>
              <a
                data-i18n="generic.about.sdk"
                href="{{DOCS_BASE_URL}}sdk"
                target="_blank"
                rel="noopener"
                >SDK</a
              >
            </li>
            <li>
              <a
                data-i18n="generic.about.blog"
                href="https://blog.livecodes.io"
                target="_blank"
                rel="noopener"
                >Blog</a
              >
            </li>
            <li>
              <a
                data-i18n="about.documentations.license"
                href="{{DOCS_BASE_URL}}license"
                target="_blank"
                rel="noopener"
                >License</a
              >
            </li>
            <li>
              <a
                data-i18n="generic.about.sponsor"
                href="{{DOCS_BASE_URL}}sponsor"
                target="_blank"
                rel="noopener"
                >Sponsor LiveCodes</a
              >
            </li>
            <li>
              <a
                data-i18n="about.documentations.contact"
                href="{{DOCS_BASE_URL}}contact"
                target="_blank"
                rel="noopener"
                >Contact</a
              >
            </li>
            <li>
              <a
                data-i18n="about.documentations.aboutUs"
                href="{{DOCS_BASE_URL}}about"
                target="_blank"
                rel="noopener"
                >About us</a
              >
            </li>
            <li>
              <a
                data-i18n="generic.about.twitter"
                href="https://twitter.com/livecodes_io"
                target="_blank"
                rel="noopener"
                >𝕏 / Twitter</a
              >
            </li>
            <li>
              <a data-i18n="generic.about.github" href="{{REPO_URL}}" target="_blank" rel="noopener"
                >GitHub</a
              >
            </li>
            <li>
              <a
                data-i18n="generic.more"
                href="{{DOCS_BASE_URL}}overview"
                target="_blank"
                rel="noopener"
                class="more"
                >More...</a
>>>>>>> faacc803
              >
                <path d="M3 4v14a2 2 0 0 0 2 2h14a2 2 0 0 0 2-2V8h-4" />
                <path d="M3 4h14v14a2 2 0 0 0 2 2v0M13 8H7m6 4H9" />
              </g>
            </svg>
            <br /><span data-i18n="generic.about.blog">Blog</span></a
          >
        </div>
<<<<<<< HEAD
        <div>
          <a
            href="https://twitter.com/livecodes_io"
            target="_blank"
            rel="noopener"
            title="? / Twitter"
          >
            <svg xmlns="http://www.w3.org/2000/svg" width="1em" height="1em" viewBox="0 0 24 24">
              <path
                fill="currentColor"
                d="M8 2H1l8.26 11.015L1.45 22H4.1l6.388-7.349L16 22h7l-8.608-11.478L21.8 2h-2.65l-5.986 6.886zm9 18L5 4h2l12 16z"
              /></svg
            ><br /><span data-i18n="generic.about.twitter">? / Twitter</span></a
          >
        </div>
        <div>
          <a href="{{REPO_URL}}" target="_blank" rel="noopener" title="GitHub">
            <svg xmlns="http://www.w3.org/2000/svg" width="1em" height="1em" viewBox="0 0 24 24">
              <path
                fill="currentColor"
                d="M12 1A10.89 10.89 0 0 0 1 11.77A10.79 10.79 0 0 0 8.52 22c.55.1.75-.23.75-.52v-1.83c-3.06.65-3.71-1.44-3.71-1.44a2.86 2.86 0 0 0-1.22-1.58c-1-.66.08-.65.08-.65a2.31 2.31 0 0 1 1.68 1.11a2.37 2.37 0 0 0 3.2.89a2.33 2.33 0 0 1 .7-1.44c-2.44-.27-5-1.19-5-5.32a4.15 4.15 0 0 1 1.11-2.91a3.78 3.78 0 0 1 .11-2.84s.93-.29 3 1.1a10.68 10.68 0 0 1 5.5 0c2.1-1.39 3-1.1 3-1.1a3.78 3.78 0 0 1 .11 2.84A4.15 4.15 0 0 1 19 11.2c0 4.14-2.58 5.05-5 5.32a2.5 2.5 0 0 1 .75 2v2.95c0 .35.2.63.75.52A10.8 10.8 0 0 0 23 11.77A10.89 10.89 0 0 0 12 1"
              /></svg
            ><br /><span data-i18n="generic.about.github">GitHub</span></a
          >
=======

        <div class="modal-section">
          <h3 data-i18n="about.version.heading">Version</h3>
          <ul>
            <li data-i18n="about.version.app">App version: {{APP_VERSION}}</li>
            <li data-i18n="about.version.sdk">SDK version: {{SDK_VERSION}}</li>
            <li data-i18n="about.version.commit">
              Git commit: <a href="{{COMMIT_URL}}" target="_blank" rel="noopener">{{COMMIT_SHA}}</a>
            </li>
            <li>
              <a
                data-i18n="about.version.appPermanentUrl"
                href="{{APP_URL}}"
                target="_blank"
                rel="noopener"
                >App Permanent URL</a
              >
            </li>
            <li>
              <a
                data-i18n="about.version.sdkPermanentUrl"
                href="{{SDK_URL}}"
                target="_blank"
                rel="noopener"
                >SDK Permanent URL</a
              >
            </li>
          </ul>
>>>>>>> faacc803
        </div>
      </div>
    </div>

  </div>
</div><|MERGE_RESOLUTION|>--- conflicted
+++ resolved
@@ -51,15 +51,6 @@
 
     <div class="modal-section" id="about-info">
       <p data-i18n="about.livecodes.para1" data-i18n-prop="innerHTML">
-<<<<<<< HEAD
-        <strong><em>LiveCodes</em></strong> is an open-source, feature-rich, client-side code
-        playground. Currently, 80+ languages and frameworks are supported. It can be used as a
-        standalone app or embedded in any web page.
-      </p>
-      <p data-i18n="about.livecodes.para2" data-i18n-prop="innerHTML">
-        A powerful SDK makes it easy to integrate and communicate with playgrounds. Extensive
-        documentation is available with code examples, live demos, and screenshots.
-=======
         <strong><em>LiveCodes</em></strong> is an
         <a href="{{REPO_URL}}" target="_blank" rel="noopener">open-source</a>,
         <a href="{{DOCS_BASE_URL}}features/" target="_blank" rel="noopener">feature-rich</a>,
@@ -97,80 +88,8 @@
         with playgrounds.
         <a href="{{DOCS_BASE_URL}}" target="_blank" rel="noopener">Comprehensive documentations</a>
         are available with code samples, live demos and screenshots.
->>>>>>> faacc803
       </p>
-      <h3 data-i18n="about.documentations.heading">Documentations</h3>
-      <ul class="modal-docs">
-        <li>
-          <a
-            href="{{DOCS_BASE_URL}}getting-started"
-            target="_blank"
-            rel="noopener"
-            data-i18n="generic.about.gettingStarted"
-            >Getting Started</a
-          >
-        </li>
-        <li>
-          <a
-            href="{{DOCS_BASE_URL}}"
-            target="_blank"
-            rel="noopener"
-            data-i18n="welcome.about.documentation"
-            >Documentation</a
-          >
-        </li>
-        <li>
-          <a
-            href="{{DOCS_BASE_URL}}configuration"
-            target="_blank"
-            rel="noopener"
-            data-i18n="generic.about.configuration"
-            >Configuration</a
-          >
-        </li>
-        <li>
-          <a
-            href="{{DOCS_BASE_URL}}sdk"
-            target="_blank"
-            rel="noopener"
-            data-i18n="generic.about.sdk"
-            >LiveCodes SDK</a
-          >
-        </li>
-      </ul>
-
-<<<<<<< HEAD
-      <div class="welcome-support">
-        <div>
-          <a
-            href="{{DOCS_BASE_URL}}sponsor"
-            target="_blank"
-            rel="noopener"
-            title="Sponsor LiveCodes"
-          >
-            <svg xmlns="http://www.w3.org/2000/svg" width="1em" height="1em" viewBox="0 0 24 24">
-              <path
-                fill="currentColor"
-                d="m11.792 21.712l-8.51-8.51L9.68 6.806l3.265 3.265l1.22-1.219L8.39 3.079L1.854 9.616l1.244 1.244l-.713.713L.439 9.627l7.963-7.964l3.215 3.216l3.235-3.235l8.504 8.504zm-.013-1.416l10.137-10.148l-7.07-7.07l-2.502 2.503l3.266 3.265l-2.666 2.666L9.66 8.227l-4.974 4.975l1.244 1.244l3.821-3.821l.708.708l-3.821 3.82l1.238 1.24l4.052-4.052l.714.713l-4.053 4.052l1.239 1.238l4.052-4.052l.708.708l-4.052 4.052zm-3.67-12.44"
-              /></svg
-            ><br /><span data-i18n="generic.about.sponsor">Sponsor</span></a
-          >
-        </div>
-        <div>
-          <a
-            href="https://blog.livecodes.io"
-            target="_blank"
-            rel="noopener"
-            title="LiveCodes Blog"
-          >
-            <svg xmlns="http://www.w3.org/2000/svg" width="1em" height="1em" viewBox="0 0 24 24">
-              <g
-                fill="none"
-                stroke="currentColor"
-                stroke-linecap="round"
-                stroke-linejoin="round"
-                stroke-width="1.5"
-=======
+
       <div class="modal-screen">
         <div class="modal-section">
           <h3 data-i18n="about.documentations.heading">Documentations</h3>
@@ -287,41 +206,10 @@
                 rel="noopener"
                 class="more"
                 >More...</a
->>>>>>> faacc803
-              >
-                <path d="M3 4v14a2 2 0 0 0 2 2h14a2 2 0 0 0 2-2V8h-4" />
-                <path d="M3 4h14v14a2 2 0 0 0 2 2v0M13 8H7m6 4H9" />
-              </g>
-            </svg>
-            <br /><span data-i18n="generic.about.blog">Blog</span></a
-          >
+              >
+            </li>
+          </ul>
         </div>
-<<<<<<< HEAD
-        <div>
-          <a
-            href="https://twitter.com/livecodes_io"
-            target="_blank"
-            rel="noopener"
-            title="? / Twitter"
-          >
-            <svg xmlns="http://www.w3.org/2000/svg" width="1em" height="1em" viewBox="0 0 24 24">
-              <path
-                fill="currentColor"
-                d="M8 2H1l8.26 11.015L1.45 22H4.1l6.388-7.349L16 22h7l-8.608-11.478L21.8 2h-2.65l-5.986 6.886zm9 18L5 4h2l12 16z"
-              /></svg
-            ><br /><span data-i18n="generic.about.twitter">? / Twitter</span></a
-          >
-        </div>
-        <div>
-          <a href="{{REPO_URL}}" target="_blank" rel="noopener" title="GitHub">
-            <svg xmlns="http://www.w3.org/2000/svg" width="1em" height="1em" viewBox="0 0 24 24">
-              <path
-                fill="currentColor"
-                d="M12 1A10.89 10.89 0 0 0 1 11.77A10.79 10.79 0 0 0 8.52 22c.55.1.75-.23.75-.52v-1.83c-3.06.65-3.71-1.44-3.71-1.44a2.86 2.86 0 0 0-1.22-1.58c-1-.66.08-.65.08-.65a2.31 2.31 0 0 1 1.68 1.11a2.37 2.37 0 0 0 3.2.89a2.33 2.33 0 0 1 .7-1.44c-2.44-.27-5-1.19-5-5.32a4.15 4.15 0 0 1 1.11-2.91a3.78 3.78 0 0 1 .11-2.84s.93-.29 3 1.1a10.68 10.68 0 0 1 5.5 0c2.1-1.39 3-1.1 3-1.1a3.78 3.78 0 0 1 .11 2.84A4.15 4.15 0 0 1 19 11.2c0 4.14-2.58 5.05-5 5.32a2.5 2.5 0 0 1 .75 2v2.95c0 .35.2.63.75.52A10.8 10.8 0 0 0 23 11.77A10.89 10.89 0 0 0 12 1"
-              /></svg
-            ><br /><span data-i18n="generic.about.github">GitHub</span></a
-          >
-=======
 
         <div class="modal-section">
           <h3 data-i18n="about.version.heading">Version</h3>
@@ -350,7 +238,6 @@
               >
             </li>
           </ul>
->>>>>>> faacc803
         </div>
       </div>
     </div>
