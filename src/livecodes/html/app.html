<!doctype html>
<html lang="en" dir="ltr">
  <head>
    <meta charset="UTF-8" />
    <meta name="viewport" content="width=device-width, initial-scale=1" />
    {{codeiumMeta}}
    <title>LiveCodes</title>
    <style>
      body {
        overflow: hidden;
      }
    </style>
    <link rel="preconnect" href="https://cdn.jsdelivr.net/" crossorigin />
    <link rel="dns-prefetch" href="https://cdn.jsdelivr.net/" />
    <link rel="stylesheet" href="{{baseUrl}}{{hash:app.css}}" id="app-styles" />
    <script src="{{esModuleShimsUrl}}" async></script>
    <script type="importmap">
      {
        "imports": {
          "@codemirror/autocomplete": "{{codemirrorCoreUrl}}",
          "@codemirror/commands": "{{codemirrorCoreUrl}}",
          "@codemirror/language": "{{codemirrorCoreUrl}}",
          "@codemirror/lint": "{{codemirrorCoreUrl}}",
          "@codemirror/search": "{{codemirrorCoreUrl}}",
          "@codemirror/state": "{{codemirrorCoreUrl}}",
          "@codemirror/theme-one-dark": "{{codemirrorCoreUrl}}",
          "@codemirror/view": "{{codemirrorCoreUrl}}",
          "@codemirror/lang-html": "{{codemirrorCoreUrl}}",
          "@codemirror/lang-css": "{{codemirrorCoreUrl}}",
          "@codemirror/lang-javascript": "{{codemirrorCoreUrl}}",
          "@codemirror/lang-json": "{{codemirrorCoreUrl}}",
          "@lezer/common": "{{codemirrorCoreUrl}}",
          "@lezer/highlight": "{{codemirrorCoreUrl}}",
          "@lezer/lr": "{{codemirrorCoreUrl}}"
        }
      }
    </script>
  </head>
  <body>
    <div id="container">
      <div id="toolbar">
<<<<<<< HEAD
        <div class="toolbar-app">
          <div class="toolbar-menu">
            <a
              href="/"
              id="logo"
              title="LiveCodes: Code Playground That Just Works!"
              data-i18n="app.logo.title"
              data-i18n-prop="title"
            >
              <img
                alt="LiveCodes Logo"
                src="{{baseUrl}}assets/images/livecodes-logo.svg"
                loading="lazy"
              />
            </a>
            <a
              href="javascript:void(0)"
              id="app-menu-button-project"
              class="menu hint--right"
              data-hint="Project"
              data-i18n="menu.appProject.hint"
              data-i18n-prop="data-hint"
              aria-label="Project"
            >
              <i class="icon-nav"></i>
              <span class="menu-text" data-i18n="menu.appProject.heading">Project</span>
            </a>
            <div id="app-menu-container-project" class="menu-scroller"></div>
            <a
              href="javascript:void(0)"
              id="app-menu-button-settings"
              class="menu hint--right"
              data-hint="App Settings"
              data-i18n="menu.appSettings.hint"
              data-i18n-prop="data-hint"
              aria-label="Settings"
            >
              <i class="icon-settings"></i>
              <span class="menu-text" data-i18n="menu.appSettings.heading">Settings</span>
            </a>
            <div id="app-menu-container-settings" class="menu-scroller"></div>
            <a
              href="javascript:void(0)"
              id="app-menu-button-help"
              class="menu hint--right"
              data-hint="Help"
              data-i18n="menu.appHelp.hint"
              data-i18n-prop="data-hint"
              aria-label="Help"
            >
              <i class="icon-help"></i>
              <span class="menu-text" data-i18n="menu.appHelp.heading">Help</span>
            </a>
            <div id="app-menu-container-help" class="menu-scroller"></div>
            <a
              href="javascript:void(0)"
              id="app-menu-button-i18n"
              class="button hint--right"
              data-hint="UI Language"
              data-i18n="app.i18nButton.hint"
              data-i18n-prop="data-hint"
            >
              <i class="icon-i18n"></i>
            </a>
            <div id="app-menu-container-i18n" class="menu-scroller"></div>
            <a
              href="javascript:void(0)"
              id="light-theme-button"
              class="button hint--right"
              data-hint="Change Theme"
              data-i18n="app.changeTheme.hint"
              data-i18n-prop="data-hint"
            >
              <i class="icon-theme-light"></i>
            </a>
            <a
              href="javascript:void(0)"
              id="dark-theme-button"
              class="button hint--right"
              data-hint="Change Theme"
              data-i18n="app.changeTheme.hint"
              data-i18n-prop="data-hint"
            >
              <i class="icon-theme-dark"></i>
            </a>
            <div class="enable-motion"></div>
          </div>
          <div id="select-editor"></div>
=======
        <div id="logo">
          <a
            href="/"
            title="LiveCodes: A Code Playground That Just Works!"
            data-i18n="app.logo.title"
            data-i18n-prop="title"
            ><img
              alt="LiveCodes Logo"
              src="{{baseUrl}}assets/images/livecodes-logo.svg"
              width="50"
              loading="lazy"
          /></a>
        </div>
        <div id="select-editor"></div>
        <div id="project-title" contenteditable="true" tabindex="8" data-i18n="app.untitledProject">
          Untitled Project
>>>>>>> 49a401bb
        </div>
        <div class="toolbar-render">
          <div>
            <div id="project-title" contenteditable="true" data-i18n="app.untitledProject">
              Untitled Project
            </div>
            <a
              href="javascript:void(0)"
              id="run-button"
              class="button hint--bottom"
              data-hint="Run (Shift + Enter)"
              data-i18n="app.run.hint"
              data-i18n-prop="data-hint"
            >
              <i class="icon-run"></i>
            </a>
            <a
              href="javascript:void(0)"
              id="share-button"
              class="button hint--bottom"
              data-hint="Share"
              data-i18n="app.share.hint"
              data-i18n-prop="data-hint"
            >
              <i class="icon-share"></i>
            </a>

            <a
              href="javascript:void(0)"
              id="result-button"
              class="button hint--bottom"
              data-hint="Result"
              data-i18n="app.result.hint"
              data-i18n-prop="data-hint"
            >
              <i class="icon-result"></i>
            </a>
            <a
              href="javascript:void(0)"
              id="fullscreen-button"
              data-hint="Full Screen"
              class="button hint--bottom-left"
              data-i18n="app.fullscreen.hint"
              data-i18n-prop="data-hint"
            >
              <i class="icon-full-screen"></i>
            </a>
          </div>
          <a
            href="#"
            id="login-link"
            class="menu hint--bottom-left"
            data-hint="Login"
            aria-label="Login"
          >
            <i class="icon-login"></i>
            <span class="menu-text" data-i18n="menu.login">Login</span></a
          >
          <a
            href="#"
            id="logout-link"
            class="menu hint--bottom-left"
            aria-label="Logout"
            style="display: none"
          >
            <i class="icon-logout"></i>
            <span class="menu-text" data-i18n="menu.logout">Log out</span></a
          >
        </div>
      </div>
      <div id="editor-container">
        <div id="editors">
          <div id="markup" class="editor"></div>
          <div id="style" class="editor"></div>
          <div id="script" class="editor"></div>
          <div id="editor-tools" class="tool-buttons">
            <button
              type="button"
              id="focus-btn"
              class="hint--top-right"
              data-hint="Toggle Focus mode"
              data-i18n="app.focus.hint"
              data-i18n-prop="data-hint"
            >
              <i class="icon-editor-focus"></i>
            </button>
            <button
              type="button"
              id="format-btn"
              class="hint--top-right"
              data-hint="Format (Alt + Shift + F)"
              data-i18n="app.format.hint"
              data-i18n-prop="data-hint"
            >
              <i class="icon-editor-format"></i>
            </button>
            <button
              type="button"
              id="undo-btn"
              class="hint--top-right"
              data-hint="Undo (Ctrl/Cmd + Z)"
              data-i18n="app.undo.hint"
              data-i18n-prop="data-hint"
            >
              <i class="icon-editor-undo"></i>
            </button>
            <button
              type="button"
              id="redo-btn"
              class="hint--top-right"
              data-hint="Redo (Ctrl/Cmd + Shift + Z)"
              data-i18n="app.redo.hint"
              data-i18n-prop="data-hint"
            >
              <i class="icon-editor-redo"></i>
            </button>
            <button
              type="button"
              id="copy-btn"
              class="hint--top-right"
              data-hint="Copy (Ctrl/Cmd + A, Ctrl/Cmd + C)"
              data-i18n="app.copy.hint"
              data-i18n-prop="data-hint"
            >
              <i class="icon-editor-copy"></i>
            </button>
            <button
              type="button"
              id="copy-as-url-btn"
              class="hint--top-right"
              data-hint="Copy code as data URL"
              data-i18n="app.copyAsUrl.hint"
              data-i18n-prop="data-hint"
            >
              <i class="icon-editor-copy-url"></i>
            </button>
            <span id="editor-status">
              <span id="editor-mode" class="hint--top-right" data-hint="Editor Mode"></span>
              <span data-status="markup"></span>
              <span data-status="style"></span>
              <span data-status="script"></span>
            </span>
            <button
              type="button"
              id="external-resources-btn"
              class="hint--top-left"
              data-hint="External Resources"
              data-i18n="app.externalResources.hint"
              data-i18n-prop="data-hint"
            >
              <i class="icon-editor-external"></i>
              <span id="external-resources-mark" class="mark"></span>
            </button>
            <button
              type="button"
              id="project-info-btn"
              class="hint--top-left"
              data-hint="Project Info"
              data-i18n="app.projectInfo.hint"
              data-i18n-prop="data-hint"
            >
              <i class="icon-editor-project"></i>
            </button>
            <button
              type="button"
              id="custom-settings-btn"
              class="hint--top-left"
              data-hint="Custom Settings"
              data-i18n="app.customSettings.hint"
              data-i18n-prop="data-hint"
            >
              <i class="icon-editor-settings-custom"></i>
              <span id="custom-settings-mark" class="mark"></span>
            </button>
            <button
              type="button"
              id="editor-settings-btn"
              class="hint--top-left"
              data-hint="Editor Settings"
              data-i18n="app.editorSettings.hint"
              data-i18n-prop="data-hint"
            >
              <i class="icon-editor-settings"></i>
            </button>
          </div>
        </div>
        <div id="output">
          <div id="result" class="full"></div>
          <div id="tools-pane"></div>
        </div>
      </div>
    </div>
    <div id="overlay" style="display: none"></div>
    <div id="modal-container" style="display: none">
      <div id="modal"></div>
    </div>
    <script
      src="https://cdnjs.cloudflare.com/polyfill/v3/polyfill.min.js"
      crossorigin="anonymous"
    ></script>
    <script>
      window.appCDN = '{{appCDN}}';
    </script>
    {{codemirrorModule}}
    <script type="module">
      import { app } from '{{baseUrl}}{{script}}';
      window.app = app;
    </script>
  </body>
</html><|MERGE_RESOLUTION|>--- conflicted
+++ resolved
@@ -39,13 +39,12 @@
   <body>
     <div id="container">
       <div id="toolbar">
-<<<<<<< HEAD
         <div class="toolbar-app">
           <div class="toolbar-menu">
             <a
               href="/"
               id="logo"
-              title="LiveCodes: Code Playground That Just Works!"
+              title="LiveCodes: A Code Playground That Just Works!"
               data-i18n="app.logo.title"
               data-i18n-prop="title"
             >
@@ -128,24 +127,6 @@
             <div class="enable-motion"></div>
           </div>
           <div id="select-editor"></div>
-=======
-        <div id="logo">
-          <a
-            href="/"
-            title="LiveCodes: A Code Playground That Just Works!"
-            data-i18n="app.logo.title"
-            data-i18n-prop="title"
-            ><img
-              alt="LiveCodes Logo"
-              src="{{baseUrl}}assets/images/livecodes-logo.svg"
-              width="50"
-              loading="lazy"
-          /></a>
-        </div>
-        <div id="select-editor"></div>
-        <div id="project-title" contenteditable="true" tabindex="8" data-i18n="app.untitledProject">
-          Untitled Project
->>>>>>> 49a401bb
         </div>
         <div class="toolbar-render">
           <div>
