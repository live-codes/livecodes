<!doctype html>
<html lang="en" dir="ltr">
  <head>
    <meta charset="UTF-8" />
    <meta name="viewport" content="width=device-width, initial-scale=1" />
    {{codeiumMeta}}
    <title>LiveCodes</title>
    <style>
      body {
        overflow: hidden;
      }
    </style>
    <link rel="preconnect" href="https://cdn.jsdelivr.net/" crossorigin />
    <link rel="dns-prefetch" href="https://cdn.jsdelivr.net/" />
    <link rel="stylesheet" href="{{baseUrl}}{{hash:app.css}}" id="app-styles" />
    <script src="{{esModuleShimsUrl}}" async></script>
    <script type="importmap">
      {
        "imports": {
          "@codemirror/autocomplete": "{{codemirrorCoreUrl}}",
          "@codemirror/commands": "{{codemirrorCoreUrl}}",
          "@codemirror/language": "{{codemirrorCoreUrl}}",
          "@codemirror/lint": "{{codemirrorCoreUrl}}",
          "@codemirror/search": "{{codemirrorCoreUrl}}",
          "@codemirror/state": "{{codemirrorCoreUrl}}",
          "@codemirror/theme-one-dark": "{{codemirrorCoreUrl}}",
          "@codemirror/view": "{{codemirrorCoreUrl}}",
          "@codemirror/lang-html": "{{codemirrorCoreUrl}}",
          "@codemirror/lang-css": "{{codemirrorCoreUrl}}",
          "@codemirror/lang-javascript": "{{codemirrorCoreUrl}}",
          "@codemirror/lang-json": "{{codemirrorCoreUrl}}",
          "@lezer/common": "{{codemirrorCoreUrl}}",
          "@lezer/highlight": "{{codemirrorCoreUrl}}",
          "@lezer/lr": "{{codemirrorCoreUrl}}"
        }
      }
    </script>
  </head>
  <body>
    <div id="container">
      <div id="toolbar">
<<<<<<< HEAD
        <div class="toolbar-app">
          <div class="toolbar-menu">
            <a
              href="/"
              id="logo"
              title="LiveCodes: Code playground that runs in the browser!"
              data-i18n="app.logo.title"
              data-i18n-prop="title"
            >
              <img
                alt="LiveCodes Logo"
                src="{{baseUrl}}assets/images/livecodes-logo.svg"
                width="32"
                height="auto"
                loading="lazy"
              />
            </a>
            <a
              href="javascript:void(0)"
              id="app-menu-button-project"
              class="menu hint--right"
              data-hint="Project"
              data-i18n="app.menuProject.hint"
              data-i18n-prop="data-hint"
              aria-label="Project"
            >
              <i class="icon-nav"></i>
              <span class="menu-text" data-i18n="app.menuProject.heading">Project</span>
            </a>
            <div id="app-menu-container-project" class="menu-scroller"></div>
            <a
              href="javascript:void(0)"
              id="app-menu-button-settings"
              class="menu hint--right"
              data-hint="App Settings"
              data-i18n="app.menuSettings.hint"
              data-i18n-prop="data-hint"
              aria-label="Settings"
            >
              <i class="icon-settings"></i>
              <span class="menu-text" data-i18n="app.menuSettings.heading">Setttings</span>
            </a>
            <div id="app-menu-container-settings" class="menu-scroller"></div>
            <a
              href="javascript:void(0)"
              id="app-menu-button-help"
              class="menu hint--right"
              data-hint="Help"
              data-i18n="app.menuHelp.hint"
              data-i18n-prop="data-hint"
              aria-label="Help"
            >
              <i class="icon-help"></i>
              <span class="menu-text" data-i18n="app.menuHelp.heading">Help</span>
            </a>
            <div id="app-menu-container-help" class="menu-scroller"></div>
          </div>
          <div id="select-editor"></div>
        </div>
        <div class="toolbar-render">
          <div>
            <div
              id="project-title"
              contenteditable="true"
              data-i18n="app.untitledProject"
            >
              Untitled Project
            </div>
            <a
              href="javascript:void(0)"
              id="run-button"
              class="button hint--bottom"
              data-hint="Run"
              data-i18n="app.run.hint"
              data-i18n-prop="data-hint"
            >
              <i class="icon-run"></i>
            </a>
            <a
              href="javascript:void(0)"
              id="share-button"
              class="button hint--bottom"
              data-hint="Share"
              data-i18n="app.share.hint"
              data-i18n-prop="data-hint"
            >
              <i class="icon-share"></i>
            </a>
            <div class="enable-motion"></div>
            <a
              href="javascript:void(0)"
              id="result-button"
              class="button hint--bottom"
              data-hint="Result"
              data-i18n="app.result.hint"
              data-i18n-prop="data-hint"
            >
            <i class="icon-result"></i>
            </a>
            <a
              href="javascript:void(0)"
              id="fullscreen-button"
              data-hint="Full Screen"
              class="button hint--bottom-left"
              data-i18n="app.fullscreen.hint"
              data-i18n-prop="data-hint"
            >
              <i class="icon-full-screen"></i>
            </a>
          </div>
          <a
            href="#"
            id="login-link"
            class="menu hint--bottom-left"
            data-hint="Login"
            aria-label="Login"
          >
            <i class="icon-login"></i>
            <span class="menu-text" data-i18n="menu.login">Login</span></a
=======
        <div id="logo">
          <a
            href="/"
            title="LiveCodes: Code playground that runs in the browser!"
            data-i18n="app.logo.title"
            data-i18n-prop="title"
            ><img
              alt="LiveCodes Logo"
              src="{{baseUrl}}assets/images/livecodes-logo.svg"
              width="50"
              loading="lazy"
          /></a>
        </div>
        <div id="select-editor"></div>
        <div id="project-title" contenteditable="true" tabindex="8" data-i18n="app.untitledProject">
          Untitled Project
        </div>
        <div id="buttons">
          <a
            href="javascript:void(0)"
            id="run-button"
            class="button hint--bottom"
            data-hint="Run (Shift + Enter)"
            data-i18n="app.run.hint"
            data-i18n-prop="data-hint"
            tabindex="9"
          >
            <img
              width="20"
              height="20"
              alt="Run"
              src="{{baseUrl}}assets/images/play.svg"
              loading="lazy"
            />
          </a>
          <a
            href="javascript:void(0)"
            id="share-button"
            class="button hint--bottom"
            data-hint="Share"
            data-i18n="app.share.hint"
            data-i18n-prop="data-hint"
            tabindex="10"
          >
            <img
              width="20"
              height="20"
              alt="Share"
              src="{{baseUrl}}assets/images/share.svg"
              loading="lazy"
            />
          </a>
          <a
            href="javascript:void(0)"
            id="result-button"
            class="button hint--bottom"
            data-hint="Toggle Result"
            data-i18n="app.result.hint"
            data-i18n-prop="data-hint"
            tabindex="11"
>>>>>>> faacc803
          >
          <a
<<<<<<< HEAD
            href="#"
            id="logout-link"
            class="menu hint--bottom"
            aria-label="Logout"
            style="display: none"
=======
            href="javascript:void(0)"
            id="fullscreen-button"
            class="button hint--bottom"
            data-hint="Full Screen"
            data-i18n="app.fullscreen.hint"
            data-i18n-prop="data-hint"
            tabindex="12"
>>>>>>> faacc803
          >
            <i class="icon-logout"></i>
            <span class="menu-text" data-i18n="menu.logout">Log out</span></a
          >
        </div>
      </div>
      <div id="editor-container">
        <div id="editors">
          <div id="markup" class="editor"></div>
          <div id="style" class="editor"></div>
          <div id="script" class="editor"></div>
          <div id="editor-tools" class="tool-buttons">
<<<<<<< HEAD
            <button
              type="button"
=======
            <span
>>>>>>> faacc803
              id="focus-btn"
              class="hint--top-right"
              data-hint="Toggle Focus mode"
              data-i18n="app.focus.hint"
              data-i18n-prop="data-hint"
            >
<<<<<<< HEAD
              <i class="icon-editor-focus"></i>
            </button>
            <button
              type="button"
              id="format-btn"
              class="hint--top-right"
              data-hint="Format (Alt + Shift + F)"
              data-i18n="app.format.hint"
              data-i18n-prop="data-hint"
            >
              <i class="icon-editor-format"></i>
            </button>
            <button
              type="button"
              id="undo-btn"
              class="hint--top-right"
              data-hint="Undo (Ctrl/Cmd + Z)"
              data-i18n="app.undo.hint"
              data-i18n-prop="data-hint"
            >
              <i class="icon-editor-undo"></i>
            </button>
            <button
              type="button"
              id="redo-btn"
              class="hint--top-right"
              data-hint="Redo (Ctrl/Cmd + Shift + Z)"
              data-i18n="app.redo.hint"
              data-i18n-prop="data-hint"
            >
              <i class="icon-editor-redo"></i>
            </button>
            <button
              type="button"
=======
              <img src="{{baseUrl}}assets/images/focus.svg" alt="focus" />
            </span>
            <span
>>>>>>> faacc803
              id="copy-btn"
              class="hint--top-right"
              data-hint="Copy (Ctrl/Cmd + A, Ctrl/Cmd + C)"
              data-i18n="app.copy.hint"
              data-i18n-prop="data-hint"
            >
<<<<<<< HEAD
              <i class="icon-editor-copy"></i>
            </button>
            <button
              type="button"
=======
              <img src="{{baseUrl}}assets/images/copy.svg" alt="copy" />
            </span>
            <span
              id="undo-btn"
              class="hint--top-right"
              data-hint="Undo (Ctrl/Cmd + Z)"
              data-i18n="app.undo.hint"
              data-i18n-prop="data-hint"
            >
              <img src="{{baseUrl}}assets/images/undo.svg" alt="undo" />
            </span>
            <span
              id="redo-btn"
              class="hint--top-right"
              data-hint="Redo (Ctrl/Cmd + Shift + Z)"
              data-i18n="app.redo.hint"
              data-i18n-prop="data-hint"
            >
              <img src="{{baseUrl}}assets/images/redo.svg" alt="redo" />
            </span>
            <span
              id="format-btn"
              class="hint--top-right"
              data-hint="Format (Alt + Shift + F)"
              data-i18n="app.format.hint"
              data-i18n-prop="data-hint"
            >
              <img src="{{baseUrl}}assets/images/format.svg" alt="format" />
            </span>
            <span
>>>>>>> faacc803
              id="copy-as-url-btn"
              class="hint--top-right"
              data-hint="Copy code as data URL"
              data-i18n="app.copyAsUrl.hint"
              data-i18n-prop="data-hint"
            >
<<<<<<< HEAD
              <i class="icon-editor-copy-url"></i>
            </button>
=======
              <img src="{{baseUrl}}assets/images/copy-as-url.svg" alt="copy" />
            </span>
>>>>>>> faacc803
            <span id="editor-status">
              <span
                id="editor-mode"
                class="hint--top-right"
                data-hint="Editor Mode"
                data-i18n="app.editorMode.hint"
                data-i18n-prop="data-hint"
              ></span>
              <span data-status="markup"></span>
              <span data-status="style"></span>
              <span data-status="script"></span>
            </span>
<<<<<<< HEAD
            <button
              type="button"
=======
            <span
>>>>>>> faacc803
              id="external-resources-btn"
              class="hint--top-left"
              data-hint="External Resources"
              data-i18n="app.externalResources.hint"
              data-i18n-prop="data-hint"
            >
<<<<<<< HEAD
              <i class="icon-editor-external"></i>
              <span id="external-resources-mark" class="mark"></span>
            </button>
            <button
              type="button"
=======
              <img src="{{baseUrl}}assets/images/script-sheet.svg" alt="external resources" />
              <span id="external-resources-mark" class="mark"></span>
            </span>
            <span
>>>>>>> faacc803
              id="project-info-btn"
              class="hint--top-left"
              data-hint="Project Info"
              data-i18n="app.projectInfo.hint"
              data-i18n-prop="data-hint"
            >
<<<<<<< HEAD
              <i class="icon-editor-project"></i>
            </button>
            <button
              type="button"
=======
              <img src="{{baseUrl}}assets/images/info.svg" alt="project info" />
            </span>
            <span
>>>>>>> faacc803
              id="custom-settings-btn"
              class="hint--top-left"
              data-hint="Custom Settings"
              data-i18n="app.customSettings.hint"
              data-i18n-prop="data-hint"
            >
<<<<<<< HEAD
              <i class="icon-editor-settings-custom"></i>
              <span id="custom-settings-mark" class="mark"></span>
            </button>
            <button
              type="button"
=======
              <img src="{{baseUrl}}assets/images/curly-braces.svg" alt="custom settings" />
              <span id="custom-settings-mark" class="mark"></span>
            </span>
            <span
>>>>>>> faacc803
              id="editor-settings-btn"
              class="hint--top-left"
              data-hint="Editor Settings"
              data-i18n="app.editorSettings.hint"
              data-i18n-prop="data-hint"
            >
<<<<<<< HEAD
              <i class="icon-editor-settings"></i>
            </button>
          </div>
=======
              <img src="{{baseUrl}}assets/images/gear.svg" alt="editor settings" />
            </span>
          </div>
          <button
            id="code-run-button"
            class="hint--top-left"
            data-hint="Run (Shift + Enter)"
            data-i18n="app.run.hint"
            data-i18n-prop="data-hint"
          >
            <img
              width="20"
              height="20"
              alt="Run"
              src="{{baseUrl}}assets/images/play.svg"
              loading="lazy"
            />
          </button>
>>>>>>> faacc803
        </div>
        <div id="output">
          <div id="result" class="full"></div>
          <div id="tools-pane"></div>
        </div>
      </div>
    </div>
    <div id="overlay" style="display: none"></div>
    <div id="modal-container" style="display: none">
      <div id="modal"></div>
    </div>
    <script
      src="https://cdnjs.cloudflare.com/polyfill/v3/polyfill.min.js"
      crossorigin="anonymous"
    ></script>
    <script>
      window.appCDN = '{{appCDN}}';
    </script>
    {{codemirrorModule}}
    <script type="module">
      import { app } from '{{baseUrl}}{{script}}';
      window.app = app;
    </script>
  </body>
</html><|MERGE_RESOLUTION|>--- conflicted
+++ resolved
@@ -39,117 +39,78 @@
   <body>
     <div id="container">
       <div id="toolbar">
-<<<<<<< HEAD
-        <div class="toolbar-app">
-          <div class="toolbar-menu">
-            <a
-              href="/"
-              id="logo"
-              title="LiveCodes: Code playground that runs in the browser!"
-              data-i18n="app.logo.title"
-              data-i18n-prop="title"
-            >
-              <img
-                alt="LiveCodes Logo"
-                src="{{baseUrl}}assets/images/livecodes-logo.svg"
-                width="32"
-                height="auto"
-                loading="lazy"
-              />
-            </a>
-            <a
-              href="javascript:void(0)"
-              id="app-menu-button-project"
-              class="menu hint--right"
-              data-hint="Project"
-              data-i18n="app.menuProject.hint"
-              data-i18n-prop="data-hint"
-              aria-label="Project"
-            >
-              <i class="icon-nav"></i>
-              <span class="menu-text" data-i18n="app.menuProject.heading">Project</span>
-            </a>
-            <div id="app-menu-container-project" class="menu-scroller"></div>
-            <a
-              href="javascript:void(0)"
-              id="app-menu-button-settings"
-              class="menu hint--right"
-              data-hint="App Settings"
-              data-i18n="app.menuSettings.hint"
-              data-i18n-prop="data-hint"
-              aria-label="Settings"
-            >
-              <i class="icon-settings"></i>
-              <span class="menu-text" data-i18n="app.menuSettings.heading">Setttings</span>
-            </a>
-            <div id="app-menu-container-settings" class="menu-scroller"></div>
-            <a
-              href="javascript:void(0)"
-              id="app-menu-button-help"
-              class="menu hint--right"
-              data-hint="Help"
-              data-i18n="app.menuHelp.hint"
-              data-i18n-prop="data-hint"
-              aria-label="Help"
-            >
-              <i class="icon-help"></i>
-              <span class="menu-text" data-i18n="app.menuHelp.heading">Help</span>
-            </a>
-            <div id="app-menu-container-help" class="menu-scroller"></div>
-          </div>
-          <div id="select-editor"></div>
-        </div>
-        <div class="toolbar-render">
-          <div>
-            <div
-              id="project-title"
-              contenteditable="true"
-              data-i18n="app.untitledProject"
-            >
-              Untitled Project
-            </div>
-            <a
-              href="javascript:void(0)"
-              id="run-button"
-              class="button hint--bottom"
-              data-hint="Run"
-              data-i18n="app.run.hint"
-              data-i18n-prop="data-hint"
-            >
-              <i class="icon-run"></i>
-            </a>
-            <a
-              href="javascript:void(0)"
-              id="share-button"
-              class="button hint--bottom"
-              data-hint="Share"
-              data-i18n="app.share.hint"
-              data-i18n-prop="data-hint"
-            >
-              <i class="icon-share"></i>
-            </a>
-            <div class="enable-motion"></div>
-            <a
-              href="javascript:void(0)"
-              id="result-button"
-              class="button hint--bottom"
-              data-hint="Result"
-              data-i18n="app.result.hint"
-              data-i18n-prop="data-hint"
-            >
-            <i class="icon-result"></i>
-            </a>
-            <a
-              href="javascript:void(0)"
-              id="fullscreen-button"
-              data-hint="Full Screen"
-              class="button hint--bottom-left"
-              data-i18n="app.fullscreen.hint"
-              data-i18n-prop="data-hint"
-            >
-              <i class="icon-full-screen"></i>
-            </a>
-          </div>
+        <div id="logo">
+          <a href="/" title="LiveCodes: Code playground that runs in the browser!"
+            ><img
+              alt="LiveCodes Logo"
+              src="{{baseUrl}}assets/images/livecodes-logo.svg"
+              width="50"
+              loading="lazy"
+          /></a>
+        </div>
+        <div id="select-editor"></div>
+        <div id="project-title" contenteditable="true" tabindex="8">Untitled Project</div>
+        <div id="buttons">
+          <a
+            href="javascript:void(0)"
+            id="run-button"
+            class="button hint--bottom"
+            data-hint="Run (Shift + Enter)"
+            tabindex="9"
+          >
+            <img
+              width="20"
+              height="20"
+              alt="Run"
+              src="{{baseUrl}}assets/images/play.svg"
+              loading="lazy"
+            />
+          </a>
+          <a
+            href="javascript:void(0)"
+            id="share-button"
+            class="button hint--bottom"
+            data-hint="Share"
+            tabindex="10"
+          >
+            <img
+              width="20"
+              height="20"
+              alt="Run"
+              src="{{baseUrl}}assets/images/share.svg"
+              loading="lazy"
+            />
+          </a>
+          <a
+            href="javascript:void(0)"
+            id="result-button"
+            class="button hint--bottom"
+            data-hint="Toggle Result"
+            tabindex="11"
+          >
+            <img
+              width="28"
+              height="28"
+              alt="Result"
+              src="{{baseUrl}}assets/images/document.svg"
+              loading="lazy"
+            />
+          </a>
+          <a
+            href="javascript:void(0)"
+            id="fullscreen-button"
+            class="button hint--bottom"
+            data-hint="Full Screen"
+            tabindex="12"
+          >
+            <img
+              width="28"
+              height="28"
+              alt="Fullscreen"
+              src="{{baseUrl}}assets/images/expand.svg"
+              loading="lazy"
+            />
+          </a>
           <a
             href="#"
             id="login-link"
@@ -159,85 +120,13 @@
           >
             <i class="icon-login"></i>
             <span class="menu-text" data-i18n="menu.login">Login</span></a
-=======
-        <div id="logo">
-          <a
-            href="/"
-            title="LiveCodes: Code playground that runs in the browser!"
-            data-i18n="app.logo.title"
-            data-i18n-prop="title"
-            ><img
-              alt="LiveCodes Logo"
-              src="{{baseUrl}}assets/images/livecodes-logo.svg"
-              width="50"
-              loading="lazy"
-          /></a>
-        </div>
-        <div id="select-editor"></div>
-        <div id="project-title" contenteditable="true" tabindex="8" data-i18n="app.untitledProject">
-          Untitled Project
-        </div>
-        <div id="buttons">
-          <a
-            href="javascript:void(0)"
-            id="run-button"
-            class="button hint--bottom"
-            data-hint="Run (Shift + Enter)"
-            data-i18n="app.run.hint"
-            data-i18n-prop="data-hint"
-            tabindex="9"
-          >
-            <img
-              width="20"
-              height="20"
-              alt="Run"
-              src="{{baseUrl}}assets/images/play.svg"
-              loading="lazy"
-            />
-          </a>
-          <a
-            href="javascript:void(0)"
-            id="share-button"
-            class="button hint--bottom"
-            data-hint="Share"
-            data-i18n="app.share.hint"
-            data-i18n-prop="data-hint"
-            tabindex="10"
-          >
-            <img
-              width="20"
-              height="20"
-              alt="Share"
-              src="{{baseUrl}}assets/images/share.svg"
-              loading="lazy"
-            />
-          </a>
-          <a
-            href="javascript:void(0)"
-            id="result-button"
-            class="button hint--bottom"
-            data-hint="Toggle Result"
-            data-i18n="app.result.hint"
-            data-i18n-prop="data-hint"
-            tabindex="11"
->>>>>>> faacc803
-          >
-          <a
-<<<<<<< HEAD
+          >
+          <a
             href="#"
             id="logout-link"
             class="menu hint--bottom"
             aria-label="Logout"
             style="display: none"
-=======
-            href="javascript:void(0)"
-            id="fullscreen-button"
-            class="button hint--bottom"
-            data-hint="Full Screen"
-            data-i18n="app.fullscreen.hint"
-            data-i18n-prop="data-hint"
-            tabindex="12"
->>>>>>> faacc803
           >
             <i class="icon-logout"></i>
             <span class="menu-text" data-i18n="menu.logout">Log out</span></a
@@ -250,114 +139,28 @@
           <div id="style" class="editor"></div>
           <div id="script" class="editor"></div>
           <div id="editor-tools" class="tool-buttons">
-<<<<<<< HEAD
-            <button
-              type="button"
-=======
+            <span id="focus-btn" class="hint--top-right" data-hint="Toggle Focus mode">
+              <img src="{{baseUrl}}assets/images/focus.svg" alt="focus" />
+            </span>
             <span
->>>>>>> faacc803
-              id="focus-btn"
-              class="hint--top-right"
-              data-hint="Toggle Focus mode"
-              data-i18n="app.focus.hint"
-              data-i18n-prop="data-hint"
-            >
-<<<<<<< HEAD
-              <i class="icon-editor-focus"></i>
-            </button>
-            <button
-              type="button"
-              id="format-btn"
-              class="hint--top-right"
-              data-hint="Format (Alt + Shift + F)"
-              data-i18n="app.format.hint"
-              data-i18n-prop="data-hint"
-            >
-              <i class="icon-editor-format"></i>
-            </button>
-            <button
-              type="button"
-              id="undo-btn"
-              class="hint--top-right"
-              data-hint="Undo (Ctrl/Cmd + Z)"
-              data-i18n="app.undo.hint"
-              data-i18n-prop="data-hint"
-            >
-              <i class="icon-editor-undo"></i>
-            </button>
-            <button
-              type="button"
-              id="redo-btn"
-              class="hint--top-right"
-              data-hint="Redo (Ctrl/Cmd + Shift + Z)"
-              data-i18n="app.redo.hint"
-              data-i18n-prop="data-hint"
-            >
-              <i class="icon-editor-redo"></i>
-            </button>
-            <button
-              type="button"
-=======
-              <img src="{{baseUrl}}assets/images/focus.svg" alt="focus" />
-            </span>
-            <span
->>>>>>> faacc803
               id="copy-btn"
               class="hint--top-right"
               data-hint="Copy (Ctrl/Cmd + A, Ctrl/Cmd + C)"
-              data-i18n="app.copy.hint"
-              data-i18n-prop="data-hint"
             >
-<<<<<<< HEAD
-              <i class="icon-editor-copy"></i>
-            </button>
-            <button
-              type="button"
-=======
               <img src="{{baseUrl}}assets/images/copy.svg" alt="copy" />
             </span>
-            <span
-              id="undo-btn"
-              class="hint--top-right"
-              data-hint="Undo (Ctrl/Cmd + Z)"
-              data-i18n="app.undo.hint"
-              data-i18n-prop="data-hint"
-            >
+            <span id="undo-btn" class="hint--top-right" data-hint="Undo (Ctrl/Cmd + Z)">
               <img src="{{baseUrl}}assets/images/undo.svg" alt="undo" />
             </span>
-            <span
-              id="redo-btn"
-              class="hint--top-right"
-              data-hint="Redo (Ctrl/Cmd + Shift + Z)"
-              data-i18n="app.redo.hint"
-              data-i18n-prop="data-hint"
-            >
+            <span id="redo-btn" class="hint--top-right" data-hint="Redo (Ctrl/Cmd + Shift + Z)">
               <img src="{{baseUrl}}assets/images/redo.svg" alt="redo" />
             </span>
-            <span
-              id="format-btn"
-              class="hint--top-right"
-              data-hint="Format (Alt + Shift + F)"
-              data-i18n="app.format.hint"
-              data-i18n-prop="data-hint"
-            >
+            <span id="format-btn" class="hint--top-right" data-hint="Format (Alt + Shift + F)">
               <img src="{{baseUrl}}assets/images/format.svg" alt="format" />
             </span>
-            <span
->>>>>>> faacc803
-              id="copy-as-url-btn"
-              class="hint--top-right"
-              data-hint="Copy code as data URL"
-              data-i18n="app.copyAsUrl.hint"
-              data-i18n-prop="data-hint"
-            >
-<<<<<<< HEAD
-              <i class="icon-editor-copy-url"></i>
-            </button>
-=======
+            <span id="copy-as-url-btn" class="hint--top-right" data-hint="Copy code as data URL">
               <img src="{{baseUrl}}assets/images/copy-as-url.svg" alt="copy" />
             </span>
->>>>>>> faacc803
             <span id="editor-status">
               <span
                 id="editor-mode"
@@ -370,85 +173,22 @@
               <span data-status="style"></span>
               <span data-status="script"></span>
             </span>
-<<<<<<< HEAD
-            <button
-              type="button"
-=======
-            <span
->>>>>>> faacc803
-              id="external-resources-btn"
-              class="hint--top-left"
-              data-hint="External Resources"
-              data-i18n="app.externalResources.hint"
-              data-i18n-prop="data-hint"
-            >
-<<<<<<< HEAD
-              <i class="icon-editor-external"></i>
-              <span id="external-resources-mark" class="mark"></span>
-            </button>
-            <button
-              type="button"
-=======
+            <span id="external-resources-btn" class="hint--top-left" data-hint="External Resources">
               <img src="{{baseUrl}}assets/images/script-sheet.svg" alt="external resources" />
               <span id="external-resources-mark" class="mark"></span>
             </span>
-            <span
->>>>>>> faacc803
-              id="project-info-btn"
-              class="hint--top-left"
-              data-hint="Project Info"
-              data-i18n="app.projectInfo.hint"
-              data-i18n-prop="data-hint"
-            >
-<<<<<<< HEAD
-              <i class="icon-editor-project"></i>
-            </button>
-            <button
-              type="button"
-=======
+            <span id="project-info-btn" class="hint--top-left" data-hint="Project Info">
               <img src="{{baseUrl}}assets/images/info.svg" alt="project info" />
             </span>
-            <span
->>>>>>> faacc803
-              id="custom-settings-btn"
-              class="hint--top-left"
-              data-hint="Custom Settings"
-              data-i18n="app.customSettings.hint"
-              data-i18n-prop="data-hint"
-            >
-<<<<<<< HEAD
-              <i class="icon-editor-settings-custom"></i>
-              <span id="custom-settings-mark" class="mark"></span>
-            </button>
-            <button
-              type="button"
-=======
+            <span id="custom-settings-btn" class="hint--top-left" data-hint="Custom Settings">
               <img src="{{baseUrl}}assets/images/curly-braces.svg" alt="custom settings" />
               <span id="custom-settings-mark" class="mark"></span>
             </span>
-            <span
->>>>>>> faacc803
-              id="editor-settings-btn"
-              class="hint--top-left"
-              data-hint="Editor Settings"
-              data-i18n="app.editorSettings.hint"
-              data-i18n-prop="data-hint"
-            >
-<<<<<<< HEAD
-              <i class="icon-editor-settings"></i>
-            </button>
+            <span id="editor-settings-btn" class="hint--top-left" data-hint="Editor Settings">
+              <img src="{{baseUrl}}assets/images/gear.svg" alt="editor settings" />
+            </span>
           </div>
-=======
-              <img src="{{baseUrl}}assets/images/gear.svg" alt="editor settings" />
-            </span>
-          </div>
-          <button
-            id="code-run-button"
-            class="hint--top-left"
-            data-hint="Run (Shift + Enter)"
-            data-i18n="app.run.hint"
-            data-i18n-prop="data-hint"
-          >
+          <button id="code-run-button" class="hint--top-left" data-hint="Run (Shift + Enter)">
             <img
               width="20"
               height="20"
@@ -457,7 +197,6 @@
               loading="lazy"
             />
           </button>
->>>>>>> faacc803
         </div>
         <div id="output">
           <div id="result" class="full"></div>
