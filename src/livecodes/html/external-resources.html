--- conflicted
+++ resolved
@@ -14,21 +14,12 @@
         placeholder="e.g. jquery, lodash@4, bootstrap@5.2.3, ..."
         data-i18n="resources.search.placeholder"
         data-i18n-prop="placeholder"
-<<<<<<< HEAD
-        onfocus="this.value=''"
-=======
->>>>>>> faacc803
       />
       <div id="resources-result-container"><ul id="resources-search-results"></ul></div>
 
       <div id="resources-textarea-container">
-<<<<<<< HEAD
-        <div class="description help center" data-i18n="resources.urlDesc">
-          Add stylesheet/script URLs and click 'Load'. Each URL should be in a separate line.
-=======
         <div class="description center" data-i18n="resources.urlDesc">
           Add stylesheet/script URLs. Each URL should be in a separate line.
->>>>>>> faacc803
         </div>
 
         <label for="external-stylesheets" data-i18n="resources.stylesheets"
