--- conflicted
+++ resolved
@@ -1,12 +1,8 @@
 <div id="add-snippet-container" class="modal-container">
   <div class="modal-title" data-i18n="snippets.add.heading">Add Snippet</div>
-<<<<<<< HEAD
-
-=======
   <div class="buttons">
     <button id="snippets-button" class="button" data-i18n="snippets.add.snippets">Snippets</button>
   </div>
->>>>>>> faacc803
   <div id="add-snippet-screen-container" class="modal-screen-container">
     <div class="buttons">
       <button id="snippets-button" class="button" data-i18n="snippets.add.snippets">
