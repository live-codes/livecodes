:root {
  --hue: 14; /* HSL Hue degree on the color wheel from 0 to 360. 0 is red, 120 is green, and 214 is blue.*/

  --primary: hsl(var(--hue), 20%, 20%);
  --accent-color: hsl(var(--hue), 70%, 50%);

  --c1: hsl(var(--hue), 55%, 10%);
  --c2: hsl(var(--hue), 55%, 20%);
  --c3: hsl(var(--hue), 55%, 30%);
  --c4: hsl(var(--hue), 55%, 40%);
  --c5: hsl(var(--hue), 55%, 50%);
  // opacity
  --o1: hsla(var(--hue), 70%, 55%, 0.15);
  --o2: hsla(var(--hue), 70%, 55%, 0.25);
  --o3: hsla(var(--hue), 70%, 55%, 0.35);
  --o4: hsla(var(--hue), 70%, 55%, 0.45);
  --o5: hsla(var(--hue), 70%, 55%, 0.55);

  --color1: rgb(25, 25, 25);
  --color2: rgb(27, 27, 27);
  --color3: rgb(35, 35, 35);
  --color4: rgb(45, 45, 45);
  --color5: rgb(55, 55, 55);

  // border-radius, font-size, spacing padding and margin
  --s2: 0.125rem; // 2px
  --s4: 0.25rem; // 	5px	31.25%
  --s5: 0.3125rem; // 	5px	31.25%
  --s6: 0.375rem; // 	6px	37.50%
  --s7: 0.4375rem; // 	7px	43.75%
  --s8: 0.5rem; // 	8px	50.00%
  --s9: 0.5625rem; // 	9px	056.25%
  --s10: 0.625rem; // 	10px	62.50%
  --s12: 0.75rem; // 12px	75.00%
  --s13: 0.8125rem; //	13px	81.25%, toolbar menu
  --s14: 0.875rem; //	14px	87.50%
  --s15: 0.9375rem; //	15px 93.75%
  --s16: 1rem; //	16px 100.00%
  --s17: 1.0625rem; //	17px	106.25%
  --s18: 1.125rem; //	18px	112.50%
  --s19: 1.1875rem; //	19px	118.75%
  --s20: 1.25rem; //	20px	125.00%
  --s21: 1.3125rem; //	21px	131.25%
  --s22: 1.375rem; //	22px	137.50%
  --s23: 1.4375rem; //	23px	143.75%
  --s24: 1.5rem; //  24px  150.00%
  --s32: 2rem;

  --default: var(--color2, var(--c2));
  --active: darkorange;
  --focus: var(--color2);
  --disabled: 0.5; // opacity

  --light: hsl(var(--hue), 90%, 80%);
  --link: hsl(var(--hue), 95%, 95%);
  --link-color: var(--link);
  --bg: #020202;

  --panel-bg: var(--color2, #111413);
  --panel-border: var(--color3, #1f2322);
  --panel-title: var(--color5, #8e9294);
  --panel-text: var(--color5, #505456);

  --toolbar-text-color: var(--light);
  --toolbar-height: 42px; // 36px;
  --toolbar-text-active-color: var(--link);
  --toolbar-background-color: var(--color2);
  --toolbar-background-active-color: var(--o5);

  --project-title-background: var(--color5);
  --project-title-color: var(--light);

  --editor-title-text-color: var(--light);
  --editor-title-text-active-color: var(--link);

  --background-color: var(--color1);
  --foreground-color: red; //rgb(90, 96, 116);
  --split-bar-color: var(--color2);
  --split-handle-color: var(--o5);

  --button-color: rgb(90, 96, 116);
  --button-hover-color: var(--o4);
  --button-active-color: rgb(90, 96, 116);
  --button-active-hover-color: rgb(119, 124, 141);

  --language-menu-button-color: var(--c3);
  --language-menu-button-hover-color: var(--c4);
  --language-menu-button-active-color: var(--c4);
  --language-menu-button-active-hover-color: var(--o5);

  --scrollbar-color: var(--o2);
  --scrollbar-hover-color: var(--o4);
  --scrollbar-active-color: var(--o4);

  --scrollbar-color-track: transparent;
  --scrollbar-color-thumb: var(--o2);
  --scrollbar-width: thin;
  --scrollbar-width-legacy: 8px;

  --toolspane-bar-text-color: var(--link);
  --toolspane-buttons-text-color: var(--link, rgb(237, 237, 237));
  --toolspane-button-color: var(--o1);
  --toolspane-accent-color: var(--o5);
  --toolspane-non-accent-color: var(--c1);

  --console-background-color: hsl(212 20% 14%);
  --tests-background-color: hsl(212 20% 14%);
  --test-results-background-color: rgba(0, 128, 0, 0.2);
  --test-results-border-color: rgb(0, 128, 0);
  --test-pass-color: rgb(0, 178, 0);
  --test-fail-background: rgba(255, 0, 0, 0.2);
  --test-fail-border: rgb(255, 0, 0);
  --test-fail-color: rgb(255, 102, 102);

  --size-label-background: var(--c2);
  --size-label-border: var(--c3);
  --size-label-color: var(--c5);

  --menu-background-color: hsl(var(--hue), 20%, 20%);
  --menu-border-color: var(--color5);
  --menu-shadow-color: rgba(0, 0, 0, 0.275);
  --menu-split-color: var(--o1);
  --menu-hover-color: var(--o2, rgb(33, 150, 243, 0.5));
  --menu-text-color: var(--light);
  --submenu-arrow-color: var(--light);

  --switch-off-color: var(--o2);
  --switch-on-color: var(--c4, var(--active));
  --switch-indeterminate-color: var(--o2);
  --switch-background-color: var(--link); // --active-inner

  --overlay-background-color: rgb(0, 0, 0);

  --modal-background-color: hsl(var(--hue), 20%, 17%);

  --modal-title: var(--light);
  --modal-button-bg-color: transparent;
  --modal-button-bg-hover: var(--o5) --modal-button-color-hover: var(--link);
  --modal-close-color: var(--light);
  --modal-close-hover: var(--link);
  --modal-text-color: var(--light);

  --custom-editor-background-color: rgb(30, 30, 30);
  --custom-editor-loading-color: rgb(255, 255, 255);
  --editor-tools-invert: invert(0.8);
  --editor-tools-mark-color: #8bc34a;
  color-scheme: dark;
}

:root.light {
  //color
  --c1: hsl(var(--hue), 70%, 10%);
  --c2: hsl(var(--hue), 70%, 20%);
  --c3: hsl(var(--hue), 70%, 30%);
  --c4: hsl(var(--hue), 70%, 40%);
  --c5: hsl(var(--hue), 70%, 50%);
  // opacity
  --o1: hsla(var(--hue), 70%, 50%, 0.95);
  --o2: hsla(var(--hue), 70%, 50%, 0.85);
  --o3: hsla(var(--hue), 70%, 50%, 0.75);
  --o4: hsla(var(--hue), 70%, 50%, 0.65);
  --o5: hsla(var(--hue), 70%, 50%, 0.55);

  --light: hsl(var(--hue), 90%, 20%);
  --link: hsl(var(--hue), 95%, 25%);

  --link-color: var(--link, rgb(1, 100, 180));
  --toolbar-text-color: var(--link, rgb(68, 72, 87));
  --toolbar-text-active-color: rgb(237, 237, 237);
  --toolbar-background-color: #ebebeb;
  --toolbar-background-active-color: var(--o1);

  --project-title-background: #f2f2f2;
  --project-title-color: var(--toolbar-text-color);

  --editor-title-text-color: rgb(130, 130, 130);
  --editor-title-text-active-color: #f2f2f2;

  --background-color: rgb(246, 248, 250);
  --foreground-color: rgb(220, 220, 220);
  --split-bar-color: #ebebeb;
  --split-handle-color: #2d3039;
  --button-color: rgb(118, 119, 120);
  --button-hover-color: rgb(130, 130, 130);
  --button-active-color: rgb(155, 159, 163);
  --button-active-hover-color: rgb(155, 159, 163);
  --language-menu-button-color: rgb(151, 155, 160);
  --language-menu-button-hover-color: rgb(188, 194, 201);
  --language-menu-button-active-color: rgb(33, 150, 243, 0.5);
  --language-menu-button-active-hover-color: rgb(33, 150, 243, 0.8);
  --scrollbar-color: var(--o2);
  --scrollbar-hover-color: var(--o4);
  --scrollbar-active-color: var(--o5);
  --toolspane-bar-text-color: rgb(68, 72, 87);
  --toolspane-buttons-text-color: var(--link, rgb(237, 237, 237));
  --toolspane-button-color: #ebebeb; // #bcc2c9;
  --toolspane-accent-color: var(--o5); // rgb(26, 132, 154);
  --toolspane-non-accent-color: rgb(188, 194, 201);

  --console-background-color: rgb(248, 248, 248);
  --tests-background-color: rgb(237, 237, 237);
  --test-results-background-color: rgb(225, 225, 225, 0.7);
  --test-results-border-color: rgb(128, 128, 128);
  --test-pass-color: rgb(0, 178, 0);
  --test-fail-color: rgb(255, 0, 0);

  --size-label-background: var(--c2);
  --size-label-border: var(--c3);
  --size-label-color: var(--light);

  --menu-background-color: #ebebeb;
  --menu-border-color: rgb(204, 204, 204);
  --menu-shadow-color: rgba(0, 0, 0, 0.175);
  --menu-split-color: rgb(204, 204, 204);
  --menu-hover-color: var(--o2, rgb(231, 248, 255));
  --menu-text-color: rgb(34, 34, 34);
  --submenu-arrow-color: rgb(128, 128, 128);
  --switch-off-color: rgb(204, 204, 204);
  --switch-on-color: var(--c4, var(--active));
  --switch-indeterminate-color: rgb(122, 194, 209);
  --switch-background-color: rgb(255, 255, 255);
  --overlay-background-color: rgb(0, 0, 0);
  --modal-background-color: rgb(245, 245, 245);
  --modal-text-color: #111;
  --custom-editor-background-color: rgb(255, 255, 255);
  --custom-editor-loading-color: rgb(30, 30, 30);
  --editor-tools-invert: invert(0.3);
  --editor-tools-mark-color: rgb(119, 53, 53);
}

html {
  box-sizing: border-box;
}

html.dark {
  --placeholder-color: var(--light);
  --tag-bg: var(--o3);
  --tag-hover: var(--o5);
  --tag-text-color: var(--link);
  // dropdown
  --tagify-dd-color-primary: var(--o5); //	Sugegstion's background color on hover
  --tagify-dd-text-color: var(--link); //	Sugegstion's text color
  --tagify-dd-bg-color: var(--c2); //	The suggestion's dropdown background color
  // --tagify-dd-item--hidden-duration:; //	When selecting a suggestion, this is the duration for it to become hidden (shrink)
  --tagify-dd-item-pad: 2px 8px; //	Suggestion item padding
  // --tagify-dd-max-height:;            //	Maximum height of the suggestions dropdown (300px by default)
  .tagify {
    --tags-border-color: var(--o2) !important;
    --tags-hover-border-color: var(--o3) !important;
    --tags-focus-border-color: var(--o3) !important;
    background: var(--o3);
    border-radius: var(--s4);
  }
}

*,
*::before,
*::after {
  box-sizing: inherit;
  box-sizing: inherit;
}

// reset
* {
  margin: 0;
  padding: 0;
}

// Todo scrollbar
// Modern browsers
// @supports (scrollbar-width: auto) {
@supports (-moz-appearance: none) {
  * {
    scrollbar-color: var(--scrollbar-color-thumb, --color-primary-dark)
      var(--scrollbar-color-track, --color-primary-darker);
    scrollbar-width: var(--scrollbar-width, thin);
  }
}
// Legacy browsers
@supports selector(::-webkit-scrollbar) {
  *::-webkit-scrollbar {
    height: var(--scrollbar-width-legacy, 8px);
    width: var(--scrollbar-width-legacy, 8px);
  }

  *::-webkit-scrollbar-track {
    background: var(--scrollbar-color-track, --color-primary-darker);
    background: transparent;
    border-radius: var(--s8);
  }

  ::-webkit-scrollbar-corner {
    background: transparent;
  }

  ::-webkit-scrollbar-thumb {
    background: var(--scrollbar-color-thumb, --color-primary-dark);
    border-radius: var(--s8);
  }

  ::-webkit-scrollbar-thumb:hover {
    background: var(--scrollbar-hover-color, --color-primary-dark-hover);
  }

  ::-webkit-scrollbar-thumb:active {
    background: var(--scrollbar-active-color);
  }

  ::-webkit-scrollbar-button {
    display: none;
  }
}

html,
body {
  background: #111;
  display: flex;
  font-family: system-ui, sans-serif;
  font-size: 1em;
  height: 100%;
  justify-content: center;
  width: 100%;
}

a {
  color: var(--link-color);

  &:visited {
    color: var(--link-color);
  }
}

.bold {
  font-weight: bold;
}

.centered {
  align-items: center;
  display: flex;
  height: 100%;
  justify-content: center;
  width: 100%;
}

.clickable {
  cursor: pointer;
}

.danger {
  color: rgb(177, 27, 27);
}

hr {
  border-color: var(--o2);
  margin: 1.5rem 0;
}

// icon css
[class^='icon-'] {
  background-color: currentColor;
  display: inline-block;
  height: var(--s16);
  mask-image: var(--svg);
  mask-repeat: no-repeat;
  mask-size: 100% 100%;
  vertical-align: bottom;
  width: var(--s16);
}

.icon-arrow-down {
  --svg: url("data:image/svg+xml,%3Csvg xmlns='http://www.w3.org/2000/svg' viewBox='0 0 16 16'%3E%3Cpath fill='none' stroke='currentColor' stroke-linecap='round' stroke-linejoin='round' stroke-width='1' d='M3.75 5.75L8 10.25l4.25-4.5'/%3E%3C/svg%3E");
}

.icon-arrow-sort {
  --svg: url("data:image/svg+xml,%3Csvg xmlns='http://www.w3.org/2000/svg' viewBox='0 0 16 16'%3E%3Cpath fill='currentColor' d='M4.854 2.146a.5.5 0 0 0-.708 0l-3 3a.5.5 0 1 0 .708.708L4 3.707V13.5a.5.5 0 0 0 1 0V3.707l2.146 2.147a.5.5 0 1 0 .708-.708zm6.299 11.714a.5.5 0 0 0 .694 0l3-2.9a.5.5 0 1 0-.694-.72L12 12.321v-9.82a.5.5 0 0 0-1 0v9.82l-2.152-2.08a.5.5 0 1 0-.696.718z'/%3E%3C/svg%3E");
}

.icon-arrow-sort-down {
  --svg: url("data:image/svg+xml,%3Csvg xmlns='http://www.w3.org/2000/svg' viewBox='0 0 16 16'%3E%3Cpath fill='currentColor' d='M13 1.5a.5.5 0 0 0-1 0v11.793l-1.146-1.147a.5.5 0 0 0-.708.708l2 2a.5.5 0 0 0 .708 0l2-2a.5.5 0 0 0-.708-.708L13 13.293zM2.5 3a.5.5 0 0 0 0 1h7a.5.5 0 0 0 0-1zm2 3a.5.5 0 0 0 0 1h5a.5.5 0 0 0 0-1zM6 9.5a.5.5 0 0 1 .5-.5h3a.5.5 0 0 1 0 1h-3a.5.5 0 0 1-.5-.5'/%3E%3C/svg%3E");
}

.icon-arrow-sort-up {
  --svg: url("data:image/svg+xml,%3Csvg xmlns='http://www.w3.org/2000/svg' viewBox='0 0 16 16'%3E%3Cpath fill='currentColor' d='M13 14.5a.5.5 0 0 1-1 0V2.707l-1.146 1.147a.5.5 0 0 1-.708-.708l2-2a.5.5 0 0 1 .708 0l2 2a.5.5 0 0 1-.708.708L13 2.707zM2.5 13a.5.5 0 0 1 0-1h7a.5.5 0 0 1 0 1zm2-3a.5.5 0 0 1 0-1h5a.5.5 0 0 1 0 1zM6 6.5a.5.5 0 0 0 .5.5h3a.5.5 0 0 0 0-1h-3a.5.5 0 0 0-.5.5'/%3E%3C/svg%3E");
}

.icon-broadcast {
  --svg: url("data:image/svg+xml,%3Csvg xmlns='http://www.w3.org/2000/svg' viewBox='0 0 16 16'%3E%3Cpath fill='currentColor' d='M3.05 3.05a7 7 0 0 0 0 9.9a.5.5 0 0 1-.707.707a8 8 0 0 1 0-11.314a.5.5 0 0 1 .707.707m2.122 2.122a4 4 0 0 0 0 5.656a.5.5 0 1 1-.708.708a5 5 0 0 1 0-7.072a.5.5 0 0 1 .708.708m5.656-.708a.5.5 0 0 1 .708 0a5 5 0 0 1 0 7.072a.5.5 0 1 1-.708-.708a4 4 0 0 0 0-5.656a.5.5 0 0 1 0-.708m2.122-2.12a.5.5 0 0 1 .707 0a8 8 0 0 1 0 11.313a.5.5 0 0 1-.707-.707a7 7 0 0 0 0-9.9a.5.5 0 0 1 0-.707zM10 8a2 2 0 1 1-4 0a2 2 0 0 1 4 0'/%3E%3C/svg%3E");
}

.icon-clear-button {
  --svg: url("data:image/svg+xml,%3Csvg xmlns='http://www.w3.org/2000/svg' viewBox='0 0 16 16'%3E%3Cpath fill='currentColor' d='M11.875 3.418a6 6 0 0 0-8.457 8.457zm.707.707l-8.457 8.457a6 6 0 0 0 8.457-8.457M3.05 3.05a7 7 0 1 1 9.9 9.9a7 7 0 0 1-9.9-9.9'/%3E%3C/svg%3E");
}

.icon-close-button {
  --svg: url("data:image/svg+xml,%3Csvg xmlns='http://www.w3.org/2000/svg' viewBox='0 0 16 16'%3E%3Cpath fill='currentColor' d='m2.589 2.716l.057-.07a.5.5 0 0 1 .638-.057l.07.057L8 7.293l4.646-4.647a.5.5 0 0 1 .708.708L8.707 8l4.647 4.646a.5.5 0 0 1 .057.638l-.057.07a.5.5 0 0 1-.638.057l-.07-.057L8 8.707l-4.646 4.647a.5.5 0 0 1-.708-.708L7.293 8L2.646 3.354a.5.5 0 0 1-.057-.638l.057-.07z'/%3E%3C/svg%3E");
}

.icon-delete-button {
  --svg: url("data:image/svg+xml,%3Csvg xmlns='http://www.w3.org/2000/svg' viewBox='0 0 16 16'%3E%3Cpath fill='currentColor' d='M7 3h2a1 1 0 0 0-2 0M6 3a2 2 0 1 1 4 0h4a.5.5 0 0 1 0 1h-.564l-1.205 8.838A2.5 2.5 0 0 1 9.754 15H6.246a2.5 2.5 0 0 1-2.477-2.162L2.564 4H2a.5.5 0 0 1 0-1zm1 3.5a.5.5 0 0 0-1 0v5a.5.5 0 0 0 1 0zM9.5 6a.5.5 0 0 1 .5.5v5a.5.5 0 0 1-1 0v-5a.5.5 0 0 1 .5-.5m-4.74 6.703A1.5 1.5 0 0 0 6.246 14h3.508a1.5 1.5 0 0 0 1.487-1.297L12.427 4H3.573z'/%3E%3C/svg%3E");
}

.icon-file-import {
  --svg: url("data:image/svg+xml, %3Csvg xmlns='http://www.w3.org/2000/svg' viewBox='0 0 14 14'%3E%3Cg fill='none' stroke='currentColor' stroke-linecap='round' stroke-linejoin='round'%3E%3Cpath d='M12.5 12.5a1 1 0 0 1-1 1h-9a1 1 0 0 1-1-1v-11a1 1 0 0 1 1-1H9L12.5 4z' /%3E%3Cpath d='m9 6.5l-2-2l-2 2m2-2V10' /%3E%3C/g%3E%3C/svg%3E");
}

.icon-file-new {
  --svg: url("data:image/svg+xml, %3Csvg xmlns='http://www.w3.org/2000/svg' viewBox='0 0 14 14'%3E%3Cpath fill='none' stroke='currentColor' stroke-linecap='round' stroke-linejoin='round' d='M2.5 5V1.5a1 1 0 0 1 1-1H10L13.5 4v8.5a1 1 0 0 1-1 1h-5m-4-6v6m-3-3h6' /%3E%3C/svg%3E");
}

.icon-file-open {
  --svg: url("data:image/svg+xml,%3Csvg xmlns='http://www.w3.org/2000/svg' viewBox='0 0 14 14'%3E%3Cg fill='none' stroke='currentColor' stroke-linecap='round' stroke-linejoin='round'%3E%3Cpath d='M12.5 12.5a1 1 0 0 1-1 1h-9a1 1 0 0 1-1-1v-11a1 1 0 0 1 1-1H9L12.5 4z' /%3E%3Cpath d='m5.5 10.5l-2-2l2-2m3 4l2-2l-2-2' /%3E%3C/g%3E%3C/svg%3E");
}

.icon-file-template {
  --svg: url("data:image/svg+xml, %3Csvg xmlns='http://www.w3.org/2000/svg' viewBox='0 0 14 14'%3E%3Cg fill='none' stroke='currentColor' stroke-linecap='round' stroke-linejoin='round'%3E%3Cpath d='M12.5 12.5a1 1 0 0 1-1 1h-9a1 1 0 0 1-1-1v-11a1 1 0 0 1 1-1H9L12.5 4z' /%3E%3Cpath d='M8.5.5v4h4' /%3E%3C/g%3E%3C/svg%3E");
}

.icon-help {
  --svg: url("data:image/svg+xml,%3Csvg xmlns='http://www.w3.org/2000/svg' viewBox='0 0 16 16'%3E%3Cpath fill='currentColor' d='M8 2a6 6 0 1 1 0 12A6 6 0 0 1 8 2m0 1a5 5 0 1 0 0 10A5 5 0 0 0 8 3m0 7.5A.75.75 0 1 1 8 12a.75.75 0 0 1 0-1.5m0-6a2 2 0 0 1 2 2c0 .73-.212 1.14-.754 1.708l-.264.27C8.605 8.87 8.5 9.082 8.5 9.5a.5.5 0 0 1-1 0c0-.73.212-1.14.754-1.708l.264-.27C8.895 7.13 9 6.918 9 6.5a1 1 0 0 0-2 0a.5.5 0 0 1-1 0a2 2 0 0 1 2-2' /%3E%3C/svg%3E%0A");
}

.icon-info {
  --svg: url("data:image/svg+xml,%3Csvg xmlns='http://www.w3.org/2000/svg' viewBox='0 0 16 16'%3E%3Cpath fill='currentColor' d='M8 16A8 8 0 1 0 8 0a8 8 0 0 0 0 16m.93-9.412l-1 4.705c-.07.34.029.533.304.533c.194 0 .487-.07.686-.246l-.088.416c-.287.346-.92.598-1.465.598c-.703 0-1.002-.422-.808-1.319l.738-3.468c.064-.293.006-.399-.287-.47l-.451-.081l.082-.381l2.29-.287zM8 5.5a1 1 0 1 1 0-2a1 1 0 0 1 0 2'/%3E%3C/svg%3E");
  height: 0.875em;
  margin: 0;
  width: 0.875em;
}

.icon-nav {
  --svg: url("data:image/svg+xml,%3Csvg xmlns='http://www.w3.org/2000/svg' viewBox='0 0 20 20'%3E%3Cpath fill='currentColor' d='M2 4.5a.5.5 0 0 1 .5-.5h15a.5.5 0 0 1 0 1h-15a.5.5 0 0 1-.5-.5m0 5a.5.5 0 0 1 .5-.5h15a.5.5 0 0 1 0 1h-15a.5.5 0 0 1-.5-.5m.5 4.5a.5.5 0 0 0 0 1h15a.5.5 0 0 0 0-1z'/%3E%3C/svg%3E");
}

.icon-reset {
  --svg: url("data:image/svg+xml,%3Csvg xmlns='http://www.w3.org/2000/svg' viewBox='0 0 16 16'%3E%3Cpath fill='currentColor' d='M13 8a5 5 0 0 0-9.001-3h2a.5.5 0 1 1 0 1H3a.5.5 0 0 1-.5-.5v-3a.5.5 0 0 1 1 0v1.531a6 6 0 1 1-1.476 4.513a.5.5 0 0 1 .997-.089A5 5 0 0 0 13 8'/%3E%3C/svg%3E");
}

.icon-run {
  --svg: url("data:image/svg+xml, %3Csvg xmlns='http://www.w3.org/2000/svg' viewBox='0 0 16 16'%3E%3Cpath fill='currentColor' d='M5.745 3.064A.5.5 0 0 0 5 3.5v9a.5.5 0 0 0 .745.436l8-4.5a.5.5 0 0 0 0-.871zM4 3.5a1.5 1.5 0 0 1 2.235-1.307l8 4.5a1.5 1.5 0 0 1 0 2.615l-8 4.5A1.5 1.5 0 0 1 4 12.5z' /%3E%3C/svg%3E");
}

.icon-settings {
  --svg: url("data:image/svg+xml,%3Csvg xmlns='http://www.w3.org/2000/svg' viewBox='0 0 16 16'%3E%3Cpath fill='currentColor' d='M6 9.5A2 2 0 0 1 7.937 11H13.5a.5.5 0 0 1 .09.992L13.5 12l-5.563.001a2 2 0 0 1-3.874 0L2.5 12a.5.5 0 0 1-.09-.992L2.5 11h1.563A2 2 0 0 1 6 9.5m0 1a1 1 0 1 0 0 2a1 1 0 0 0 0-2m4-8A2 2 0 0 1 11.937 4H13.5a.5.5 0 0 1 .09.992L13.5 5l-1.563.001a2 2 0 0 1-3.874 0L2.5 5a.5.5 0 0 1-.09-.992L2.5 4h5.563A2 2 0 0 1 10 2.5m0 1a1 1 0 1 0 0 2a1 1 0 0 0 0-2'/%3E%3C/svg%3E");
}

.icon-share {
  --svg: url("data:image/svg+xml, %3Csvg xmlns='http://www.w3.org/2000/svg' viewBox='0 0 16 16'%3E%3Cpath fill='currentColor' d='M12 3a1 1 0 1 0 0 2a1 1 0 0 0 0-2m-2 1a2 2 0 1 1 .491 1.313L5.956 7.581a2 2 0 0 1 0 .838l4.535 2.268a2 2 0 1 1-.447.894L5.508 9.313a2 2 0 1 1 0-2.627l4.536-2.267A2 2 0 0 1 10 4M3 8a1 1 0 1 0 2 0a1 1 0 0 0-2 0m8 4a1 1 0 1 0 2 0a1 1 0 0 0-2 0' /%3E%3C/svg%3E");
}

.icon-window-new {
  --svg: url("data:image/svg+xml,%3Csvg xmlns='http://www.w3.org/2000/svg' viewBox='0 0 16 16'%3E%3Cpath fill='currentColor' d='M7.5 5.5A.5.5 0 0 1 8 5h2.5a.5.5 0 0 1 .5.5V8a.5.5 0 0 1-1 0V6.707L7.354 9.354a.5.5 0 1 1-.708-.708L9.293 6H8a.5.5 0 0 1-.5-.5M4.133 3.692A2.5 2.5 0 0 1 6.5 2h5A2.5 2.5 0 0 1 14 4.5v5c0 1.098-.708 2.03-1.692 2.367v.364c0 .335-.117.763-.392 1.116c-.289.372-.748.653-1.377.653h-5.77A2.75 2.75 0 0 1 2 11.23V5.463c0-.549.197-1.006.546-1.323c.34-.309.785-.447 1.223-.447zm-.133 1h-.23a.8.8 0 0 0-.552.188C3.1 4.987 3 5.164 3 5.462v5.769c0 .993.776 1.77 1.77 1.77h5.769c.299 0 .474-.121.588-.268a.9.9 0 0 0 .18-.502V12H6.5A2.5 2.5 0 0 1 4 9.5zM6.5 3A1.5 1.5 0 0 0 5 4.5v5A1.5 1.5 0 0 0 6.5 11h5A1.5 1.5 0 0 0 13 9.5v-5A1.5 1.5 0 0 0 11.5 3z'/%3E%3C/svg%3E");
}

.noselect {
  -webkit-tap-highlight-color: transparent;
  -webkit-touch-callout: none;
  user-select: none;
}

.smaller {
  font-size: smaller;
}

.warn {
  color: rgb(221, 115, 16);
}

#container {
  display: flex;
  flex-direction: column;
  height: 100%;
  overflow: hidden;
  position: relative;
  width: 100%;
}

#toolbar {
  align-items: center;
  background: var(--toolbar-background-color);
  border-bottom: 1px solid var(--c2);
  color: var(--toolbar-text-color);
  display: flex;
  font-size: var(--s14);
  height: var(--toolbar-height);
  // padding: 4px; // todo
  position: relative;
  width: 100%;

  .toolbar-app,
  .toolbar-render {
    display: inherit;
    place-items: center;
    width: 50%;
  }

  .toolbar-app {
    justify-content: space-between;
    min-width: max-content;
  }

  .toolbar-menu {
    align-items: inherit;
    display: inherit;
  }

  .toolbar-render {
    flex-grow: 1;
    width: auto;
  }

  #logo {
    margin: 0 var(--s4);
    padding: 0;
    text-align: center;
    width: 32px;

    a {
      text-decoration: none;
    }
  }

  .menu {
    align-items: inherit;
    background: var(--toolbar-background-color);
    border-radius: var(--s4);
    display: inherit;
    height: var(--s32);
    margin-right: var(--s4);
    padding: 0 var(--s4);
    text-decoration: none;

    &:hover {
      background: var(--toolbar-background-active-color); // todo color vs bg ?
      color: var(--light);
    }

    .menu-text {
      margin: 0 4px;
    }
  }

  i[class^='icon-'],
  svg {
    font-size: var(--s16);
    // padding: var(--s4);
  }

  #project-title {
    align-items: center;
    background: var(--project-title-background);
    border: 1px solid var(--o4);
    border-radius: var(--s4);
    color: var(--project-title-color);
    display: flex;
    font-size: inherit;
    height: 1.5rem;
    justify-content: flex-start;
    margin-right: var(--s8);
    overflow: hidden;
    padding: 0 0.5em;
    position: relative;
    transition: all 0.5s ease-in-out;
    width: 50%;

    &:hover,
    &:focus {
      background: var(--o3);
      box-shadow: 0 0 6px 1px var(--o5);
      outline: none;
    }

    &.unsaved {
      &::after {
        content: ' *';
        margin: 5px;
        white-space: pre;
      }

      &::before {
        content: '* ';
        margin: 5px;
        visibility: hidden;
        white-space: pre;
      }
    }
  }

  #login-link {
    display: inherit;
    height: var(--s32);
    justify-content: space-evenly;
    margin: var(--s5);
    padding: 0 var(--s4);
    position: absolute;
    right: var(--s4);
    top: 0;
  }
}

#toolbar .toolbar-render .button {
  align-items: center;
  background: transparent;
  border: 0;
  border-radius: var(--s4);
  cursor: pointer;
  display: flex;
  justify-content: center;
  min-width: 32px;
  outline: none;
  padding: var(--s4);
  text-decoration: none;
  transition: ease-in-out 0.4s;

  &:hover {
    background: var(--c4);
  }
}

@media only screen and (max-width: 1179px) {
  #toolbar {
    .menu {
      justify-content: center;
      min-width: 32px;
      padding: 0;
    }

    .menu > .menu-text {
      display: none;
    }

    #login-link.button > span,
    #logout-link.button > span {
      display: none !important;
    }

    .button {
      margin: 0 var(--s4);
      width: 32px;
    }

    .dropdown-menu {
      font-size: var(--s14);
    }
  }

  //#broadcast-status-btn,
  #custom-settings-btn {
    display: none;
  }
}

@media only screen and (max-width: 1024px) {
  #toolbar {
    .toolbar-render .button {
      margin: 0;
      width: 24px;
    }
  }
}

@media only screen and (max-width: 768px) {
  #toolbar {
    font-size: 0.8em;

    .menu > .menu-text {
      display: none;
    }

    #login-link {
      min-width: var(--s24);
    }
  }
}

#fullscreen-button,
#result-button {
  display: none !important;
}

.result {
  #toolbar {
    background-color: rgb(0, 0, 0, 0.05);
    border-bottom: 1px solid black;
    border-bottom-left-radius: var(--s4);
    border-left: 1px solid black;
    display: block !important;
    height: 40px;
    opacity: 0;
    position: absolute;
    right: 0;
    transition: opacity 0.3s;
    width: 75px;

    > *:not(:first-child) {
      display: none !important;
    }
  }

  #logo {
    position: absolute;
    right: 0;
  }

  :hover #toolbar {
    opacity: 1;
  }
}

#editor-container {
  display: flex;
  flex-direction: row;
  height: calc(100% - var(--toolbar-height));
}

.layout-vertical {
  #editor-container {
    flex-direction: column;

    .gutter #size-label {
      left: 5px !important;
      top: 15px !important;
    }
  }

  .gutter.gutter-vertical {
    height: 4px;

    #handle {
      transform: rotate(90deg);
    }
  }
}

@media only screen and (max-width: 480px) {
  .layout-vertical {
    .tool-buttons#editor-tools {
      display: none;
    }
  }
}

#editors {
  background: var(--background-color);
  display: flex;
  flex-direction: column;
  height: 100%;
  overflow: hidden;
  position: relative;
  top: 0;

  > .editor {
    font-variant-ligatures: discretionary-ligatures;
    max-height: calc(100% - 32px);
    visibility: hidden;
  }

  > div {
    flex-grow: 1;
    min-height: 32px;
    position: relative;
    width: 100%;
  }

  .custom-editor {
    background-color: var(--custom-editor-background-color);
    display: none;
    height: 100%;
    left: 0;
    position: absolute;
    top: 0;
    width: 100%;
    z-index: 10;

    > iframe {
      border: 0;
      height: 100%;
      left: 0;
      margin: 0;
      padding: 0;
      position: absolute;
      top: 0;
      width: 100%;
    }

    .loading-custom-editor {
      color: var(--custom-editor-loading-color);
      margin: 1em;
    }
  }
}

.tool-buttons {
  background-color: var(--toolbar-background-color);
  height: 32px;

  &.hidden {
    display: none;
  }

  > button,
  > span {
    align-items: center;
    background-color: transparent; // var(toolspane-button-color);
    // border: 1px solid var(--toolspane-button-color);
    border: 0;
    border-radius: var(--s4);
    color: var(--toolbar-text-color);
    cursor: pointer;
    display: inline-flex;
    font-size: 16px; // todo text vs icon size ??
    height: 26px;
    justify-content: center;
    margin: 3px;
    min-width: 32px;

    &.text {
      align-items: center;
      display: flex;
      font-size: 0.75rem;
      height: 26px;
      justify-content: center;
    }

    svg {
      height: 16px; // todo icon size
      margin: 4px auto;
      width: 16px;
    }

    &:hover {
      background: var(--o5);
      color: var(--link);
    }

    &:active {
      background: var(--o5);
      color: var(--link);
    }

    &.disabled {
      opacity: var(--disabled);
    }

    &.active {
      background: var(--o5);
      color: var(--link);
    }
  }

  &#editor-tools {
    align-items: center;
    bottom: 0;
    display: flex;
    position: absolute;

    #editor-status {
      background-color: transparent;
      display: flex;
      flex-grow: 1;
      white-space: nowrap;

      > span {
        margin: auto 4px;
      }
    }
  }
}

.tool-buttons .active .mark,
.tools-pane-title.has-mark .mark {
  border: 4px solid var(--editor-tools-mark-color);
  border-radius: 4px;
  bottom: 3px;
  display: inline-block;
  position: absolute;
  right: 3px;
}

@media only screen and (max-width: 768px) {
  #copy-as-url-btn,
  #editor-status {
    display: none;
  }
}

.copy-button {
  background-color: var(--toolspane-button-color);
  border-radius: var(--s4);
  cursor: pointer;
  display: none;
  padding: 1px;
  position: absolute;
  right: 20px;
  scale: 0.9;
  top: 5px;

  &.visible {
    display: unset;
  }
}

#editors > div:hover .copy-button {
  display: unset;
}

#output {
  height: 100%;
  overflow: hidden;
}

#result {
  background-color: #ccc;
  background-image: linear-gradient(45deg,
  white 25%,
  transparent 25%,
  transparent 75%,
  white 75%,
  white),
    linear-gradient(45deg, white 25%, transparent 25%, transparent 75%, white 75%, white);
  background-position:
    0 0,
    10px 10px;
  background-size: 20px 20px;
  resize: both;

  &.full {
    height: 100%;
    max-height: 100%;
  }

  iframe {
    border: 0;
    height: 100%;
    transform-origin: top left;
    width: 100%;
    z-index: 1;

    &.zoom50 {
      height: 200%;
      min-width: 200%;
      transform: scale(0.5);
      width: 200%;
    }

    &.zoom25 {
      height: 400%;
      min-width: 400%;
      transform: scale(0.25);
      width: 400%;
    }
  }
}

html.dark #result {
  background-color: #222;
  background-image: linear-gradient(45deg,
  #444 25%,
  transparent 25%,
  transparent 75%,
  #444 75%,
  #444),
    linear-gradient(45deg, #444 25%, transparent 25%, transparent 75%, #444 75%, #444);
}

#tools-pane-bar {
  background-color: var(--split-bar-color);
  color: var(--toolspane-bar-text-color);
  font-size: 0.75em;
  height: 32px; // ref const gutterSize = 32; src/livecodes/toolspane/tools.ts
  justify-content: space-between;
  padding: 1px 0; // fix bottom space

  .delete-button,
  .clear-button {
    height: 24px;
    width: 24px;
  }
}

#tools-pane-titles {
  display: flex;
  height: 32px;
  justify-content: flex-start;
}

.tools-pane-title {
  align-items: center;
  background-color: var(--toolspane-button-color);
  border-bottom: 2px solid var(--toolspane-non-accent-color);
  cursor: pointer;
  display: flex;
  justify-content: center;
  padding: 0 var(--s8);
  position: relative;

  &.active {
    border-bottom: 2px solid var(--toolspane-accent-color);
  }
}

#tools-pane-buttons {
  color: var(--toolspane-buttons-text-color);
  text-align: right;
  white-space: nowrap;

  > div {
    white-space: nowrap;
  }
}

#tools-pane > div {
  display: flex;
  flex-direction: column;
  height: 0;
  visibility: hidden;

  /* (display: none) disables console logs when inactive */

  &.active {
    height: 100%;
    visibility: visible;
  }
}

#console {
  background-color: var(--console-background-color);
  overflow: auto;

  .luna-object-viewer {
    overflow: hidden;
  }

  .luna-console-input pre.luna-console-code {
    visibility: hidden;

    &.visible {
      visibility: visible;
    }
  }

  .luna-console-log-item .luna-console-icon-container .luna-console-icon {
    color: #03a9f4;
  }

  .luna-console-count {
    color: #fff;
  }
}

#console-input-indicator {
  color: var(--toolspane-accent-color);
  padding-top: 2px;
}

#compiled-code {
  height: 100%;
  margin: 0;
  padding: 0;
  width: 100%;
}

#test-container,
#test-results {
  background-color: var(--tests-background-color);
  color: var(--light);
}

#test-results {
  padding-bottom: 1.5em;

  .test-result {
    background-color: var(--test-results-background-color);
    border: 1px solid var(--test-results-border-color);
    border-radius: var(--s4);
    margin: 0.5em;
    padding: 0.5em;
    padding-left: 3em;

    &::before {
      content: '🧪';
      display: inline-block;
      margin-left: -2em;
      margin-right: 0.5em;
      width: 1.5em;
    }

    &.fail {
      background-color: var(--test-fail-background);
      border: 1px solid var(--test-fail-border);
      color: var(--test-fail-color);

      &::before {
        content: '✖';
      }
    }

    &.pass {
      color: var(--test-pass-color);

      &::before {
        content: '✔';
      }
    }

    &.skip::before {
      content: '○';
    }
  }

  .test-error {
    margin-left: 1em;
    margin-top: 0.5em;
  }

  .test-summary,
  .no-tests {
    margin: 0.5em;
    min-height: 2.5em;
    padding: 0.5em;

    .fail {
      color: var(--test-fail-color);
    }

    .pass {
      color: var(--test-pass-color);
    }
  }
}

#test-container {
  .buttons {
    align-self: center;
    display: flex;
    justify-content: space-evenly;
    margin: 0.5em;
    max-width: 100%;
    width: 100%;
  }

  .button {
    align-items: center;
    background: var(--toolspane-button-color);
    border: 1px solid var(--toolspane-button-color);
    border-radius: var(--s4);
    box-shadow: 0 3px 6px rgba(0, 0, 0, 0.176);
    color: var(--toolbar-text-color);
    cursor: pointer;
    display: flex;
    font-size: 0.8em;
    gap: 0.3em;
    justify-content: center;
    margin: 3px 5px;
    outline: none;
    padding: 3px;
    text-decoration: none;
    width: 100px;

    &:hover {
      background: var(--o5);
      box-shadow: none;
      color: var(--link);
    }

    &.disabled {
      opacity: var(--disabled);
    }

    svg {
      height: var(--s13);
    }
  }
}

#watch-tests-btn {
  .checked {
    display: unset;
  }

  .unchecked {
    display: none;
  }

  &.disabled {
    .checked {
      display: none;
    }

    .unchecked {
      display: unset;
    }
  }
}

.gutter {
  align-items: center;
  background-color: var(--split-bar-color);
  display: flex !important;
  justify-content: center;
  position: relative;

  &.gutter-vertical {
    cursor: ns-resize;
  }

  &.gutter-horizontal {
    cursor: ew-resize;
  }

  #handle {
    background-color: var(--split-handle-color);
    border-radius: var(--s4);
    height: 30px;
    width: 4px;
  }
}

#editor-container .gutter #size-label {
  background-color: var(--size-label-background);
  border: 1px solid var(--size-label-border);
  border-radius: var(--s4);
  color: var(--size-label-color);
  cursor: auto;
  font-family: system-ui, sans-serif;
  font-size: 0.7em;
  left: 15px !important;
  max-height: calc(100vh - var(--toolbar-height));
  opacity: 0;
  padding: 2px;
  position: absolute;
  top: 5px !important;
  transition: opacity 0.1s;
  white-space: nowrap;
  z-index: 10;

  &.visible {
    opacity: 100%;
    transition: opacity 0.1s;
  }
}

#select-editor {
  border-bottom: 1px solid var(--o2);
  color: var(--toolbar-text-color);
  height: 34px; // todo (toolbar - tab-height) = 36px - (border 1 + top 2)
  margin: 0 0.5rem 0 0;
  position: relative;

  > ul {
    align-items: stretch;
    display: flex;
    height: 100%;
    justify-content: flex-start;
  }
}

li.editor-title {
  align-items: center;
  background: var(--toolbar-background-color);
  border-bottom: 1px solid var(--o2); // todo editor border
  border-top-left-radius: var(--s4);
  border-top-right-radius: var(--s4);
  color: var(--editor-title-text-color);
  cursor: pointer;
  display: flex;
  font-size: inherit;
  list-style: none;
  position: relative;
  top: 2px;
  width: 100px;

  &.half-width {
    width: 48%;
  }

  &:hover {
    background-color: var(--toolbar-background-active-color);
    color: var(--editor-title-text-active-color);
  }

  > span {
    padding-left: 0.5rem;
  }

  &.active {
    background-color: var(--toolbar-background-active-color);
    border-bottom-color: var(--c4); // currentColor;
    color: var(--editor-title-text-active-color);

    > .language-menu-button {
      background-color: var(--language-menu-button-active-color);

      &:hover {
        background-color: var(--language-menu-button-active-hover-color);
      }
    }
  }

  &.hidden {
    display: none;
  }

  > .language-menu-button {
    background-color: transparent; // todo var(--language-menu-button-color);
    border: 0;
    border-radius: var(--s4);
    color: currentColor;
    cursor: pointer;
    height: 20px;
    margin: 0;
    outline: none;
    padding: 0;
    place-content: center;
    position: absolute;
    right: 5%;
    text-align: center;
    text-decoration: none;
    width: 20px;

    &:hover {
      background-color: var(--language-menu-button-hover-color);
    }
  }

  > .language-menu-button:focus + .menu-scroller {
    animation: fadeIn 0.4s forwards;
    display: block;

    .dropdown-menu {
      animation: fadeIn 0.4s forwards;
      display: block;
    }
  }
}

.dropdown-menu {
  background-clip: padding-box;
  background-color: var(--menu-background-color);
  border: 1px solid var(--menu-border-color);
  border-radius: var(--s4);
  box-shadow: 0 0 12px 2px var(--menu-shadow-color);
  display: none;
  font-size: 0.875rem;
  list-style: none;
  max-width: calc(100% - 18px);
  overflow: visible;
  padding: var(--s8);
  position: absolute;
  right: 0;
  top: 0;
  width: calc(100% - var(--s16));
  width: 100%;

  li[role='separator'] {
    background: var(--menu-split-color);
    margin: 2px calc(1px - var(--s8));
    padding: 1px 0;
  }

  .hint--left::after {
<<<<<<< HEAD
    margin-bottom: -14px; // fix menu language tooltip = (iconSize - padding)
=======
    margin-bottom: -18px; // fix menu language tooltip
>>>>>>> 54ca72ba
  }
}

.menu-scroller {
  display: none;
  height: calc(100vh - 42px);
  overflow-x: hidden;
  overflow-y: scroll;
  position: absolute;
  right: 0;
  scrollbar-width: none;
  top: 32px;

  &::-webkit-scrollbar {
    display: none;
  }

  &.hidden {
    display: none !important;
  }
}

.menu-scroller-markup {
  max-width: 50vw;
  right: -180%;
  width: 400%;
}

.menu-scroller-style {
  max-width: 50vw;
  right: -180%;
  width: 400%;
}

.menu-scroller-script {
  right: 0;
  transform: translateX(40%);
  width: 570%;
}

.dropdown-menu-markup,
.dropdown-menu-style {
  column-count: 2;
  column-rule: 1px solid var(--menu-split-color);
}

.dropdown-menu-script {
  column-count: 3;
  column-rule: 1px solid var(--menu-split-color);
}

.column-break {
  break-before: column;
}

@media only screen and (max-width: 768px) {
  .menu-scroller {
    max-width: 80vw;
    width: 120%;
  }

  .menu-scroller-markup {
    right: 0;
    transform: translateX(50%);
    width: 400%;
  }

  .menu-scroller-style {
    right: 0;
    transform: translateX(50%);
    width: 400%;
  }

  .menu-scroller-script {
    right: 0;
    transform: translateX(40%);
    width: 570%;
  }

  .dropdown-menu.submenu {
    left: 98%;
    margin: 0 !important;
    padding: 0 !important;
    right: unset;
    top: 0;
  }
}

@media only screen and (max-width: 480px) {
  .menu-scroller-markup,
  .menu-scroller-style {
    left: -10%;
    width: 300%;
  }
}

#app-menu-project-container,
#app-menu-settings-container,
#app-menu-help-container {
  left: 3em;
  left: 2.5rem;
  top: var(--toolbar-height); // TODO css var
  // width: 240px; // TODO do not define 'width' to show submenu
}

#app-menu-settings-container {
  left: 9em; // todo menu
  left: 7.35rem;
}

#app-menu-help-container {
  left: 16em; // todo menu
  left: 12.75rem;
}

@media only screen and (max-width: 1179px) {
  #app-menu-project-container {
    left: 3em;
  }

  #app-menu-settings-container {
    left: 5em;
  }

  #app-menu-help-container {
    left: 7em;
  }
}

#app-menu-project-container:hover,
#app-menu-settings-container:hover,
#app-menu-help-container:hover {
  animation: fadeIn 0.4s forwards;
  display: block;
}

#app-menu-project-button,
#app-menu-settings-button,
#app-menu-help-button {
  &:focus + .menu-scroller,
  &:active + .menu-scroller,
  &:focus + .menu-scroller .dropdown-menu,
  &:active + .menu-scroller .dropdown-menu {
    animation: fadeIn 0.4s forwards;
    display: flex;

    &#app-menu-project,
    &#app-menu-settings,
    &#app-menu-help {
      display: block;
    }
  }
}

#app-menu-project:hover,
#app-menu-settings:hover,
#app-menu-help:hover {
  animation: fadeIn 0.4s forwards;
  display: block;
}

#app-menu-help,
#app-menu-settings,
#app-menu-project {
  column-count: 1;
  left: 0;
  margin-top: 0;
  max-width: 45vw;
  right: unset;
  top: 0;
  width: 240px;

  &:hover {
    display: block !important;
  }

  > li {
    display: block;
  }

  li {
    border-radius: var(--s4);
    position: relative;

    &.link-and-switch {
      display: flex;

      a {
        flex-grow: 1;

        &:hover {
          color: var(--link-color);
          text-decoration: underline;
        }

        #sync-indicator.hidden {
          display: none;
        }
      }
    }

    > {
      * {
        position: relative;
      }
    }

    .range-slider-label {
      display: flex;
      justify-content: space-between;

      input[type='range'] {
        width: 8em;
      }

      @media only screen and (max-width: 768px) {
        input[type='range'] {
          width: 3em;
        }
      }
    }
  }
}

.dropdown-menu li,
.dropdown-menu > li {
  border-radius: var(--s4);
  break-inside: avoid-column;
  display: flex;
  justify-content: space-between;

  &:hover,
  &.active {
    background-color: var(--menu-hover-color);
  }

  > *,
  a.subtitle {
    color: var(--menu-text-color);
    display: block;
    padding: 0.4em 0.8em;
    text-decoration: none;
  }

  a.subtitle {
    cursor: default;

    &:hover {
      background-color: var(--menu-background-color);
    }
  }

  &.processor-item {
    font-size: 0.9em;
  }
}

.submenu {
  column-count: 1 !important;
  display: none !important;
  left: 98%;
  margin: 0 !important;
  padding: 0 !important;
  position: absolute !important;
  right: unset;
  top: 0;
  width: 320px;
}

#open-link:hover + #open-list,
#open-list:hover {
  display: block !important;
}

#app-menu-project a:hover + .submenu,
#app-menu-project i:hover + a + .submenu {
  display: block !important;
}

.submenu:hover {
  display: block !important;
}

i.arrow {
  color: var(--submenu-arrow-color);
  display: inline-block;
  font-family: system-ui, sans-serif;
  font-weight: bold;
  padding: 10px 15px 10px 10px;
  position: absolute !important;
  right: 3px;
  text-decoration: none;
  top: calc(50% - 0.5em);

  &.submenu-chevron {
    // todo ltr - rtl
  }

  &.left {
    // todo transform: rotate(180deg);
  }

  &::before {
    border-right: 2px solid;
    content: '';
    display: block;
    height: 0.4em;
    margin-top: -0.3em;
    position: absolute;
    right: 0.5em;
    top: 50%;
    transform: rotate(135deg);
    width: 0;
  }

  &::after {
    border-right: 2px solid;
    content: '';
    display: block;
    height: 0.4em;
    margin-top: -1px;
    position: absolute;
    right: 0.5em;
    top: 50%;
    transform: rotate(45deg);
    width: 0;
  }
}

@media only screen and (max-width: 768px) {
  i.arrow {
    left: 0;
  }
}

.range-slider {
  appearance: none;
  background: var(--switch-off-color);
  border-radius: var(--s8);
  height: 8px;

  &::-webkit-slider-thumb {
    appearance: none;
    background: var(--switch-on-color);
    border-radius: 50%;
    cursor: pointer;
    height: 16px;
    width: 16px;
  }

  &::-moz-range-thumb {
    background: var(--switch-on-color);
    border-radius: 50%;
    cursor: pointer;
    height: 16px;
    width: 16px;
  }
}

.switch {
  cursor: pointer;

  div {
    display: block;
    height: 18px;
    position: absolute;
    right: 0.3em;
    top: calc((60% - 9px) * 0.8);
    transform: scale(0.8);
    width: 34px;
  }

  .slider {
    background-color: var(--switch-off-color);
    border: 1px solid var(--o4);
    bottom: 0;
    cursor: pointer;
    left: 0;
    position: absolute;
    right: 0;
    top: 0;
    transition: 0.4s;

    &::before {
      background-color: var(--light, --switch-background-color);
      bottom: 2px;
      content: '';
      height: 14px;
      left: 2px;
      position: absolute;
      transition: 0.4s;
      width: 14px;
    }
  }

  input {
    height: 0;
    opacity: 0;
    width: 0;

    &:checked + .slider {
      background-color: var(--switch-on-color);
    }

    &:focus + .slider {
      box-shadow: 0 0 1px var(--switch-on-color);
    }

    &:checked + .slider::before {
      transform: translateX(16px);
    }

    &:indeterminate + .slider {
      background-color: var(--switch-indeterminate-color);
    }

    &:indeterminate + .slider::before {
      transform: translateX(8px);
    }
  }

  .slider.round {
    border-radius: 16px;

    &::before {
      border-radius: 50%;
    }
  }
}

#app-menu-project .switch div {
  right: 0.8em;
  top: calc((60% - 9px) * 0.9);
  transform: scale(0.9);
}

@media only screen and (max-width: 480px) {
  .switch div {
    right: 0;
    top: calc((60% - 9px) * 0.6);
    transform: scale(0.6);
  }

  #app-menu-project .switch div {
    right: 0.4em;
    top: calc((60% - 9px) * 0.7);
    transform: scale(0.7);
  }
}

@keyframes fadeIn {
  from {
    opacity: 0;
  }

  to {
    opacity: 1;
  }
}

@keyframes overlayfadeIn {
  from {
    opacity: 0;
  }

  to {
    opacity: 0.7;
  }
}

@keyframes fadeOut {
  from {
    opacity: 0;
  }

  to {
    opacity: 1;
  }
}

@keyframes overlayfadeOut {
  from {
    opacity: 0.7;
  }

  to {
    opacity: 0;
  }
}

#overlay,
#modal-container {
  height: 100%;
  left: 0;
  margin: 0;
  overflow: hidden;
  position: absolute;
  top: 0;
  width: 100%;
}

#overlay {
  animation: overlayfadeIn 0.4s forwards;
  background-color: var(--overlay-background-color);
  opacity: 0.7;
}

#modal-container {
  align-items: center;
  animation: fadeIn 0.4s forwards;
  display: flex;
  justify-content: center;
}

#overlay.hidden {
  animation: overlayfadeOut 0.4s forwards;
}

#modal-container.hidden {
  animation: fadeOut 0.4s forwards;
}

.tagify {
  display: flex;
  flex-direction: row;
  flex-wrap: nowrap !important;
  font-size: var(--s12);
  max-width: 140px;
  overflow-x: auto;
  overflow-y: hidden;
  width: fit-content;
}

#modal {
  background-color: var(--modal-background-color);
  border-radius: var(--s8);
  color: var(--modal-text-color);
  display: flex;
  flex-direction: column;
  max-height: 74vh;
  max-width: 52rem; // 832
  min-height: 36rem; // 464
  opacity: 1;
  padding-top: 2.5rem;
  position: relative;
  width: 80vw;

  .modal-message {
    text-align: center;
    width: 100%;

    &.hidden {
      display: none;
    }

    .no-data,
    .no-data#assets-no-match {
      background: var(--o1);
      border: 1px solid var(--o2);
      border-radius: var(--s4);
      margin: 1rem;
      padding: 1rem;
      width: calc(100% - 2rem);
    }
  }

  .modal-search {
    align-items: center;
    background: var(--o1);
    border: 1px solid var(--o2);
    border-radius: var(--s4);
    display: flex;
    flex-direction: row;
    font-size: var(--s14);
    margin-bottom: 1.5rem;
    place-content: space-between;
    place-items: center;
    width: 100%;

    > div {
      align-items: center;
      display: inherit;
    }

    > div:last-child {
      justify-content: flex-end;
    }

    > span#sort-by-label {
      border-right: 1px solid var(--o2);
    }

    #assets-sort-by-label,
    #snippets-sort-by-label,
    #sort-by-label {
      > span {
        padding: 0 var(--s4);
        white-space: nowrap;
      }
    }

    #assets-reset-filters,
    #assets-sort-by-label,
    #assets-sort-by-last-modified,
    #assets-sort-by-title,
    #assets-sorted-asc,
    #assets-sorted-desc,
    #reset-filters,
    #snippets-reset-filters,
    #snippets-sort-by-label,
    #snippets-sort-by-last-modified,
    #snippets-sort-by-title,
    #snippets-sorted-asc,
    #snippets-sorted-desc,
    #sort-by-label,
    #sort-by-last-modified,
    #sort-by-title,
    #sorted-asc,
    #sorted-desc {
      /* border: 1px solid var(--4); */
      display: inline-flex;
      font-size: inherit !important;
      height: 32px;
      min-width: 32px;
      padding: 8px;
      place-items: center;
    }

    #assets-reset-filters,
    #assets-sort-by-last-modified,
    #assets-sort-by-title,
    #assets-sorted-asc,
    #assets-sorted-desc,
    #assets-type-filter,
    #language-filter,
    #reset-filters,
    #snippets-reset-filters,
    #snippets-sort-by-last-modified,
    #snippets-sort-by-title,
    #snippets-sorted-asc,
    #snippets-sorted-desc,
    #sort-by-last-modified,
    #sort-by-title,
    #sorted-asc,
    #sorted-desc {
      background-color: var(--o3);
      border-left: 1px solid var(--o3);
      border-right: 1px solid var(--o3);

      &:hover,
      &.active {
        background: var(--o5);
        border-color: var(--o1);
      }
    }

    a#assets-sorted-asc,
    a#assets-sorted-desc {
      /* border: 1px solid blue; */
      // height: 32px;
      padding: 8px;
      width: 32px;
    }

    input#filter-tags {
      border: 1px solid green !important;
    }

    select#assets-type-filter,
    select#language-filter,
    select#snippets-lang-filter {
      // appearance: none;
      border-radius: 0; //var(--s4);
      font-size: inherit !important;
      height: 32px !important;
      margin: 0 !important;
      max-width: 10rem;
      width: fit-content;
    }

    input#search-assets,
    input#search-projects,
    input#search-snippets,
    .tagify {
      background: var(--o1);
      border-radius: 0; //var(--s4);
      height: 32px;
      padding: 0 0.5rem;
      width: 50%;

      &:hover,
      &:focus {
        background: var(--o3);
      }
    }
  }

  :where(.modal-search) a#assets-reset-filters,
  a#reset-filters,
  a#snippets-reset-filters {
    border-bottom-right-radius: var(--s4);
    border-top-right-radius: var(--s4);
  }

  &.small {
    max-height: 32rem; // 32=512 px
    min-height: 200px;
    overflow-y: auto;
    width: 25rem; // 25=400px;
  }

  span.code {
    background-color: var(--c1, rgb(231, 231, 231));
    border: 1px solid var(--c2, rgb(191, 191, 191));
    border-radius: var(--s4);
    font:
      normal 0.8rem/1.5 ui-monospace,
      monospace;
    padding: 0.125rem 0.5rem;
  }

  .close-container {
    display: flex;
    justify-content: center;
  }

  #list-container,
  #assets-list-container,
  #snippets-list-container {
    width: 100%;

    .list-button:hover {
      box-shadow: 0 1px 2px rgba(0, 0, 0, 0.176);
      // transform: translateY(1px) 0.5s;
    }

    li {
      &.hidden {
        animation: disappear 500ms forwards;

        * {
          display: none !important;
        }
      }

      &.selected {
        .default-template-label {
          display: unset;
        }

        .template-default-link {
          display: none;
        }
      }

      .default-template-label {
        color: rgb(100, 100, 100);
        display: none;
        font-size: 0.7em;
        font-weight: 500;
        margin-left: 5px;

        span {
          color: rgb(128, 128, 128);
          font-size: 1em !important;
        }
      }

      .template-default-link {
        display: unset;
      }
    }
  }

  ::placeholder {
    color: var(--light);
    opacity: 0.4;
  }

  a {
    color: var(--link, #2196f3);
    /*    flex-grow: 1; */
    margin: 0;
    text-decoration: none;
  }

  .template-default-link,
  .template-remove-default-link {
    color: var(--link);
    display: inline-block;
    font-size: 0.7em;
    font-weight: normal;
    margin: 0.5em;
    min-width: 3em;
    padding: 0.2em;

    &:hover {
      text-decoration: underline;
    }
  }

  .light {
    // todo css var color: rgb(128, 128, 128);
    font-size: 0.8em;
    font-weight: 400;
    line-height: 2;
    // margin-left: 5px;
  }

  #add-asset-data-url {
    #data-url-output {
      background: var(--o1);
      border-radius: var(--s8);
      padding: 1rem;
      width: 100%;
    }
  }

  #add-snippet-container {
    #add-snippet-editor {
      height: 10em !important;
      width: 100%;
    }

    input#add-snippet-title-input,
    textarea#add-snippet-description-textarea,
    select#language-select {
      margin-bottom: 1rem;
      width: 100%;
    }
  }

  .actions {
    align-items: center;
    align-self: flex-start;
    background: var(--o2);
    border-bottom-left-radius: 4px; // todo border
    border-top-right-radius: 4px;
    display: flex;
    flex-direction: column;

    .action-button {
      background: transparent;
      border-radius: var(--s4);
      color: var(--light);
      cursor: pointer;
      height: 1.5em;
      margin: 0.5em 0;
      opacity: 0.6;
      padding: 5px;
      text-align: center;
      width: 32px;

      &:focus,
      &:hover {
        //background: var(--modal-close-hover);  TODO var bg
        opacity: 1;
      }
    }
  }

  a[target='_blank']::after {
    content: '\2197';
    display: inline-block;
    margin: 0 0.3em;
    width: 0.7em;
  }

  .img-preview {
    aspect-ratio: 16 / 9; // 120 × 68
    background: var(--o2);
    border-radius: var(--s4);
    height: auto; // 68px; // 64px;
    margin: 1rem 0 0.5rem;
    min-width: calc(100% + 32px); // todo test 110% 120px; // 64px;
    object-fit: contain; // cover;
  }

  .img-preview-larger {
    aspect-ratio: 16 / 9; // 240 × 135
    height: 135px; // 128px;
    margin: 0 auto var(--s8);
    object-fit: cover;
    width: 240px; // 128px;
  }

  .asset-details {
    width: 100%;
  }

  a.asset-link,
  a.open-project-link,
  a.snippet-link {
    border-radius: var(--s4);
    display: block;
    max-width: calc(100% - 32px);
    padding: 0.5rem 1rem;
    width: 100%;
  }

  .asset-link::before,
  .snippet-link::before {
    display: none;
  }

  .asset-link::after,
  .snippet-link::after {
    height: 1.5rem !important;
    opacity: 1;
    top: 4px !important;
  }

  .asset-item,
  .snippet-item {
    display: flex;
    flex-wrap: wrap;
    justify-content: start;
    width: 100%;
  }

  .asset-title,
  .open-title {
    color: var(--light);
    font-size: 1.25em;
    font-weight: 300;
    height: auto;
    width: 100%;
  }

<<<<<<< HEAD
  .overflow-text {
    max-width: calc(100% - 42px);
    overflow-x: hidden;
    overflow-y: visible;
    text-overflow: ellipsis;
    white-space: nowrap;
    width: 28ch;
=======
  .img-preview-larger {
    margin: 0 auto var(--s8);
    max-height: 128px;
    max-width: 128px;
  }

  .asset-details {
    margin-bottom: .5rem;
    width: calc(100% - 80px);
  }

  .asset-link::before,
  .snippet-item::before {
    display: none;
>>>>>>> 54ca72ba
  }

  .asset-url.overflow-text {
    max-width: 240px;
    max-width: 27ch;
  }

  .project-tags::before {
<<<<<<< HEAD
    --svg: url("data:image/svg+xml,%3Csvg xmlns='http://www.w3.org/2000/svg' viewBox='0 0 21 21'%3E%3Cg fill='none' fill-rule='evenodd' transform='translate(1 3)'%3E%3Cpath stroke='%23000' stroke-linecap='round' stroke-linejoin='round' d='M11.914.5H15.5a2 2 0 0 1 2 2v3.586a1 1 0 0 1-.293.707l-6.793 6.793a2 2 0 0 1-2.828 0l-3.172-3.172a2 2 0 0 1 0-2.828L11.207.793A1 1 0 0 1 11.914.5'/%3E%3Cpath stroke='%23000' stroke-linecap='round' stroke-linejoin='round' d='m7.5 13.5l-2.013 1.006A2 2 0 0 1 2.72 13.42L1.105 9.114a2 2 0 0 1 .901-2.45L9.5 2.5'/%3E%3Crect width='2' height='2' x='14' y='2' fill='%23000' rx='1'/%3E%3C/g%3E%3C/svg%3E");
    background-color: currentColor;
    color: white;
    content: ' ';
    display: inline-block;
    height: 1em;
    margin-right: 4px;
    mask-image: var(--svg);
    mask-repeat: no-repeat;
    mask-size: 100% 100%;
    width: 1em;
=======
      content: ' ';
      color: white;
      display: inline-block;
      width: 1em;
      height: 1em;
      --svg: url("data:image/svg+xml,%3Csvg xmlns='http://www.w3.org/2000/svg' viewBox='0 0 21 21'%3E%3Cg fill='none' fill-rule='evenodd' transform='translate(1 3)'%3E%3Cpath stroke='%23000' stroke-linecap='round' stroke-linejoin='round' d='M11.914.5H15.5a2 2 0 0 1 2 2v3.586a1 1 0 0 1-.293.707l-6.793 6.793a2 2 0 0 1-2.828 0l-3.172-3.172a2 2 0 0 1 0-2.828L11.207.793A1 1 0 0 1 11.914.5'/%3E%3Cpath stroke='%23000' stroke-linecap='round' stroke-linejoin='round' d='m7.5 13.5l-2.013 1.006A2 2 0 0 1 2.72 13.42L1.105 9.114a2 2 0 0 1 .901-2.45L9.5 2.5'/%3E%3Crect width='2' height='2' x='14' y='2' fill='%23000' rx='1'/%3E%3C/g%3E%3C/svg%3E");
      background-color: currentColor;
      mask-image: var(--svg);
      mask-repeat: no-repeat;
      mask-size: 100% 100%;
      margin-right: 4px;
>>>>>>> 54ca72ba
  }

  .project-tags {
    .language-tag,
    .user-tag {
      background-color: var(--o2);
      border: 1px solid var(--o4);
      border-radius: var(--s4);
      display: inline-block;
      font-size: var(--s10);
      font-weight: normal;
      margin: 0.5em;
      min-width: 3em;
      padding: var(--s2) var(--s4);
      text-align: center;

      &:hover:not(.template-tag) {
        cursor: pointer;
        text-decoration: underline;
      }
    }

    .user-tag {
      background-color: #3f848d;
      color: white;
    }
  }

  .language-info > h3,
  .modal-title {
    backdrop-filter: blur(5px);
    background: var(--o2);
    border-radius: var(--s8);
    box-sizing: border-box;
    color: var(--modal-title);
    font-size: 1.25em;
    font-weight: 300;
    margin: 1rem;
    max-width: calc(100% - 2rem);
    padding: 0.25rem 1rem;
    position: absolute;
    top: 0;
    width: 100%;
    z-index: 10;
  }

  #prompt-screen {
    display: flex;
    flex-direction: column;
    width: 100%;
  }

  .buttons {
    display: flex;
    /*     width: calc(100% - 2rem);
    margin-bottom: 1rem; */
  }

  #prompt-recover-screen {
    .modal-screen-container {
      margin-bottom: 0;
    }

    .disable-recover {
      margin-top: 1em;
    }

    #disable-recover-checkbox {
      margin: 0.7em 0 0 1em;
    }
  }

  .button {
    background: var(--o4);
    border: 1px solid var(--o5);
    border-radius: var(--s4);
    box-shadow: 0 3px 6px rgba(0, 0, 0, 0.176);
    color: var(--link);
    cursor: pointer;
    font-size: var(--s14);
    margin: 0 0.5em;
    min-width: 100px;
    outline: none;
    padding: 0.5em;
    place-self: center;
    transition: all 0.4s ease-in-out;

    &:hover {
      background: var(--o5); // todo css var
    }

    &:active {
      background: var(--o5); // todo css var
    }

    &.danger {
      background-color: rgba(177, 27, 27, 0.7);
      color: hsl(350, 96%, 90%);

      &:hover {
        background-color: rgb(177, 27, 27);
      }
    }
  }

  .button.hidden {
    display: none;
  }

  ul.open-list {
    display: flex;
    flex-direction: row;
    flex-wrap: wrap;
    gap: 1rem;
    justify-content: flex-start;
    margin: 0;
    padding: 0;
    text-align: center;
    width: 100%;

    &.hidden {
      visibility: hidden;
    }
  }

  .open-list li {
    align-items: center;
    background-color: var(--o1, #1d232a);
    border: 1px solid var(--o2);
    border-radius: var(--s8);
    box-shadow: 0 3px 6px rgba(0, 0, 0, 0.176);
    display: inline-flex;
    list-style: none;
    margin: 0;
    max-width: calc(50% - 0.5rem);
    min-height: 4em;
    padding: 0;
    text-align: left;
    transform: scaleY(1);
    transition: all 0.4s ease-in-out;
    width: 80%;
    width: 100%;

    @media only screen and (max-width: 768px) {
      width: 100%;
    }

    &:hover {
      background-color: var(--o2);
      box-shadow: 0 1px 2px rgba(0, 0, 0, 0.176);
    }

    &.selected {
      background-color: var(--o2);
    }

    a.open-project-link {
      width: 100%;
    }
  }

  form {
    background: var(--o1);
    border-radius: var(--s8);
    margin-bottom: 1em;
    padding: 1em;
    text-align: start;
  }

  .modal-screen-container {
    align-content: center;
    align-items: center;
    display: flex;
    flex-direction: row;
    flex-wrap: wrap;
    justify-content: center;
    margin: 1em;
    padding: 1em 1em 0;
    width: calc(100% - 2em);

    .buttons {
      display: flex;
      flex-grow: 1;
      justify-content: end;
      margin: 0 0 1.5rem;
    }
  }

  .modal-screen {
    width: 100%;
  }

  .tab-content {
    display: none;
    height: 100%;
    width: 100%;

    &.active {
      display: flex;
    }
  }

  label {
    display: inline-block;
    font-weight: 400;
    margin-bottom: 0.5em;
    // text-align: left;
    // width: 80%;
  }

  .label-description {
    color: #777;
    float: right;
    font-size: 0.8em;
    font-weight: normal;
  }

  input:not([type='radio']):not([type='checkbox']) {
    background: var(--o2);
    border: 1px solid var(--o3);
    border-radius: var(--s4);
    color: var(--light);
    // height: 2em;
    outline: none;
    // width: 80%;
    padding: 0.5rem;
  }

  select {
    appearance: none;
    background-color: var(--o3);
    background-image: url("data:image/svg+xml,%3Csvg xmlns='http://www.w3.org/2000/svg' width='1em' height='1em' viewBox='0 0 24 24'%3E%3Cpath fill='%23aaa' d='M18 9c.852 0 1.297.986.783 1.623l-.076.084l-6 6a1 1 0 0 1-1.32.083l-.094-.083l-6-6l-.083-.094l-.054-.077l-.054-.096l-.017-.036l-.027-.067l-.032-.108l-.01-.053l-.01-.06l-.004-.057v-.118l.005-.058l.009-.06l.01-.052l.032-.108l.027-.067l.07-.132l.065-.09l.073-.081l.094-.083l.077-.054l.096-.054l.036-.017l.067-.027l.108-.032l.053-.01l.06-.01l.057-.004z'/%3E%3C/svg%3E");
    background-position: 98% 50%;
    background-repeat: no-repeat;
    border: 1px solid var(--o4);
    border-radius: var(--s4);
    color: var(--light);
    cursor: pointer;
    font-size: inherit !important;
    margin: 0 0 1rem;
    max-width: 80%;
    outline: none;
    padding: 0.5rem 1.5rem 0.5rem 0.5rem;
    width: 100%;
  }
  /*  select:focus {
    box-shadow: 0 0 0 0.125rem var(--c2);
  } */

  select option {
    background-color: var(--c4);
    color: #fff;
  }

  /* selected option - not working in Firefox, requires form or workaround autocomplete=off */
  select option:checked {
    background-color: var(--c2); // todo css var
  }

  textarea:not(.inputarea) {
    background: var(--o2);
    border: 1px solid var(--o2);
    border-radius: var(--s4);
    color: var(--light);
    height: 4em;
    min-height: 4em;
    outline: none;
    padding: 0.5rem;
    resize: vertical;
    width: 80%;
  }

  .padded {
    margin: 1em 0;
    // padding: 0.5em 10%;
    // text-align: left;

    label {
      display: inline;
      margin: unset;
      width: unset;
    }
  }

  #share-screen {
    #share-top-text {
      display: flex;
      flex-grow: 1;
      justify-content: space-between;
      margin-bottom: 1em;
      /* margin: 2rem 0 1rem; */
      // width: calc(100% - 2rem);
    }

    #share-permanent-url {
      input[type='checkbox'] {
        margin-right: 5px;
        transform: scale(0.8);
      }

      label {
        display: inline;
        font-size: unset;
        font-weight: unset;
        margin: unset;
        text-align: unset;
        width: unset;
      }
    }

    #share-click-to-copy {
      cursor: pointer;
    }

    #share-url-input {
      font-size: 0.8em;
      width: calc(100% - 1rem);
    }

    .share-expiry {
      display: flex;
      flex-grow: 1;
      /* justify-content: space-between; */
      margin: 0.5rem 0;
      /* width: 100%; */

      div {
        display: flex;
        flex-grow: 1;
        justify-content: space-between;
        /* width: 100%; */
      }
    }

    .share-short-url-expiry {
      display: none !important;
    }

    .short-url {
      .share-encoded-url-expiry {
        display: none !important;
      }

      .share-short-url-expiry {
        display: flex !important;
      }
    }

    #share-links-container {
      margin: 0;
    }
  }

  .qrcode-container {
    display: none;
    justify-content: center;
    position: relative;
    transform: translateY(-16rem);
    width: 100%;
  }

  #login-screen {
    .modal-content {
      width: 100%;

      label,
      input[type='checkbox'] {
        margin-bottom: 0.5em;
      }

      p {
        margin-bottom: 0.5rem;
      }

      .login-access {
        background: var(--o1);
        border-radius: var(--s8);
        // height: 100%;
        /* margin: 1em; */
        padding: 1em;
      }

      .buttons {
        display: flex;
        justify-content: center;
        margin: 1em 0 0;
      }
    }

    .description {
      font-size: 14px;
      margin: 0 -1em;
      padding: 1em 1em 0;

      p:not(:last-child) {
        margin-bottom: 0.5em;
      }
    }

    // .description svg {
    //   vertical-align: -0.175em;
    // }
  }

  #deploy-container {
    input[type='checkbox'] {
      margin-right: 0.7em;
    }

    .qrcode-container {
      display: flex;
      position: relative;
    }
  }

  #embed-preview-container {
    align-items: center;
    border: 1px solid #123;
    border-radius: var(--s8);
    display: flex;
    height: 300px;
    justify-content: center;
    margin-bottom: 1rem;
  }

  #embed-preview-iframe {
    border: 0;
    border-radius: var(--s8);
    height: 100%;
    width: 100%;
  }

  #embed-code {
    border-radius: var(--s8);
    height: 12em !important; // test auto (options resize textarea
    /* margin: 1em !important; */
    text-align: left;
    /* width: calc(100% - 2em); */

    > pre {
      padding: 0.5em;
    }
  }

  #backup-container {
    /* padding-top: 2em; */

    #backup-stores {
      display: flex;
      flex-wrap: wrap;
      justify-content: space-evenly;

      .backup-store {
        margin: 1.5em 0;
        white-space: nowrap;
      }
    }

    input[type='checkbox'] {
      margin-top: 0.7em;
    }

    .input-container {
      display: flex;
      flex-wrap: wrap;
      justify-content: space-evenly;
      margin: 1rem;

      span {
        white-space: nowrap;
      }
    }
  }

  #broadcast-container {
    #broadcast-channel-url-section {
      display: none;
    }

    #broadcast-server-url {
      width: 100%;
    }

    #broadcast-channel-url {
      display: inline-block;
      margin-bottom: 1em;
      overflow-wrap: break-word;
    }
  }

  #editor-settings-container {
    .modal-screen {
      position: relative;
    }

    #editor-settings-format-link {
      font-size: 0.9em;
      position: absolute;
      right: 10%;
      top: 0.25em;
    }

    #editor-settings-preview-container {
      height: 250px !important;
      margin-bottom: 1rem;
      max-height: 250px;
    }

    #editor-settings-form,
    .description {
      margin-bottom: 1rem;
    }

    .field-note {
      font-size: 0.8em;
      margin-top: -1em;
    }
  }

  #import-container {
    //padding-top: 2em;

    input#code-url,
    input#json-url,
    input#bulk-json-url {
      width: calc(100% - 1rem);
    }
  }

  #info-container {
    input:not([type='radio']):not([type='checkbox']),
    textarea:not(.inputarea) {
      margin-bottom: 1rem;
      width: 100%;
    }

    .tagify {
      min-width: 100%;
    }
  }

  #resources-container {
    .modal-screen {
      align-items: flex-start;
      display: flex;
      flex-direction: column;
      flex-grow: 0.8;
      justify-content: space-around;
      // text-align: center;
      width: 100%;
    }

    input:not([type='radio']):not([type='checkbox']) {
      margin-bottom: 1rem;
      width: 100%;
    }

    textarea#external-stylesheets,
    textarea#external-scripts {
      margin-bottom: 1rem;
      width: 100%;
    }

    #resources-textarea-container {
      margin-bottom: 0.5rem;
      width: 100%;
    }

    #resources-result-container {
      align-self: flex-start;
      display: none;
      position: relative;
      width: 100%;
    }

    #resources-search-results {
      background-color: var(--c2); // todo menu bg ?
      border: 1px solid var(--c3);
      border-radius: var(--s4);
      box-shadow: 0 3px 6px rgb(0 0 0 / 18%);
      list-style: none;
      // margin: 0;
      // margin-bottom: 8px;
      margin-left: 10%;
      padding: 0;
      position: absolute;
      top: -1rem;
      width: 80%;
      z-index: 10;

      li {
        border-bottom: 1px solid var(--o4);
        padding: 0.5rem;
      }

      li:last-child {
        border: 0;
      }

      .search-result-item-title {
        font-weight: bold;
        overflow: hidden;
        text-align: left;
        text-overflow: ellipsis;
        white-space: nowrap;
      }

      .search-result-item-description {
        font-size: var(--s14);
        margin: 0.5em 0;
        overflow: hidden;
        text-align: left;
        text-overflow: ellipsis;
        white-space: nowrap;
      }

      .search-result-item-error {
        color: #f44336;
        font-size: 0.9em;
        margin: 0.5em 0;
        text-align: left;
      }

      .search-result-item-files {
        display: flex;
        flex-wrap: wrap;

        > span {
          display: flex;
          justify-content: center;
          margin-top: 0.5em;
          min-width: 9em;
          width: 33%;
        }

        a {
          align-items: center;
          background: var(--o4);
          border: 1px solid var(--o4);
          border-radius: var(--s4);
          /* color: var(--light); */
          display: flex;
          font-size: var(--s14);
          gap: 0.5em;
          height: 32px;
          padding: 0.5rem 0.7rem;
          text-decoration: none;
        }

        a:hover {
          background-color: var(--o5);
        }

        a:active {
          transform: translateY(1px);
        }
      }

      .add-resource::after {
        content: 'add +';
      }

      .resource-added {
        background-color: rgb(230, 230, 230);
        color: rgb(0, 128, 0) !important;
        cursor: default;

        &:active {
          transform: none !important;
        }

        &::after {
          content: 'Added ✔';
        }
      }
    }

    #fonts-container {
      align-items: center;
      display: flex;
      justify-content: space-between;
      margin-bottom: 1em;

      select {
        margin: 0;
        width: 100%;
      }

      .btn {
        background: var(--o4);
        border: 1px solid var(--o4);
        border-radius: var(--s4);
        box-shadow: 0 1px 2px rgba(0, 0, 0, 0.176);
        color: var(--light);
        cursor: pointer;
        height: 32px;
        min-width: 3em;

        &:hover {
          background: var(--o4);
          color: var(--light);
          transform: none;
        }

        &:active {
          box-shadow: none;
          transform: translateY(1px);
        }
      }
    }
  }

  #welcome-container {
    .modal-screen {
      align-items: start;
      display: inherit;
      flex-direction: column;
      flex-wrap: wrap;
      margin-bottom: 1.5rem;
      max-height: 32rem;
      width: 100%;

      &.no-recent {
        max-height: 28em;
      }
    }

    .modal-section {
      box-sizing: border-box;
      margin-bottom: 1rem;
      padding: 0 1rem;
      text-align: start;
      width: 48%;

      ul.modal-docs {
        columns: 2;
      }

      .default-template-li {
        visibility: hidden;

        .default-template {
          display: none;
        }
      }

      .welcome-support {
        display: flex;
        flex-wrap: nowrap;
        gap: 0.25rem;
      }

      .welcome-support > div {
        display: flex;
        flex-grow: 1;
        width: 80px;
      }

      .welcome-support > div > a {
        background: var(--o1);
        border-radius: var(--s4);
        font-size: 0.75rem;
        padding: 0.5rem 0;
        text-align: center;
        text-decoration: none;
        width: 100%;

        &:hover {
          background: var(--c3);
          color: var(--light);
        }

        svg {
          height: 24px;
          vertical-align: -0.175em;
          width: 24px;
        }
      }

      .welcome-support > div > a[target='_blank']::after {
        content: '';
        filter: none;
        margin: 0;
        width: 0;
      }

      .more {
        font-size: smaller;
        margin-top: 0.3em;
      }

      h3 {
        font-weight: 300;
        margin: 0 0 0.25rem;
      }

      li {
        align-items: center;
        display: flex;
        gap: 0.5em;
        list-style: none;
        margin-bottom: var(--s4);
      }

      a {
        border-radius: var(--s4);
        opacity: 0.7;
        padding: var(--s4) var(--s8);
        text-decoration: none;
        transition: all 0.3s ease-in-out;
        width: 100%;

        &:hover {
          background: var(--c3);
          opacity: 1;
        }
      }

      img {
        filter: opacity(0.7);
        height: 1.2em;
      }

      .help-link img {
        height: 0.8em;
        margin-left: -0.5em;
      }
    }

    .modal-section:first-child {
      a {
        max-width: fit-content;

        > span {
          padding: 0.5rem;
        }
      }
    }

    #welcome-recover {
      background: var(--c3);
      border-radius: var(--s8);
      display: none;
      max-height: 12em;
      overflow: hidden;
      transition: max-height 0.7s ease-out;

      li {
        margin: 0.5rem;
      }

      .welcome-recover-actions {
        display: flex;
        padding: 0.5rem;
      }

      .welcome-recover-actions > * {
        align-items: center;
        display: flex;
        flex-grow: 1;
        gap: 0.2em;
      }

      .welcome-recover-actions > div > svg {
        margin-right: 0.5rem;
      }
    }

    @media only screen and (max-width: 768px) {
      .modal-screen {
        // max-height: unset;
        // todo column

        &.no-recent {
          max-height: unset;
        }
      }

      .modal-section {
        width: 100%; // todo column

        &#welcome-recover {
          order: -1;
        }

        ul.modal-docs {
          columns: 1;
        }
      }
    }

    #show-welcome {
      align-items: center;
      background: var(--c2);
      border-top-left-radius: var(--s8);
      border-top-right-radius: var(--s8);
      bottom: -2px;
      box-shadow: 0 0 8px 1px #0006;
      display: flex;
      justify-content: center;
      margin: 0 1em;
      padding: 0.25em 0;
      position: absolute;
      width: calc(100% - 2em);

      label {
        width: unset;
      }
    }
  }

  #about-container {
    .modal-screen {
      align-items: start;
      flex-direction: row;
      flex-wrap: wrap;
      justify-content: start;
      margin-top: 1em;
    }

    .modal-section {
      box-sizing: border-box;
      text-align: start;
      width: 48%;

      .more {
        font-size: smaller;
        margin-top: 0.3em;
      }

      h3 {
        margin: 0.5em 0;
      }

      p {
        margin-bottom: 1em;
      }

      li {
        align-items: center;
        display: flex;
        gap: 0.5em;
        list-style: none;
        margin-bottom: 0.2em;
      }

      a {
        text-decoration: none;

        &:hover {
          text-decoration: underline;
        }
      }
    }

    @media only screen and (max-width: 768px) {
      .modal-screen {
        max-height: unset;
      }

      .modal-section {
        padding-left: 0.5em;
        width: 100%;
      }

      ul.modal-docs {
        columns: 1;
      }
    }
  }

  .overflow-ellipsis {
    overflow: hidden;
    text-overflow: ellipsis;
    white-space: nowrap;
  }

  .error {
    color: rgb(255, 0, 0);
    font-weight: normal;
    margin-left: 1em;
  }

  .wide-button,
  .file-input-label {
    background-color: var(--c3);
    border: 1px solid var(--c4);
    border-radius: var(--s4);
    box-shadow: 0 3px 6px rgba(0, 0, 0, 0.176);
    box-sizing: content-box;
    color: var(--light);
    cursor: pointer;
    font-size: 1rem;
    margin: 1rem 0;
    outline: none;
    padding: 0.5rem;
    text-align: center;
    transition: all 0.5s ease-in-out;
    width: 50%;

    &.disabled {
      opacity: var(--disabled);
    }

    &:hover,
    &:active {
      background-color: var(--o5);
      border-bottom: 1px solid var(--o5);
      color: var(--link);
      transform: translateY(1px);
    }
  }
  /*
  button:hover,
  .file-input-label:hover {
    box-shadow: 0 1px 2px rgba(0, 0, 0, 0.176);
    transform: translateY(1px);

    &.disabled {
      box-shadow: 0 3px 6px rgba(0, 0, 0, 0.176);
      transform: none;
    }
  }

  button:active,
  .file-input-label:active {
    transform: scale(0.99) translateY(1px);

    &.disabled {
      transform: none;
    }
  } */

  .description {
    display: inline-block;
    padding: 1em; // todo check padding login + share modal
    width: 100%;

    &.center {
      display: block;
      text-align: center;
      width: unset;
    }

    &.help {
      background-color: var(--test-fail-background);
      border: 1px solid var(--test-fail-border);
      border-radius: var(--s4);
      color: var(--test-fail-color);
      font-size: inherit;
      margin: inherit;
      /* padding: var(--s8); */
    }

    &.info {
      background-color: var(--test-fail-background);
      border: 1px solid var(--test-fail-border);
      border-radius: var(--s4);
      color: var(--test-fail-color);
      font-size: inherit;
      margin: inherit;
      /* padding: var(--s8); */
    }

    ul {
      display: flex;
      flex-wrap: wrap;
      margin: 0.5em;
    }

    li {
      width: 33%;
    }
  }

  .nowrap {
    white-space: nowrap;
  }

  .file-input {
    display: none;
  }

  .light {
    color: rgb(141, 151, 186);
  }

  // templates thumb+svg+name
  ul.thumbnails {
    display: flex;
    flex-basis: calc((100% - 2rem) / 5);
    flex-direction: row;
    flex-wrap: wrap;
    font-size: 13px;
    gap: 0.25rem 0.25rem;
    list-style: none;
    margin: 1rem 0 0;
    padding: 0;
    user-select: none;
    width: 100%;

    li {
      background: var(--o1);
      border-radius: var(--s8);
      text-align: center;
      transition: background 0.5s ease-in-out;
      width: 19.5%;
    }

    @media only screen and (max-width: 1024px) {
      li {
        width: 19.5%;
      }
    }

    @media only screen and (max-width: 768px) {
      li {
        width: 24.4%;
      }
    }

    li:hover {
      background: var(--o5);
    }

    a {
      color: unset;
      display: flow-root;
      padding: 0.5rem 0;
      text-decoration: none;
    }

    img {
      height: 32px;
      width: 32px;
    }
  }

  .input-container {
    align-self: flex-start;
    margin-bottom: 1em;
    // margin-left: 10%;
    // text-align: left;

    > span {
      display: inline-block;
      margin-bottom: 0.5em;
      margin-right: 1.5em;
    }

    .radio-label {
      font-weight: unset;
      margin: 0;
      padding-left: 0.5em;
      width: unset;
    }
  }

  #templates-user {
    .loading {
      margin-top: 3em;
    }

    ul {
      height: fit-content;
    }
  }

  .modal-content {
    max-width: 100%;
    // width: calc(100% - 2rem);
  }

  .modal-status {
    height: 1em;
    margin-bottom: 1em;
    margin-top: -1.5em;
    text-align: right;
  }

  .indent {
    margin-left: 1em;
    margin-top: 0;
  }

  #share-screen {
    ul {
      display: flex;
      flex-wrap: wrap;
      justify-content: space-between;
      list-style: none;

      li {
        background: var(--o2);
        border-radius: var(--s8);
        margin-bottom: 0.5em;
        min-height: 25px;
        padding: var(--s4);
        white-space: nowrap;
        width: 45%;

        a {
          text-decoration: none;
        }

        .share-image-container {
          display: inline-block;
          height: 24px;
          margin: 0;
          padding: 0;
          width: 21px;
        }

        img {
          margin-bottom: -0.4em;
          margin-right: 0.5em;
          width: 21px;
        }

        img.twitter {
          height: 23px;
        }
      }
    }
  }

  .custom-editor {
    background-color: var(--custom-editor-background-color);
    border: 1px solid var(--c4);
    border-radius: var(--s8);
    font-variant-ligatures: discretionary-ligatures;
    height: 140px;
    margin-bottom: 1rem;
    max-height: 40vh;
    min-height: 5rem;
    overflow: hidden;
    text-align: initial;
    width: 100%;
  }

  .help-link {
    margin-left: 0.5em;

    &::after {
      content: unset !important;
    }

    img {
      height: 0.8em;
      opacity: 0.7;
    }
  }
}

:root:not(.light) {
  #modal #resources-container #resources-search-results {
    // todo only one id selector
    background-color: var(--background-color);
    border: 1px solid var(--o2);
  }
}

.embed #modal {
  transform: scale(0.8);
}
// todo test embed max-height
.embed #modal.small {
  min-height: 140px !important;
  width: 300px !important;
}

@media only screen and (max-width: 1024px) {
  #modal #list-container #language-filter,
  #modal #assets-sort-by-label span,
  #modal .tagify {
    display: none !important;
  }

  #modal #welcome-container .modal-screen {
    height: 100%;
    max-height: 100%;
  }
}

@media only screen and (max-width: 768px) {
  #modal #list-container .modified-date span {
    display: none !important;
  }

  #modal input#search-assets,
  #modal input#search-projects {
    width: 50%;
  }

  #modal .modal-search #assets-type-filter {
    width: 8rem !important;
  }
}

@keyframes disappear {
  0% {
    height: 4em;
    margin: 10px auto;
    opacity: 1;
  }

  100% {
    height: 0;
    margin: 0 auto;
    opacity: 0;
  }
}

.delete-button,
.clear-button,
.close-button {
  background: transparent;
  border: 0;
  border-radius: var(--s4);
  color: inherit;
  cursor: pointer;
  height: 24px;
  margin: var(--s4);
  opacity: 0.6;
  position: relative;
  vertical-align: middle;
  width: 24px;

  &:active,
  &:focus,
  &:hover {
    background: var(--modal-button-bg-hover);
    color: var(--modal-button-color-hover);
    opacity: 1;
  }
}

.close-button {
  background: var(--modal-button-bg-color);
  color: var(--modal-close-color);
  opacity: 1;
  position: absolute;
  right: 1em;
  text-align: center;
  top: 0.95em;
  z-index: 20;
}

.modal-container {
  display: inline-block;
  height: 100%;
  margin: 0 auto;
  overflow: auto;
  width: 100%;
}

.modal-tabs {
  border-bottom: 1px solid var(--o5);
  display: flex;
  margin-bottom: 1rem;
  width: 100%;

  li {
    background-color: var(--layer-default);
    border: 1px solid var(--c4);
    border-bottom: 0;
    border-top-left-radius: var(--s8);
    border-top-right-radius: var(--s8);
    cursor: pointer;
    display: block;
    list-style: none;
    margin: 0 5px;
    padding: 0.5rem;
    text-align: center;
    width: 30%;

    &.hover {
      background-color: var(--o4);
    }

    &.active {
      background-color: var(--o4);
      border-bottom: 1px solid var(--o5);
      margin-bottom: -1px;
    }
  }
}

#css-preset-menu a.active::after {
  color: rgb(128, 128, 128);
  content: ' ✔';
}

@keyframes spin {
  to {
    transform: rotate(360deg);
  }
}

#tools-pane-loading {
  margin-bottom: 3px;
}

.loading #show-result {
  display: inline-block;
  height: 30px;
  width: 30px;

  &::before {
    left: 13px;
    position: relative;
    top: 13px;
  }

  img {
    visibility: hidden;
  }
}

#tools-pane-loading::before,
.loading #show-result::before {
  animation: spin 1s infinite linear;
  border-radius: 2.5px;
  box-shadow:
    6.25px 0 0 0 rgba(255, 255, 255, 0.2),
    5px 3.5px 0 0 rgba(255, 255, 255, 0.4),
    1.75px 5.75px 0 0 rgba(255, 255, 255, 0.6),
    -1.75px 5.75px 0 0 rgba(255, 255, 255, 0.8),
    -5px 3.5px 0 0 rgb(255, 255, 255);
  content: '';
  display: block;
  height: 2.5px;
  width: 2.5px;
}

/* language info */
.language-item {
  position: relative;
}

.tooltip {
  display: inline-block;
  display: inline-block;
  opacity: 0.4;

  &:hover {
    opacity: 1;
  }

  svg {
    height: var(--s16);
    padding: 2px; // todo remove to increase icon size
    width: var(--s16);
  }
}

.language-info {
  margin: 1em;
  width: calc(100% - 2em);

  h3 {
    margin: 0.65em 0 !important;
  }

  > div {
    margin-left: 0.5em;
  }

  ul {
    list-style: none;
    padding-left: 0.5em;
  }

  li {
    margin: 0.5em;
  }
}

/* modes */
// TODO TEST EMBED
.embed {
  #toolbar {
    height: var(--toolbar-height);
    justify-content: space-between;

    .toolbar-app {
      justify-content: flex-start;
    }

    #app-menu-project-button,
    #app-menu-settings-button,
    #app-menu-help-button,
    #login-link {
      display: none;
    }

    .toolbar-render {
      flex-grow: 0;
      justify-content: flex-end;
      min-width: 70px;
      width: auto;
    }
  }

  #logo {
    order: 1;
  }

  .menu {
    display: inherit;
    margin: 0 0.5em 0 0;

    .menu-text {
      display: none;
    }

    &:hover {
      color: var(--light);
    }
  }

  .language-menu-button {
    display: none !important;
  }

  #project-title {
    display: none !important;
  }

  #fullscreen-button,
  &:not(.no-result) #result-button {
    display: flex !important;
  }

  #share-button,
  #focus-btn,
  #settings-button,
  #editor-settings-btn,
  #project-info-btn,
  #custom-settings-btn {
    display: none;
  }

  #editor-container {
    height: calc(100% - 40px);
  }
}
// TODO TEST SIMPLE-MODE
.simple-mode {
  .editor-title:not(.active),
  #toolbar #result-button,
  #toolbar #fullscreen-button,
  #editors #editor-tools,
  #console-input,
  #result-popup-btn,
  #broadcast-status-btn {
    display: none !important;
  }

  #toolbar {
    margin-bottom: -8px;
    transform: scale(0.8);
    transform-origin: left top;
    width: 125%;

    #select-editor {
      width: 100%;

      .editor-title.active {
        background-color: unset;
        border: 0;
        cursor: auto;
      }
    }

    #run-button {
      display: flex !important;
      position: absolute;
      right: 0;
    }
  }

  #editor-container {
    height: calc(100% - var(--toolbar-height)) !important;
  }

  #tools-pane-bar {
    font-size: var(--s13);
  }

  .tools-pane-title.has-mark .mark {
    display: none !important;
  }
}
// TODO TEST FOCUS
.focus-mode {
  .language-menu-button,
  #login-link,
  #share-button,
  #settings-button,
  .tools-pane-title:not(.console),
  .tool-buttons {
    visibility: hidden !important;
  }

  #toolbar {
    #result-button,
    #fullscreen-button {
      display: none !important;
    }
  }

  #focus-btn {
    opacity: 0.5;
    visibility: visible !important;
  }

  #focus-btn:hover {
    opacity: 1;
  }

  #editor-tools {
    border-top: 1px solid var(--c1);
    bottom: 0;
    padding: 4px 0 0;
    position: absolute;
  }

  @media only screen and (max-width: 768px) {
    #toolbar {
      #run-button,
      #share-button {
        margin: 0 var(--s4);
      }

      #settings-button,
      #login-link > span {
        display: none !important;
      }
    }
  }
}

/* Code Mirror */
// TODO TEST CM
.cm-wrap {
  height: 100%;
}

.cm-scroller {
  overflow: auto;
}

#console-input {
  .cm-activeLine {
    background: var(--background-color) !important;
  }

  .cm-gutter {
    display: none !important;
  }

  .cm-gutters #console-input-indicator {
    margin-left: 3px;
    margin-top: 3px;
  }
}

// CodeMirror Codeium
.cm-ghostText,
.cm-ghostText * {
  cursor: pointer;
  filter: grayscale(20%);
  opacity: 0.6;
}

.cm-ghostText:hover {
  background: #eee;
}

/* Prism JS */

.prism {
  // height: 100% !important;
  margin: 0 !important;
  max-height: 100% !important;

  &#console-input {
    // height: 25px !important;
    // max-height: 25px !important;
    display: none !important;

    > pre {
      padding-left: 1em !important;
    }
  }

  .code-toolbar,
  pre {
    height: 100% !important;
    margin: 0 !important;
    max-height: 100% !important;

    .codeblock {
      padding-right: 2em !important;
    }
  }

  code {
    height: 100% !important;
    margin: 0 !important;
    max-height: 100% !important;
    overflow: auto;
    padding-bottom: 1em !important;
    padding-top: 2px !important;
    top: 2px !important;
  }

  &.codejar pre {
    box-sizing: border-box;
    cursor: text;
    padding-top: 0 !important;
  }

  &.codejar code {
    white-space: nowrap !important;
  }

  .token.comment {
    font-style: italic;
  }
}

/* line numbers */
pre[class*='language-'].line-numbers {
  counter-reset: linenumber;
  padding-left: 3.8em;
  position: relative;
}

pre[class*='language-'].line-numbers > code {
  position: relative;
  white-space: inherit;
}

.line-numbers .line-numbers-rows {
  font-size: 100%;
  left: -3.8em;
  letter-spacing: -1px; /* works for line-numbers below 1000 lines */
  pointer-events: none;
  position: absolute;
  top: 0;
  /* border-right: 1px solid #999; */
  user-select: none;
  width: 3em;
}

.line-numbers-rows > span {
  counter-increment: linenumber;
  display: block;
}

.line-numbers-rows > span::before {
  color: #999;
  content: counter(linenumber);
  display: block;
  padding-right: 0.8em;
  text-align: right;
}

.autoComplete_wrapper {
  display: inline;
  position: relative;

  > input {
    &::placeholder {
      color: rgba(123, 123, 123, 0.5);
      transition: all 0.3s ease;
    }
  }

  > ul {
    background-color: #fff;
    border: 1px solid rgba(33, 33, 33, 0.1);
    border-radius: var(--s8);
    left: 0;
    margin: 0.5rem 0 0;
    max-height: 226px;
    outline: none;
    overflow-y: scroll;
    padding: 0;
    position: absolute;
    right: 0;
    top: 100%;
    z-index: 1000;

    > li {
      background-color: rgba(255, 255, 255, 1);
      border-radius: var(--s8);
      color: #212121;
      font-size: 16px;
      list-style: none;
      overflow: hidden;
      padding: 10px 20px;
      text-align: left;
      text-overflow: ellipsis;
      transition: all 0.1s ease-in-out;
      transition: all 0.2s ease;
      white-space: nowrap;

      &::selection {
        background-color: rgba(#fff, 0);
        color: rgba(#fff, 0);
      }

      &:hover {
        background-color: rgba(123, 123, 123, 0.1);
        cursor: pointer;
      }

      mark {
        background-color: transparent;
        color: rgba(255, 122, 122, 1);
        font-weight: bold;

        &::selection {
          background-color: rgba(#fff, 0);
          color: rgba(#fff, 0);
        }
      }
    }

    > li[aria-selected='true'] {
      background-color: rgba(123, 123, 123, 0.1);
    }
  }
}

/* form controls */
@supports (-webkit-appearance: none) or (-moz-appearance: none) {
  input[type='checkbox'],
  input[type='radio'] {
    --b: var(--switch-off-color, --c2);
    --active: var(--switch-on-color);
    --active-inner: #fff;
    --focus: 2px var(--o2, rgba(39, 94, 254, 0.3));
    --border: var(--o4);
    --border-hover: var(--switch-on-color);
    --background: var(--o2) --disabled: var(--o2, #f6f8ff);
    --disabled-inner: var(--o1, #e1e6f9);
    appearance: none;
    background: var(--b, var(--background));
    border: 1px solid var(--bc, var(--border));
    cursor: pointer;
    display: inline-block;
    height: 21px;
    margin: 0;
    outline: none;
    position: relative;
    transition:
      background 0.3s,
      border-color 0.3s,
      box-shadow 0.2s;
    vertical-align: top;

    &::after {
      content: '';
      display: block;
      left: 0;
      position: absolute;
      top: 0;
      transition:
        transform var(--d-t, 0.3s) var(--d-t-e, ease),
        opacity var(--d-o, 0.2s);
    }

    &:checked {
      --b: var(--switch-on-color, --active); /* background-active */
      --bc: var(--active);
      --d-o: 0.3s;
      --d-t: 0.6s;
      --d-t-e: cubic-bezier(0.2, 0.85, 0.32, 1.2);
    }

    &:disabled {
      --b: var(--disabled);
      cursor: not-allowed;
      opacity: 0.9;

      :checked {
        --b: var(--disabled-inner);
        --bc: var(--border);
      }

      + label {
        cursor: not-allowed;
      }
    }

    &:hover {
      &:not(:checked) {
        &:not(:disabled) {
          --bc: var(--border-hover);
        }
      }
    }

    &:focus {
      box-shadow: 0 0 0 var(--focus);
    }

    &:not(.switch) {
      width: 21px;

      &::after {
        opacity: var(--o, 0);
      }

      &:checked {
        --o: 1;
      }
    }

    + label {
      cursor: pointer;
      display: inline-block;
      font-size: 14px;
      line-height: 21px;
      margin-left: 4px;
      vertical-align: top;
    }
  }

  input[type='checkbox'] {
    &:not(.switch) {
      border-radius: var(--s8);

      &::after {
        border: 2px solid var(--active-inner);
        border-left: 0;
        border-top: 0;
        height: 9px;
        left: 7px;
        top: 4px;
        transform: rotate(var(--r, 20deg));
        width: 5px;
      }

      &:checked {
        --r: 43deg;
      }
    }

    &.switch {
      border-radius: 11px;
      width: 38px;

      &::after {
        background: var(--ab, var(--border));
        border-radius: 50%;
        height: 15px;
        left: 2px;
        top: 2px;
        transform: translateX(var(--x, 0));
        width: 15px;
      }

      &:checked {
        --ab: var(--active-inner);
        --x: 17px;
      }

      &:disabled {
        &:not(:checked) {
          &::after {
            opacity: 0.5;
          }
        }
      }
    }
  }

  input[type='radio'] {
    border-radius: 50%;

    &::after {
      background: var(--active-inner);
      border-radius: 50%;
      height: 19px;
      opacity: 0;
      transform: scale(var(--s, 0.7));
      width: 19px;
    }

    &:checked {
      --s: 0.5;
    }
  }
}

/* z-index */
body {
  .modal-tabs li.active {
    z-index: 1;
  }

  #console .luna-console-error {
    z-index: 40;
  }

  #editor-container {
    z-index: 100;
  }

  #toolbar {
    z-index: 500;
  }

  .copy-button {
    z-index: 900;
  }

  .menu-scroller {
    z-index: 1000;
  }

  .dropdown-menu {
    z-index: 1001;
  }
  // monaco menus
  .overflowingContentWidgets {
    z-index: 1500;
  }

  #overlay,
  #modal-container {
    z-index: 2000;
  }

  .snackbars {
    z-index: 3000;
  }
}<|MERGE_RESOLUTION|>--- conflicted
+++ resolved
@@ -1357,11 +1357,7 @@
   }
 
   .hint--left::after {
-<<<<<<< HEAD
     margin-bottom: -14px; // fix menu language tooltip = (iconSize - padding)
-=======
-    margin-bottom: -18px; // fix menu language tooltip
->>>>>>> 54ca72ba
   }
 }
 
@@ -2291,7 +2287,6 @@
     width: 100%;
   }
 
-<<<<<<< HEAD
   .overflow-text {
     max-width: calc(100% - 42px);
     overflow-x: hidden;
@@ -2299,22 +2294,6 @@
     text-overflow: ellipsis;
     white-space: nowrap;
     width: 28ch;
-=======
-  .img-preview-larger {
-    margin: 0 auto var(--s8);
-    max-height: 128px;
-    max-width: 128px;
-  }
-
-  .asset-details {
-    margin-bottom: .5rem;
-    width: calc(100% - 80px);
-  }
-
-  .asset-link::before,
-  .snippet-item::before {
-    display: none;
->>>>>>> 54ca72ba
   }
 
   .asset-url.overflow-text {
@@ -2323,7 +2302,6 @@
   }
 
   .project-tags::before {
-<<<<<<< HEAD
     --svg: url("data:image/svg+xml,%3Csvg xmlns='http://www.w3.org/2000/svg' viewBox='0 0 21 21'%3E%3Cg fill='none' fill-rule='evenodd' transform='translate(1 3)'%3E%3Cpath stroke='%23000' stroke-linecap='round' stroke-linejoin='round' d='M11.914.5H15.5a2 2 0 0 1 2 2v3.586a1 1 0 0 1-.293.707l-6.793 6.793a2 2 0 0 1-2.828 0l-3.172-3.172a2 2 0 0 1 0-2.828L11.207.793A1 1 0 0 1 11.914.5'/%3E%3Cpath stroke='%23000' stroke-linecap='round' stroke-linejoin='round' d='m7.5 13.5l-2.013 1.006A2 2 0 0 1 2.72 13.42L1.105 9.114a2 2 0 0 1 .901-2.45L9.5 2.5'/%3E%3Crect width='2' height='2' x='14' y='2' fill='%23000' rx='1'/%3E%3C/g%3E%3C/svg%3E");
     background-color: currentColor;
     color: white;
@@ -2335,19 +2313,6 @@
     mask-repeat: no-repeat;
     mask-size: 100% 100%;
     width: 1em;
-=======
-      content: ' ';
-      color: white;
-      display: inline-block;
-      width: 1em;
-      height: 1em;
-      --svg: url("data:image/svg+xml,%3Csvg xmlns='http://www.w3.org/2000/svg' viewBox='0 0 21 21'%3E%3Cg fill='none' fill-rule='evenodd' transform='translate(1 3)'%3E%3Cpath stroke='%23000' stroke-linecap='round' stroke-linejoin='round' d='M11.914.5H15.5a2 2 0 0 1 2 2v3.586a1 1 0 0 1-.293.707l-6.793 6.793a2 2 0 0 1-2.828 0l-3.172-3.172a2 2 0 0 1 0-2.828L11.207.793A1 1 0 0 1 11.914.5'/%3E%3Cpath stroke='%23000' stroke-linecap='round' stroke-linejoin='round' d='m7.5 13.5l-2.013 1.006A2 2 0 0 1 2.72 13.42L1.105 9.114a2 2 0 0 1 .901-2.45L9.5 2.5'/%3E%3Crect width='2' height='2' x='14' y='2' fill='%23000' rx='1'/%3E%3C/g%3E%3C/svg%3E");
-      background-color: currentColor;
-      mask-image: var(--svg);
-      mask-repeat: no-repeat;
-      mask-size: 100% 100%;
-      margin-right: 4px;
->>>>>>> 54ca72ba
   }
 
   .project-tags {
