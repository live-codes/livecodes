/* eslint-disable import/no-internal-modules */
import type { createEventsManager } from '../events';
import type { createModal } from '../modal';
import type { createNotifications } from '../notifications';
import type { Config, ContentConfig, Cache, User } from '../models';
import type {
  getLanguageCompiler as getLanguageCompilerFn,
  getLanguageExtension as getLanguageExtensionFn,
} from '../languages';
import { deployScreen, resultTemplate } from '../html';
import { autoCompleteUrl } from '../vendors';
import { deploy, deployFile, deployedConfirmation } from '../deploy/deploy';
import { getUserRepos } from '../services/github';
import { generateQrCode } from './qrcode';
import {
  getExistingRepoButton,
  getExistingRepoCommitSource,
  getExistingRepoForm,
  getExistingRepoMessageInput,
  getExistingRepoNameInput,
  getNewRepoButton,
  getNewRepoCommitSource,
  getNewRepoForm,
  getNewRepoMessageInput,
  getNewRepoNameError,
  getNewRepoNameInput,
} from './selectors';

export { deployFile };

const createDeployContainer = (
  eventsManager: ReturnType<typeof createEventsManager>,
  repo: string | undefined,
) => {
  const div = document.createElement('div');
  div.innerHTML = deployScreen;
  const deployContainer = div.firstChild as HTMLElement;

  const tabs = deployContainer.querySelectorAll<HTMLElement>('#deploy-tabs li');
  tabs.forEach((tab) => {
    eventsManager.addEventListener(tab, 'click', () => {
      tabs.forEach((t) => t.classList.remove('active'));
      tab.classList.add('active');

      document.querySelectorAll('#deploy-screens > div').forEach((screen) => {
        screen.classList.remove('active');
      });
      const target = deployContainer.querySelector('#' + tab.dataset.target);
      target?.classList.add('active');
      target?.querySelector('input')?.focus();
    });
  });

  if (repo) {
    setTimeout(() => {
      tabs[1].click();
      const existingRepoNameInput = getExistingRepoNameInput(deployContainer);
      const existingRepoMessageInput = getExistingRepoMessageInput(deployContainer);
      existingRepoNameInput.value = repo;
      existingRepoMessageInput.focus();
    });
  }

  return deployContainer;
};

export const createDeployUI = async ({
  modal,
  notifications,
  eventsManager,
  user,
  deployRepo,
  deps,
}: {
  modal: ReturnType<typeof createModal>;
  notifications: ReturnType<typeof createNotifications>;
  eventsManager: ReturnType<typeof createEventsManager>;
  user: User;
  deployRepo: string | undefined;
  deps: {
    getResultPage: (_: {
      forExport: boolean;
      template: string;
      singleFile: boolean;
    }) => Promise<string>;
    getCache: () => Cache;
    getConfig: () => Config;
    getContentConfig: (config: Config | ContentConfig) => ContentConfig;
    getLanguageExtension: typeof getLanguageExtensionFn;
    getLanguageCompiler: typeof getLanguageCompilerFn;
    setProjectDeployRepo: (repo: string) => Promise<void>;
  };
}) => {
  const deployContainer = createDeployContainer(eventsManager, deployRepo);

  const newRepoForm = getNewRepoForm(deployContainer);
  const newRepoButton = getNewRepoButton(deployContainer);
  const newRepoNameInput = getNewRepoNameInput(deployContainer);
  const newRepoNameError = getNewRepoNameError(deployContainer);
  const newRepoMessageInput = getNewRepoMessageInput(deployContainer);
  const newRepoCommitSource = getNewRepoCommitSource(deployContainer);
  const existingRepoForm = getExistingRepoForm(deployContainer);
  const existingRepoButton = getExistingRepoButton(deployContainer);
  const existingRepoNameInput = getExistingRepoNameInput(deployContainer);
  const existingRepoMessageInput = getExistingRepoMessageInput(deployContainer);
  const existingRepoCommitSource = getExistingRepoCommitSource(deployContainer);

  const publish = async (
    user: User,
    repo: string,
    message: string,
    commitSource: boolean,
    newRepo: boolean,
  ) => {
    const forExport = true;
    const scriptType = deps.getLanguageCompiler(deps.getConfig().script.language)?.scriptType;
    const singleFile = scriptType != null && scriptType !== 'module';
    newRepoNameError.innerHTML = '';

    const resultHtml = await deps.getResultPage({
      forExport,
      template: resultTemplate,
      singleFile,
    });
    const cache = deps.getCache();
    const deployResult = await deploy({
      user,
      repo,
      config: deps.getContentConfig(deps.getConfig()),
      content: {
        resultPage: resultHtml,
        style: cache.style.compiled || '',
        script: cache.script.compiled || '',
      },
      message,
      commitSource,
      singleFile,
      newRepo,
      deps: { getLanguageExtension: deps.getLanguageExtension },
    }).catch((error: any) => {
      if (error.message === 'Repo name already exists') {
        // TODO: i18n this
        newRepoNameError.innerHTML = error.message;
      }
    });

    if (newRepoNameError.innerHTML !== '') {
      return false;
    } else if (deployResult) {
      await deps.setProjectDeployRepo(repo);
      const confirmationContianer = deployedConfirmation(deployResult, commitSource);
      modal.show(confirmationContianer, { size: 'small' });
      await generateQrCode({
        container: confirmationContianer.querySelector('#deploy-qrcode') as HTMLElement,
        url: deployResult.url,
        title: repo,
      });
      return true;
    } else {
      modal.close();
      notifications.error(
        window.deps.translateString('deploy.error.generic', 'Deployment failed!'),
      );
      return true;
    }
  };

  eventsManager.addEventListener(newRepoForm, 'submit', async (e) => {
    e.preventDefault();
    if (!user) return;

    const name = newRepoNameInput.value.replace(/[^A-Za-z0-9_.-]/g, '-');
    const message = newRepoMessageInput.value;
    const commitSource = newRepoCommitSource.checked;
    const newRepo = true;
    if (!name) {
      notifications.error(
        window.deps.translateString('deploy.error.repoNameRequired', 'Repo name is required'),
      );
      return;
    }

    newRepoButton.innerHTML = window.deps.translateString(
      'deploy.generic.deploying',
      'Deploying...',
    );
    newRepoButton.disabled = true;

    const result = await publish(user, name, message, commitSource, newRepo);
    if (!result) {
      newRepoButton.innerHTML = window.deps.translateString('deploy.generic.deployBtn', 'Deploy');
      newRepoButton.disabled = false;
    }
  });

  eventsManager.addEventListener(existingRepoForm, 'submit', async (e) => {
    e.preventDefault();
    if (!user) return;

    const name = existingRepoNameInput.value;
    const message = existingRepoMessageInput.value;
    const commitSource = existingRepoCommitSource.checked;
    const newRepo = false;
    if (!name) {
      notifications.error('Repo name is required');
      return;
    }

    existingRepoButton.innerHTML = window.deps.translateString(
      'deploy.generic.deploying',
      'Deploying...',
    );
    existingRepoButton.disabled = true;

    await publish(user, name, message, commitSource, newRepo);
  });

  modal.show(deployContainer, { isAsync: true });
  newRepoNameInput.focus();

  if (!user) return;

  if (!(globalThis as any).autoComplete) {
    await import(autoCompleteUrl);
  }
  const autoComplete = (globalThis as any).autoComplete;

  const publicRepos = await getUserRepos(user);

<<<<<<< HEAD
    const inputSelector = '#' + existingRepoNameInput.id;
    if (!document.querySelector(inputSelector)) return;
    const autoCompleteJS = new autoComplete({
      selector: inputSelector,
      placeHolder: window.deps.translateString('deploy.searchRepo', 'Search your public repos...'),
      data: {
        src: publicRepos,
      },
      resultItem: {
        highlight: {
          render: true,
        },
=======
  eventsManager.addEventListener(existingRepoNameInput, 'init', () => {
    if (!deployRepo) {
      existingRepoNameInput.focus();
    }
  });

  const inputSelector = '#' + existingRepoNameInput.id;
  if (!document.querySelector(inputSelector)) return;
  const autoCompleteJS = new autoComplete({
    selector: inputSelector,
    placeHolder: 'Search your public repos...',
    data: {
      src: publicRepos,
    },
    resultItem: {
      highlight: {
        render: true,
>>>>>>> b5148a41
      },
    },
  });

  eventsManager.addEventListener(autoCompleteJS.input, 'selection', function (event: any) {
    const feedback = event.detail;
    autoCompleteJS.input.blur();
    const selection = feedback.selection.value;
    autoCompleteJS.input.value = selection;
  });
};<|MERGE_RESOLUTION|>--- conflicted
+++ resolved
@@ -227,20 +227,6 @@
 
   const publicRepos = await getUserRepos(user);
 
-<<<<<<< HEAD
-    const inputSelector = '#' + existingRepoNameInput.id;
-    if (!document.querySelector(inputSelector)) return;
-    const autoCompleteJS = new autoComplete({
-      selector: inputSelector,
-      placeHolder: window.deps.translateString('deploy.searchRepo', 'Search your public repos...'),
-      data: {
-        src: publicRepos,
-      },
-      resultItem: {
-        highlight: {
-          render: true,
-        },
-=======
   eventsManager.addEventListener(existingRepoNameInput, 'init', () => {
     if (!deployRepo) {
       existingRepoNameInput.focus();
@@ -251,14 +237,13 @@
   if (!document.querySelector(inputSelector)) return;
   const autoCompleteJS = new autoComplete({
     selector: inputSelector,
-    placeHolder: 'Search your public repos...',
+    placeHolder: window.deps.translateString('deploy.searchRepo', 'Search your public repos...'),
     data: {
       src: publicRepos,
     },
     resultItem: {
       highlight: {
         render: true,
->>>>>>> b5148a41
       },
     },
   });
