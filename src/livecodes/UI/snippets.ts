/* eslint-disable import/no-internal-modules */
import type { createEventsManager } from '../events';
import type { createModal } from '../modal';
import type { Snippet, CodeEditor, EditorOptions, Screen, Language, AppData } from '../models';
import type { createNotifications } from '../notifications';
import { generateId, type Storage } from '../storage';
import { addSnippetScreen, snippetsScreen } from '../html';
import { getLanguageTitle, languages } from '../languages';
import { copyToClipboard, isMobile, loadScript } from '../utils';
import { flexSearchUrl } from '../vendors';
import { edit as editIcon, copy as copyIcon } from '../UI/icons';

import {
  getAddSnippetButton,
  getAddSnippetEditor,
  getSaveSnippetBtn,
  getSnippetDescriptionArea,
  getSnippetLanguageSelect,
  getSnippetsBtn,
  getSnippetsDeleteAllButton,
  getSnippetTitleInput,
} from './selectors';

<<<<<<< HEAD
const textLanguage = {
  name: 'text',
  title: window.deps.translateString('snippets.text', 'Plain Text'),
  editorLanguage: '',
};
=======
let editor: CodeEditor | undefined;

const textLanguage = { name: 'text', title: 'Plain Text', editorLanguage: '' };
>>>>>>> b5148a41
const getLanguage = (name: Language) =>
  name === textLanguage.name ? textLanguage.title : getLanguageTitle(name);

const copySnippet = (url: string, notifications: any) => {
  if (copyToClipboard(url)) {
    notifications.success(
      window.deps.translateString('snippets.copy.copied', 'Snippet is copied to clipboard.'),
    );
  } else {
    notifications.error(
      window.deps.translateString('snippets.error.failedToCopy', 'Failed to copy URL.'),
    );
  }
};

const createSnippetItem = (
  item: Snippet,
  list: HTMLElement,
  notifications: ReturnType<typeof createNotifications>,
  showScreen: any,
) => {
  const li = document.createElement('li');
  list.appendChild(li);

  const link = document.createElement('a');
  link.href = '#';
  link.dataset.hint = window.deps.translateString(
    'snippets.copy.clickToCopySnippet',
    'Click to copy snippet',
  );
  link.classList.add('snippet-item', 'hint--top');
  link.title = item.description;
  link.onclick = (ev) => {
    ev.preventDefault();
    copySnippet(item.code, notifications);
  };

  const lastModified = isMobile()
    ? new Date(item.lastModified).toLocaleDateString()
    : new Date(item.lastModified).toLocaleString();

  const title = document.createElement('div');
  title.classList.add('open-title', 'overflow-text');
  title.textContent = item.title;
  link.appendChild(title);

  if (!isMobile()) {
    const lastModifiedText = document.createElement('div');
    lastModifiedText.classList.add('light');
    lastModifiedText.textContent = window.deps.translateString(
      'snippets.lastModified',
      'Last modified: {{modified}}',
      {
        modified: lastModified,
      },
    );
    link.appendChild(lastModifiedText);
  }

  const tags = document.createElement('div');
  tags.classList.add('project-tags');
  const langEl = document.createElement('span');
  langEl.classList.add('language-tag');
  langEl.dataset.lang = item.language;
  langEl.title = window.deps.translateString('snippets.filter.language', 'filter by language');
  langEl.textContent = getLanguage(item.language);
  tags.append(langEl);
  link.appendChild(tags);

  const editorContainer = document.createElement('div');
  editorContainer.classList.add('editor', 'custom-editor');
  link.appendChild(editorContainer);
  li.appendChild(link);

  const actions = document.createElement('div');
  actions.classList.add('actions');
  li.appendChild(actions);

  const copyButton = document.createElement('div');
  copyButton.innerHTML = copyIcon;
  copyButton.classList.add('action-button', 'hint--left');
  copyButton.dataset.hint = window.deps.translateString('snippets.action.copy', 'Copy');
  copyButton.onclick = (ev) => {
    ev.preventDefault();
    copySnippet(item.code, notifications);
  };
  actions.appendChild(copyButton);

  const editButton = document.createElement('div');
  editButton.innerHTML = editIcon;
  editButton.classList.add('action-button', 'hint--left');
  editButton.dataset.hint = window.deps.translateString('snippets.action.edit', 'Edit');
  editButton.onclick = () => {
    showScreen('add-snippet', item.id);
  };
  actions.appendChild(editButton);

  const deleteWrapper = document.createElement('div');
  deleteWrapper.dataset.hint = window.deps.translateString('snippets.action.delete', 'Delete');
  deleteWrapper.classList.add('hint--left');
  actions.appendChild(deleteWrapper);

  const deleteButton = document.createElement('button');
  deleteButton.classList.add('delete-button');
  deleteWrapper.appendChild(deleteButton);

  return { link, deleteButton };
};

const organizeSnippets = async (
  getSnippets: () => Promise<Snippet[]>,
  showSnippets: (snippets: Snippet[]) => Promise<void>,
  eventsManager: ReturnType<typeof createEventsManager>,
) => {
  let sortBy: 'date' | 'title' = 'date';
  let sortByDirection: 'asc' | 'desc' = 'desc';
  let language: string;
  let searchResults: string[] = [];

  const lastModifiedButton = document.querySelector(
    '#snippets-list-container #snippets-sort-by-last-modified',
  ) as HTMLElement;
  const titleButton = document.querySelector(
    '#snippets-list-container #snippets-sort-by-title',
  ) as HTMLElement;
  const sortedAscButton = document.querySelector(
    '#snippets-list-container #snippets-sorted-asc',
  ) as HTMLElement;
  const sortedDescButton = document.querySelector(
    '#snippets-list-container #snippets-sorted-desc',
  ) as HTMLElement;
  const langSelect = document.querySelector(
    '#snippets-list-container #snippets-lang-filter',
  ) as HTMLSelectElement;
  const searchSnippetsInput = document.querySelector(
    '#snippets-list-container #search-snippets',
  ) as HTMLInputElement;
  const resetFiltersLink = document.querySelector(
    '#snippets-list-container #snippets-reset-filters',
  ) as HTMLElement;

  Array.from(new Set((await getSnippets()).map((x) => x.language)))
    .sort((a, b) =>
      a.toLowerCase() < b.toLowerCase() ? -1 : a.toLowerCase() > b.toLowerCase() ? 1 : 0,
    )
    .forEach((lang) => {
      const option = document.createElement('option');
      option.text = getLanguage(lang);
      option.value = lang;
      langSelect.appendChild(option);
    });

  const getFilteredAndSorted = async () =>
    (await getSnippets())
      .filter((p) => (language ? p.language === language : true))
      .filter((p) =>
        searchSnippetsInput.value.trim() !== '' ? searchResults.includes(p.id) : true,
      )
      .sort((a, b) =>
        sortBy === 'date' && sortByDirection === 'asc'
          ? a.lastModified - b.lastModified
          : sortBy === 'date' && sortByDirection === 'desc'
            ? b.lastModified - a.lastModified
            : sortBy === 'title' && sortByDirection === 'asc' && a.title < b.title
              ? -1
              : sortBy === 'title' && sortByDirection === 'asc' && a.title > b.title
                ? 1
                : sortBy === 'title' && sortByDirection === 'desc' && a.title < b.title
                  ? 1
                  : sortBy === 'title' && sortByDirection === 'desc' && a.title > b.title
                    ? -1
                    : 0,
      );

  const registerLanguageFilters = () => {
    const projectTags = document.querySelectorAll<HTMLElement>('.project-tags span');
    projectTags.forEach((tag) => {
      if (tag.dataset.lang) {
        eventsManager.addEventListener(
          tag,
          'click',
          async (ev) => {
            ev.stopPropagation();
            langSelect.value = tag.dataset.lang || '';
            await filterByLanguage();
          },
          false,
        );
      }
    });
  };

  const reloadSnippets = async () => {
    showSnippets(await getFilteredAndSorted());
    registerLanguageFilters();
  };

  const sortAscending = () => {
    sortByDirection = 'asc';
    sortedAscButton.style.display = 'unset';
    sortedDescButton.style.display = 'none';
  };

  const sortDescending = () => {
    sortByDirection = 'desc';
    sortedAscButton.style.display = 'none';
    sortedDescButton.style.display = 'unset';
  };

  const filterByLanguage = async (value = langSelect.value) => {
    language = value;
    await reloadSnippets();
  };

  eventsManager.addEventListener(
    lastModifiedButton,
    'click',
    async (ev) => {
      ev.preventDefault();
      if (sortBy !== 'date') {
        sortDescending();
      } else if (sortByDirection === 'asc') {
        sortDescending();
      } else {
        sortAscending();
      }
      sortBy = 'date';
      lastModifiedButton.classList.add('active');
      titleButton.classList.remove('active');
      await reloadSnippets();
    },
    false,
  );

  eventsManager.addEventListener(
    titleButton,
    'click',
    async (ev) => {
      ev.preventDefault();
      if (sortBy !== 'title') {
        sortAscending();
      } else if (sortByDirection === 'asc') {
        sortDescending();
      } else {
        sortAscending();
      }
      sortBy = 'title';
      lastModifiedButton.classList.remove('active');
      titleButton.classList.add('active');
      await reloadSnippets();
    },
    false,
  );

  eventsManager.addEventListener(
    sortedAscButton,
    'click',
    async (ev) => {
      ev.preventDefault();
      sortDescending();
      await reloadSnippets();
    },
    false,
  );

  eventsManager.addEventListener(
    sortedDescButton,
    'click',
    async (ev) => {
      ev.preventDefault();
      sortAscending();
      await reloadSnippets();
    },
    false,
  );

  eventsManager.addEventListener(
    langSelect,
    'change',
    async () => {
      await filterByLanguage();
    },
    false,
  );

  registerLanguageFilters();

  loadScript(flexSearchUrl, 'FlexSearch').then(async (FlexSearch: any) => {
    const index = new FlexSearch.Document({
      index: ['title', 'language', 'description'],
      tokenize: 'full',
      worker: true,
    });

    await Promise.all((await getSnippets()).map((p) => index.add(p)));

    eventsManager.addEventListener(
      searchSnippetsInput,
      'keyup',
      async () => {
        const result = await index.searchAsync(searchSnippetsInput.value);
        searchResults = result.map((field: any) => field.result).flat();
        await reloadSnippets();
      },
      false,
    );
  });

  eventsManager.addEventListener(
    resetFiltersLink,
    'click',
    async (ev) => {
      ev.preventDefault();
      sortBy = 'date';
      sortByDirection = 'desc';
      language = '';
      searchResults = [];
      lastModifiedButton.classList.add('active');
      titleButton.classList.remove('active');
      sortDescending();
      langSelect.value = '';
      searchSnippetsInput.value = '';
      await reloadSnippets();
    },
    false,
  );
};

export const createSnippetsList = async ({
  snippetsStorage,
  eventsManager,
  notifications,
  modal,
  deps,
}: {
  snippetsStorage: Storage<Snippet>;
  eventsManager: ReturnType<typeof createEventsManager>;
  notifications: ReturnType<typeof createNotifications>;
  modal: ReturnType<typeof createModal>;
  deps: {
    createEditorFn: (options: Partial<EditorOptions>) => Promise<CodeEditor>;
    showScreen: (screen: Screen['screen']) => void;
  };
}) => {
  const div = document.createElement('div');
  div.innerHTML = snippetsScreen;
  const listContainer = div.firstChild as HTMLElement;
  const noDataMessage = listContainer.querySelector('.no-data') as HTMLElement;
  const noMatchMessage = listContainer.querySelector('#snippets-no-match.no-data') as HTMLElement;
  const snippetsContainer = listContainer.querySelector('#snippets-container') as HTMLElement;
  const list = document.createElement('ul') as HTMLElement;
  list.classList.add('open-list');
  let savedSnippets = await snippetsStorage.getAllData();
  let visibleSnippets = savedSnippets;

  const addSnippetButton = getAddSnippetButton(listContainer);
  const deleteAllButton = getSnippetsDeleteAllButton(listContainer);

  eventsManager.addEventListener(
    addSnippetButton,
    'click',
    () => {
      deps.showScreen('add-snippet');
    },
    false,
  );

  eventsManager.addEventListener(
    deleteAllButton,
    'click',
    async () => {
      notifications.confirm(
        window.deps.translateString('snippets.delete.all', 'Delete {{snippets}} snippets?', {
          snippets: visibleSnippets.length,
        }),
        async () => {
          for (const p of visibleSnippets) {
            await snippetsStorage.deleteItem(p.id);
          }
          visibleSnippets = [];
          savedSnippets = await snippetsStorage.getAllData();
          await showList(visibleSnippets);
        },
      );
    },
    false,
  );

  snippetsContainer.appendChild(list);

  const showList = async (snippets: Snippet[]) => {
    visibleSnippets = snippets;
    list.innerHTML = '';
    snippets.forEach((item) => {
      const { link, deleteButton } = createSnippetItem(item, list, notifications, deps.showScreen);

      const editorContainer = link.querySelector<HTMLElement>('.editor');
      deps.createEditorFn({
        container: editorContainer,
        editorId: 'snippet',
        editor: 'codejar',
        readonly: true,
        language: item.language,
        value: item.code,
      });

      eventsManager.addEventListener(
        deleteButton,
        'click',
        () => {
          notifications.confirm(
            window.deps.translateString('snippets.delete.one', 'Delete snippet: {{snippet}}}?', {
              snippet: item.title,
            }),
            async () => {
              await snippetsStorage.deleteItem(item.id);
              visibleSnippets = visibleSnippets.filter((p) => p.id !== item.id);
              const li = deleteButton.parentElement as HTMLElement;
              li.classList.add('hidden');
              setTimeout(() => {
                showList(visibleSnippets);
              }, 500);
            },
          );
        },
        false,
      );
    });

    if (snippets.length === 0) {
      list.classList.add('hidden');
      deleteAllButton.classList.add('hidden');
      if ((await snippetsStorage.getList()).length === 0) {
        noDataMessage.classList.remove('hidden');
        noMatchMessage.classList.add('hidden');
      } else {
        noDataMessage.classList.add('hidden');
        noMatchMessage.classList.remove('hidden');
      }
    } else {
      list.classList.remove('hidden');
      deleteAllButton.classList.remove('hidden');
      noDataMessage.classList.add('hidden');
      noMatchMessage.classList.add('hidden');
    }
  };

  await showList(savedSnippets);

  const getSnippets = () => snippetsStorage.getAllData();
  modal.show(listContainer, { isAsync: true, onClose: () => editor?.destroy() });
  organizeSnippets(getSnippets, showList, eventsManager);
};

export const createAddSnippetContainer = async ({
  snippetId,
  snippetsStorage,
  eventsManager,
  showScreen,
  notifications,
  deps,
}: {
  snippetId?: string;
  snippetsStorage: Storage<Snippet>;
  eventsManager: ReturnType<typeof createEventsManager>;
  showScreen: (screen: Screen['screen'], activeTab?: number) => Promise<void>;
  notifications: ReturnType<typeof createNotifications>;
  deps: {
    createEditorFn: (options: Partial<EditorOptions>) => Promise<CodeEditor>;
    getAppData: () => AppData | null;
    setAppData: (data: AppData) => void;
  };
}) => {
  const div = document.createElement('div');
  div.innerHTML = addSnippetScreen;
  const addSnippetContainer = div.firstChild as HTMLElement;
  const snippetsButton = getSnippetsBtn(addSnippetContainer);
  const snippetTitleInput = getSnippetTitleInput(addSnippetContainer);
  const snippetDescriptionArea = getSnippetDescriptionArea(addSnippetContainer);
  const languageSelect = getSnippetLanguageSelect(addSnippetContainer);
  const snippetEditor = getAddSnippetEditor(addSnippetContainer);
  const saveSnippetBtn = getSaveSnippetBtn(addSnippetContainer);

  const loadedSnippet = snippetId ? await snippetsStorage.getItem(snippetId) : null;
  if (loadedSnippet) {
    snippetTitleInput.value = loadedSnippet.title;
    snippetDescriptionArea.value = loadedSnippet.description;
  }

  const selectedLanguage =
    loadedSnippet?.language || deps.getAppData()?.snippets?.language || 'javascript';

  [...languages, textLanguage]
    .filter(
      (lang) =>
        ['jsx', 'tsx', 'rescript', 'reason', 'ocaml'].includes(lang.name) ||
        (!['blockly', 'richtext'].includes(lang.name) &&
          !['html', 'javascript', 'typescript', 'cpp', 'python'].includes(
            lang.editorLanguage || '',
          )),
    )
    .map((lang) => ({ name: lang.name, title: getLanguage(lang.name as Language) }))
    .sort((a, b) =>
      a.title.toLowerCase() < b.title.toLowerCase()
        ? -1
        : a.title.toLowerCase() < b.title.toLowerCase()
          ? 1
          : 0,
    )
    .forEach((lang) => {
      const option: HTMLOptionElement = document.createElement('option');
      option.text = lang.title;
      option.value = lang.name;
      option.selected = lang.name === selectedLanguage;
      languageSelect.appendChild(option);
    });

  editor = await deps.createEditorFn({
    container: snippetEditor,
    editorId: 'add-snippet',
    language: selectedLanguage,
    value: loadedSnippet?.code || '',
  });

  const saveSnippet = async () => {
    if (!snippetTitleInput.value) {
      notifications.error(
        window.deps.translateString('snippets.error.noTitle', 'Please add snippet title.'),
      );
      snippetTitleInput.focus();
      return;
    }

    const snippet: Snippet = {
      id: loadedSnippet?.id || generateId(),
      title: snippetTitleInput.value,
      description: snippetDescriptionArea.value,
      language: languageSelect.value as Language,
      code: editor?.getValue() || '',
      lastModified: Date.now(),
    };

    await snippetsStorage.updateItem(snippet.id, snippet);
    deps.setAppData({ snippets: { language: snippet.language } });

    notifications.success(
      window.deps.translateString('snippets.save.success', 'Snippet locally saved to device!'),
    );
    showScreen('snippets');
    editor?.destroy();
  };

  eventsManager.addEventListener(
    snippetsButton,
    'click',
    () => {
      showScreen('snippets');
      editor?.destroy();
    },
    false,
  );

  eventsManager.addEventListener(
    languageSelect,
    'change',
    () => {
      editor?.setLanguage(languageSelect.value as Language);
    },
    false,
  );
  eventsManager.addEventListener(saveSnippetBtn, 'click', saveSnippet, false);

  return addSnippetContainer;
};<|MERGE_RESOLUTION|>--- conflicted
+++ resolved
@@ -21,17 +21,13 @@
   getSnippetTitleInput,
 } from './selectors';
 
-<<<<<<< HEAD
+let editor: CodeEditor | undefined;
+
 const textLanguage = {
   name: 'text',
   title: window.deps.translateString('snippets.text', 'Plain Text'),
   editorLanguage: '',
 };
-=======
-let editor: CodeEditor | undefined;
-
-const textLanguage = { name: 'text', title: 'Plain Text', editorLanguage: '' };
->>>>>>> b5148a41
 const getLanguage = (name: Language) =>
   name === textLanguage.name ? textLanguage.title : getLanguageTitle(name);
 
