--- conflicted
+++ resolved
@@ -58,11 +58,7 @@
     'snippets.copy.clickToCopySnippet',
     'Click to copy snippet',
   );
-<<<<<<< HEAD
-  link.classList.add('snippet-link', 'hint--top');
-=======
   link.classList.add('snippet-item', 'hint--top');
->>>>>>> faacc803
   link.title = item.description;
   link.onclick = (ev) => {
     ev.preventDefault();
@@ -92,11 +88,7 @@
         modified: lastModified,
       },
     );
-<<<<<<< HEAD
-    container.appendChild(lastModifiedText);
-=======
     link.appendChild(lastModifiedText);
->>>>>>> faacc803
   }
 
   const tags = document.createElement('div');
@@ -137,13 +129,6 @@
   };
   actions.appendChild(editButton);
 
-<<<<<<< HEAD
-  const deleteButton = document.createElement('div');
-  deleteButton.innerHTML = deleteIcon;
-  deleteButton.classList.add('action-button', 'delete-button', 'hint--left');
-  deleteButton.dataset.hint = window.deps.translateString('snippets.action.delete', 'Delete');
-  actions.appendChild(deleteButton);
-=======
   const deleteWrapper = document.createElement('div');
   deleteWrapper.dataset.hint = window.deps.translateString('snippets.action.delete', 'Delete');
   deleteWrapper.classList.add('hint--left');
@@ -152,7 +137,6 @@
   const deleteButton = document.createElement('button');
   deleteButton.classList.add('delete-button');
   deleteWrapper.appendChild(deleteButton);
->>>>>>> faacc803
 
   return { link, deleteButton };
 };
