import type { createEventsManager } from '../events';
import { loginScreen } from '../html';
import type { GithubScope, User } from '../models';
import { getLoginLink, getLogoutLink } from './selectors';

export const createLoginContainer = (
  eventsManager: ReturnType<typeof createEventsManager>,
  loginCallback: (scopes: GithubScope[]) => void,
) => {
  const div = document.createElement('div');
  div.innerHTML = loginScreen;
  const loginContainer = div.firstChild as HTMLElement;

  const reposCheckBox = loginContainer.querySelector('#public_repo') as HTMLInputElement;
  const privateReposCheckBox = loginContainer.querySelector('#repo') as HTMLInputElement;
  const gistsCheckBox = loginContainer.querySelector('#gist') as HTMLInputElement;
  const loginButton = loginContainer.querySelector('#login-btn') as HTMLButtonElement;

  eventsManager.addEventListener(
    reposCheckBox,
    'change',
    () => {
      privateReposCheckBox.checked = reposCheckBox.checked;
    },
    false,
  );

  eventsManager.addEventListener(
    privateReposCheckBox,
    'change',
    () => {
      if (privateReposCheckBox.checked) {
        reposCheckBox.checked = true;
      }
    },
    false,
  );

  eventsManager.addEventListener(
    loginButton,
    'click',
    () => {
      const scopes = [
        ...(reposCheckBox.checked && !privateReposCheckBox.checked
          ? [reposCheckBox.value as GithubScope]
          : []),
        ...(privateReposCheckBox.checked ? [privateReposCheckBox.value as GithubScope] : []),
        ...(gistsCheckBox.checked ? [gistsCheckBox.value as GithubScope] : []),
      ];
      loginCallback(scopes);
    },
    false,
  );

  return loginContainer;
};

export const displayLoggedIn = (user: User) => {
  const loginLink = getLoginLink();
  if (loginLink) {
    loginLink.style.display = 'none';
  }
  const logOutLink = getLogoutLink();
  if (logOutLink) {
    const displayName = user.displayName || user.username;
    logOutLink.innerHTML = window.deps.translateString('login.logout', 'Log out');
    logOutLink.classList.add('hint--bottom');
    logOutLink.dataset.hint = window.deps.translateString(
      'login.loginAs',
      'Logged in as {{name}}',
      {
        name: displayName!,
      },
    );
<<<<<<< HEAD
    logOutLink.style.display = 'flex';
=======
    logOutLink.style.display = 'block';
>>>>>>> faacc803
  }
};

export const displayLoggedOut = () => {
  const loginLink = getLoginLink();
  if (loginLink) {
    loginLink.style.display = 'flex';
  }
  const logOutLink = getLogoutLink();
  if (logOutLink) {
    logOutLink.innerHTML = window.deps.translateString('login.logout', 'Log out');
    logOutLink.style.display = 'none';
  }
};<|MERGE_RESOLUTION|>--- conflicted
+++ resolved
@@ -72,11 +72,7 @@
         name: displayName!,
       },
     );
-<<<<<<< HEAD
-    logOutLink.style.display = 'flex';
-=======
     logOutLink.style.display = 'block';
->>>>>>> faacc803
   }
 };
 
