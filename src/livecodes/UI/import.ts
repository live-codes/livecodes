--- conflicted
+++ resolved
@@ -102,58 +102,6 @@
     }
   });
 
-<<<<<<< HEAD
-  const loadFiles = (input: HTMLInputElement) =>
-    new Promise<Partial<ContentConfig>>((resolve, reject) => {
-      const files = Array.from(input.files as FileList);
-      const sourceFiles: SourceFile[] = [];
-
-      for (const file of files) {
-        // Max 100 MB allowed
-        const maxSizeAllowed = 100 * 1024 * 1024;
-        if (file.size > maxSizeAllowed) {
-          reject(
-            window.deps.translateString(
-              'generic.error.exceededSize',
-              'Error: Exceeded size {{size}} MB',
-              {
-                size: 100,
-              },
-            ),
-          );
-          return;
-        }
-
-        const reader = new FileReader();
-        eventsManager.addEventListener(reader, 'load', async (event: any) => {
-          const text = (event.target?.result as string) || '';
-          sourceFiles.push({
-            filename: file.name,
-            content: text,
-          });
-
-          if (sourceFiles.length === files.length) {
-            resolve(populateConfig(sourceFiles, {}));
-          }
-        });
-
-        eventsManager.addEventListener(reader, 'error', () => {
-          reject(
-            window.deps.translateString(
-              'generic.error.failedToReadFile',
-              'Error: Failed to read file',
-            ),
-          );
-        });
-
-        reader.readAsText(file);
-      }
-    });
-
-  const loadZipFile = (input: HTMLInputElement) => importFromZip(input.files![0], populateConfig);
-
-=======
->>>>>>> 37dd2757
   const codeImportInput = getCodeImportInput(importContainer);
   eventsManager.addEventListener(codeImportInput, 'change', () => {
     if (!codeImportInput.files?.length) return;
