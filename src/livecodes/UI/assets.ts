--- conflicted
+++ resolved
@@ -8,7 +8,6 @@
 import { generateId, type Storage } from '../storage';
 import { addAssetScreen, assetsScreen } from '../html';
 import { copyToClipboard, isMobile, loadScript } from '../utils/utils';
-import { iconDelete as deleteIcon } from '../UI/icons';
 import { flexSearchUrl } from '../vendors';
 import {
   getAddAssetButton,
@@ -91,11 +90,7 @@
   detailsContainer.appendChild(date);
 
   const url = document.createElement('div');
-<<<<<<< HEAD
-  url.classList.add('light', 'asset-url', 'overflow-text');
-=======
   url.classList.add('light', 'overflow-text');
->>>>>>> faacc803
   url.textContent = window.deps.translateString('assets.link.url', 'URL: {{url}}', {
     url: item.url,
   });
@@ -126,17 +121,12 @@
     ev.preventDefault();
     copyUrl(item.url, notifications);
   };
+
   li.appendChild(link);
 
-  const actions = document.createElement('div');
-  actions.classList.add('actions');
-  li.appendChild(actions);
-  // todo i18n
-  const deleteButton = document.createElement('div');
-  deleteButton.innerHTML = deleteIcon;
-  deleteButton.classList.add('action-button', 'delete-button', 'hint--left');
-  deleteButton.dataset.hint = 'Delete';
-  actions.appendChild(deleteButton);
+  const deleteButton = document.createElement('button');
+  deleteButton.classList.add('delete-button');
+  li.appendChild(deleteButton);
 
   return { link, deleteButton };
 };
