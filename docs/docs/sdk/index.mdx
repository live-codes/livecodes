---
sidebar_class_name: exclude_from_sidebar
---

# LiveCodes SDK

import LiveCodes from '../../src/components/LiveCodes.tsx';

The Software Development Kit (SDK) provides an easy, yet powerful, interface to embed and communicate with LiveCodes playgrounds.

The SDK is provided as a light-weight ([less than 5kb gzipped](https://bundlephobia.com/package/livecodes)), zero-dependencies [npm package](#npm-package), that is also available from [CDNs](#cdn). It can be used to create playgrounds with a wide variety of [configurations](../configuration/configuration-object.mdx) and [embed options](js-ts.mdx#embed-options). In addition, [SDK methods](js-ts.mdx#sdk-methods) allow programmatic communication and control of the playgrounds during runtime.

<<<<<<< HEAD
The [JavaScript SDK](js-ts.mdx) is framework/library agnostic. However, wrapper components are also provided for popular libraries (currently [React](react.mdx) and [Vue](vue.mdx)). The SDK can be used in [Svelte](svelte.mdx) and [Ripple](ripple.mdx) directly without wrappers. [TypeScript support](js-ts.mdx#typescript-types) provides type-safety and a great developer experience.
=======
The [JavaScript SDK](js-ts.mdx) is framework/library agnostic. However, wrapper components are also provided for popular libraries (currently [React](react.mdx) and [Vue](vue.mdx)). The SDK can be used in [Svelte](svelte.mdx) and [Solid](solid.mdx) directly without wrappers. [TypeScript support](js-ts.mdx#typescript-types) provides type-safety and a great developer experience.
>>>>>>> f025b259

## SDK Demo

This is an example of an editable embedded playground using the SDK.

<LiveCodes
  config={{
    markup: { language: 'markdown', content: '# Hello World!' },
    script: { language: 'javascript', content: 'console.log("Hello, from JS!");' },
    tools: { active: 'console', status: 'open' },
  }}
></LiveCodes>

## Installation

### NPM Package

This is a single npm package for the SDK which supports JavaScript/TypeScript, React, Vue and Svelte.
Install the library from npm:

```bash npm2yarn
npm install livecodes
```

then it can be used like that:

```js title="index.js"
import { createPlayground } from 'livecodes';

createPlayground('#container', {
  // embed options
});
```

### CDN

Alternatively, it can just be loaded from a CDN.

ESM:

import useDocusaurusContext from '@docusaurus/useDocusaurusContext';
import CodeBlock from '@theme/CodeBlock';

export const ESMCode = () => {
  const { siteConfig } = useDocusaurusContext();
  return (
    <CodeBlock title="index.html" language="html">
      {`<div id="container"></div>\n<script type="module">
${'  '}import { createPlayground } from 'https://cdn.jsdelivr.net/npm/livecodes@${siteConfig.customFields.sdkVersion}';\n
${' '.repeat(2)}createPlayground('#container', {
${' '.repeat(4)}// embed options
${' '.repeat(2)}});
</script>`}
    </CodeBlock>
  );
};

<ESMCode />

UMD:

export const UMDCode = () => {
  const { siteConfig } = useDocusaurusContext();
  return (
    <CodeBlock title="index.html" language="html">
      {`<div id="container"></div>\n<script src="https://cdn.jsdelivr.net/npm/livecodes@${siteConfig.customFields.sdkVersion}/livecodes.umd.js"></script>\n<script>\n  // the UMD version provides the global object \`livecodes\`
${' '.repeat(2)}livecodes.createPlayground('#container', {
${' '.repeat(4)}// embed options
${' '.repeat(2)}});
</script>
`}
    </CodeBlock>
  );
};

<UMDCode />

:::info

In the full [standalone app](../getting-started.mdx#standalone-app), the JavaScript SDK is accessible via the global variable `livecodes`, which can be interacted with in the browser console.

:::

## Usage

The SDK is currently provided in the following variations:

- [JavaScript/TypeScript](./js-ts.mdx)

- [React](./react.mdx)

- [Vue](./vue.mdx)

- [Svelte](./svelte.mdx)

- [Solid](./solid.mdx)

## Headless Mode

The SDK also has a [headless mode](./headless.mdx). In this mode, no visible output is displayed in the embedding web page. However, all [SDK methods](../sdk/js-ts.mdx#sdk-methods) are accessible. This provides the power of leveraging the wide range of features and language support offered by LiveCodes, while retaining full control over the UI.

## SDK Playground!

A demo page that shows the usage of the SDK can be [found here](https://live-codes.github.io/livecodes-examples/sdk-demo.html) ([source](https://github.com/live-codes/livecodes-examples/blob/gh-pages/sdk-demo.html)).

Or edit the SDK playground in LiveCodes. How meta! :)

<LiveCodes import="id/8k6vbxitvb9" config={{ view: 'result' }} height="80vh" showCode={false} />

P.S. You may want to use the "Full Screen" button!<|MERGE_RESOLUTION|>--- conflicted
+++ resolved
@@ -10,11 +10,7 @@
 
 The SDK is provided as a light-weight ([less than 5kb gzipped](https://bundlephobia.com/package/livecodes)), zero-dependencies [npm package](#npm-package), that is also available from [CDNs](#cdn). It can be used to create playgrounds with a wide variety of [configurations](../configuration/configuration-object.mdx) and [embed options](js-ts.mdx#embed-options). In addition, [SDK methods](js-ts.mdx#sdk-methods) allow programmatic communication and control of the playgrounds during runtime.
 
-<<<<<<< HEAD
-The [JavaScript SDK](js-ts.mdx) is framework/library agnostic. However, wrapper components are also provided for popular libraries (currently [React](react.mdx) and [Vue](vue.mdx)). The SDK can be used in [Svelte](svelte.mdx) and [Ripple](ripple.mdx) directly without wrappers. [TypeScript support](js-ts.mdx#typescript-types) provides type-safety and a great developer experience.
-=======
-The [JavaScript SDK](js-ts.mdx) is framework/library agnostic. However, wrapper components are also provided for popular libraries (currently [React](react.mdx) and [Vue](vue.mdx)). The SDK can be used in [Svelte](svelte.mdx) and [Solid](solid.mdx) directly without wrappers. [TypeScript support](js-ts.mdx#typescript-types) provides type-safety and a great developer experience.
->>>>>>> f025b259
+The [JavaScript SDK](js-ts.mdx) is framework/library agnostic. However, wrapper components are also provided for popular libraries (currently [React](react.mdx) and [Vue](vue.mdx)). The SDK can be used in [Svelte](svelte.mdx), [Solid](solid.mdx) and [Ripple](ripple.mdx) directly without wrappers. [TypeScript support](js-ts.mdx#typescript-types) provides type-safety and a great developer experience.
 
 ## SDK Demo
 
