--- conflicted
+++ resolved
@@ -14,22 +14,16 @@
   react: string;
   vue: string;
   svelte: string;
-<<<<<<< HEAD
+  solid: string;
   ripple: string;
-=======
-  solid: string;
->>>>>>> f025b259
 }): ReactNode {
   const [jsCode, setJsCode] = useState(props.js);
   const [tsCode, setTsCode] = useState(props.ts);
   const [reactCode, setReactCode] = useState(props.react);
   const [vueCode, setVueCode] = useState(props.vue);
   const [svelteCode, setSvelteCode] = useState(props.svelte);
-<<<<<<< HEAD
+  const [solidCode, setSolidCode] = useState(props.solid);
   const [rippleCode, setRippleCode] = useState(props.ripple);
-=======
-  const [solidCode, setSolidCode] = useState(props.solid);
->>>>>>> f025b259
 
   const codeBlockTitleHeight = '3.7rem';
   const [codeCollapsed, setCodeCollapsed] = useState(true);
@@ -67,11 +61,8 @@
       setReactCode(format(reactCode, 'jsx'));
       setVueCode(format(vueCode, 'html'));
       setSvelteCode(format(svelteCode, 'html'));
-<<<<<<< HEAD
+      setSolidCode(format(solidCode, 'tsx'));
       setRippleCode(format(rippleCode, 'tsx'));
-=======
-      setSolidCode(format(solidCode, 'tsx'));
->>>>>>> f025b259
     }
   }, []);
 
@@ -112,13 +103,11 @@
             <TabItem value="svelte" label="Svelte" attributes={{ onMouseDown: resize }}>
               <CodeBlock language="html">{svelteCode}</CodeBlock>
             </TabItem>
-<<<<<<< HEAD
+            <TabItem value="solid" label="Solid" attributes={{ onMouseDown: resize }}>
+              <CodeBlock language="tsx">{solidCode}</CodeBlock>
+            </TabItem>
             <TabItem value="ripple" label="Ripple" attributes={{ onMouseDown: resize }}>
               <CodeBlock language="tsx">{rippleCode}</CodeBlock>
-=======
-            <TabItem value="solid" label="Solid" attributes={{ onMouseDown: resize }}>
-              <CodeBlock language="tsx">{solidCode}</CodeBlock>
->>>>>>> f025b259
             </TabItem>
           </Tabs>
         </div>
