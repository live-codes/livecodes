--- conflicted
+++ resolved
@@ -152,13 +152,9 @@
         playgrounds and allows easy <Link to="./sdk/js-ts#sdk-methods">communication</Link> with
         them. The SDK is available for <Link to="./sdk/js-ts">vanilla JS/TS</Link>,{' '}
         <Link to="./sdk/react">React</Link>, <Link to="./sdk/vue">Vue</Link>,{' '}
-<<<<<<< HEAD
-        <Link to="./sdk/svelte">Svelte</Link> and <Link to="./sdk/ripple">Ripple</Link>. There is
-        also a <Link to="./sdk/headless">headless mode</Link> for full control over the UI.
-=======
-        <Link to="./sdk/svelte">Svelte</Link> and <Link to="./sdk/solid">Solid</Link>. There is also
-        a <Link to="./sdk/headless">headless mode</Link> for full control over the UI.
->>>>>>> f025b259
+        <Link to="./sdk/svelte">Svelte</Link>, <Link to="./sdk/solid">Solid</Link> and{' '}
+        <Link to="./sdk/ripple">Ripple</Link>. There is also a{' '}
+        <Link to="./sdk/headless">headless mode</Link> for full control over the UI.
       </>
     ),
   },
